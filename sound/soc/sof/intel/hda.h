--- conflicted
+++ resolved
@@ -480,10 +480,7 @@
 /* represents DSP HDA controller frontend - i.e. host facing control */
 struct sof_intel_hda_dev {
 	bool imrboot_supported;
-<<<<<<< HEAD
-=======
 	bool skip_imr_boot;
->>>>>>> 66283a8f
 
 	int boot_iteration;
 
@@ -519,12 +516,9 @@
 	/* FW clock config, 0:HPRO, 1:LPRO */
 	bool clk_config_lpro;
 
-<<<<<<< HEAD
-=======
 	wait_queue_head_t waitq;
 	bool code_loading;
 
->>>>>>> 66283a8f
 	/* Intel NHLT information */
 	struct nhlt_acpi_table *nhlt;
 };
@@ -679,10 +673,7 @@
 					      int direction);
 int hda_cl_cleanup(struct snd_sof_dev *sdev, struct snd_dma_buffer *dmab,
 		   struct hdac_ext_stream *hext_stream);
-<<<<<<< HEAD
-=======
 int cl_dsp_init(struct snd_sof_dev *sdev, int stream_tag, bool imr_boot);
->>>>>>> 66283a8f
 #define HDA_CL_STREAM_FORMAT 0x40
 
 /* pre and post fw run ops */
@@ -786,11 +777,8 @@
  */
 extern struct snd_sof_dsp_ops sof_hda_common_ops;
 
-<<<<<<< HEAD
-=======
 extern struct snd_sof_dsp_ops sof_skl_ops;
 int sof_skl_ops_init(struct snd_sof_dev *sdev);
->>>>>>> 66283a8f
 extern struct snd_sof_dsp_ops sof_apl_ops;
 int sof_apl_ops_init(struct snd_sof_dev *sdev);
 extern struct snd_sof_dsp_ops sof_cnl_ops;
@@ -799,11 +787,8 @@
 int sof_tgl_ops_init(struct snd_sof_dev *sdev);
 extern struct snd_sof_dsp_ops sof_icl_ops;
 int sof_icl_ops_init(struct snd_sof_dev *sdev);
-<<<<<<< HEAD
-=======
 extern struct snd_sof_dsp_ops sof_mtl_ops;
 int sof_mtl_ops_init(struct snd_sof_dev *sdev);
->>>>>>> 66283a8f
 
 extern const struct sof_intel_dsp_desc skl_chip_info;
 extern const struct sof_intel_dsp_desc apl_chip_info;
@@ -857,24 +842,18 @@
 extern int sof_hda_position_quirk;
 
 void hda_set_dai_drv_ops(struct snd_sof_dev *sdev, struct snd_sof_dsp_ops *ops);
-<<<<<<< HEAD
-=======
 void hda_ops_free(struct snd_sof_dev *sdev);
 
 /* SKL/KBL */
 int hda_dsp_cl_boot_firmware_skl(struct snd_sof_dev *sdev);
 int hda_dsp_core_stall_reset(struct snd_sof_dev *sdev, unsigned int core_mask);
->>>>>>> 66283a8f
 
 /* IPC4 */
 irqreturn_t cnl_ipc4_irq_thread(int irq, void *context);
 int cnl_ipc4_send_msg(struct snd_sof_dev *sdev, struct snd_sof_ipc_msg *msg);
 irqreturn_t hda_dsp_ipc4_irq_thread(int irq, void *context);
 int hda_dsp_ipc4_send_msg(struct snd_sof_dev *sdev, struct snd_sof_ipc_msg *msg);
-<<<<<<< HEAD
-=======
 void hda_ipc4_dump(struct snd_sof_dev *sdev);
 extern struct sdw_intel_ops sdw_callback;
->>>>>>> 66283a8f
 
 #endif