/* SPDX-License-Identifier: (GPL-2.0-only OR BSD-3-Clause) */
/*
 * This file is provided under a dual BSD/GPLv2 license.  When using or
 * redistributing this file, you may do so under either license.
 *
 * Copyright(c) 2022 Intel Corporation. All rights reserved.
 */

#ifndef __SOUND_SOC_SOF_IPC4_PRIV_H
#define __SOUND_SOC_SOF_IPC4_PRIV_H

#include <linux/idr.h>
#include <sound/sof/ext_manifest4.h>
#include "sof-priv.h"

/* The DSP window indices are fixed */
#define SOF_IPC4_OUTBOX_WINDOW_IDX	1
#define SOF_IPC4_DEBUG_WINDOW_IDX	2

enum sof_ipc4_mtrace_type {
	SOF_IPC4_MTRACE_NOT_AVAILABLE = 0,
	SOF_IPC4_MTRACE_INTEL_CAVS_1_5,
	SOF_IPC4_MTRACE_INTEL_CAVS_1_8,
	SOF_IPC4_MTRACE_INTEL_CAVS_2,
};

/**
 * struct sof_ipc4_fw_data - IPC4-specific data
 * @manifest_fw_hdr_offset: FW header offset in the manifest
 * @num_fw_modules : Number of modules in base FW
 * @fw_modules: Array of base FW modules
 * @nhlt: NHLT table either from the BIOS or the topology manifest
<<<<<<< HEAD
=======
 * @mtrace_type: mtrace type supported on the booted platform
 * @mtrace_log_bytes: log bytes as reported by the firmware via fw_config reply
>>>>>>> 9fecab24
 */
struct sof_ipc4_fw_data {
	u32 manifest_fw_hdr_offset;
	int num_fw_modules;
	void *fw_modules;
	void *nhlt;
<<<<<<< HEAD
=======
	enum sof_ipc4_mtrace_type mtrace_type;
	u32 mtrace_log_bytes;
>>>>>>> 9fecab24
};

/**
 * struct sof_ipc4_fw_module - IPC4 module info
 * @sof_man4_module : Module info
 * @m_ida: Module instance identifier
 * @bss_size: Module object size
 * @private: Module private data
 */
struct sof_ipc4_fw_module {
	struct sof_man4_module man4_module_entry;
	struct ida m_ida;
	u32 bss_size;
	void *private;
};

extern const struct sof_ipc_fw_loader_ops ipc4_loader_ops;
extern const struct sof_ipc_tplg_ops ipc4_tplg_ops;
extern const struct sof_ipc_tplg_control_ops tplg_ipc4_control_ops;
extern const struct sof_ipc_pcm_ops ipc4_pcm_ops;
<<<<<<< HEAD

int sof_ipc4_set_pipeline_state(struct snd_sof_dev *sdev, u32 id, u32 state);
=======
extern const struct sof_ipc_fw_tracing_ops ipc4_mtrace_ops;
>>>>>>> 9fecab24

int sof_ipc4_set_pipeline_state(struct snd_sof_dev *sdev, u32 id, u32 state);
int sof_ipc4_mtrace_update_pos(struct snd_sof_dev *sdev, int core);
#endif<|MERGE_RESOLUTION|>--- conflicted
+++ resolved
@@ -30,22 +30,16 @@
  * @num_fw_modules : Number of modules in base FW
  * @fw_modules: Array of base FW modules
  * @nhlt: NHLT table either from the BIOS or the topology manifest
-<<<<<<< HEAD
-=======
  * @mtrace_type: mtrace type supported on the booted platform
  * @mtrace_log_bytes: log bytes as reported by the firmware via fw_config reply
->>>>>>> 9fecab24
  */
 struct sof_ipc4_fw_data {
 	u32 manifest_fw_hdr_offset;
 	int num_fw_modules;
 	void *fw_modules;
 	void *nhlt;
-<<<<<<< HEAD
-=======
 	enum sof_ipc4_mtrace_type mtrace_type;
 	u32 mtrace_log_bytes;
->>>>>>> 9fecab24
 };
 
 /**
@@ -66,12 +60,7 @@
 extern const struct sof_ipc_tplg_ops ipc4_tplg_ops;
 extern const struct sof_ipc_tplg_control_ops tplg_ipc4_control_ops;
 extern const struct sof_ipc_pcm_ops ipc4_pcm_ops;
-<<<<<<< HEAD
-
-int sof_ipc4_set_pipeline_state(struct snd_sof_dev *sdev, u32 id, u32 state);
-=======
 extern const struct sof_ipc_fw_tracing_ops ipc4_mtrace_ops;
->>>>>>> 9fecab24
 
 int sof_ipc4_set_pipeline_state(struct snd_sof_dev *sdev, u32 id, u32 state);
 int sof_ipc4_mtrace_update_pos(struct snd_sof_dev *sdev, int core);
