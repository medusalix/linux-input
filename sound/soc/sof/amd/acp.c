--- conflicted
+++ resolved
@@ -447,10 +447,7 @@
 
 int amd_sof_acp_resume(struct snd_sof_dev *sdev)
 {
-<<<<<<< HEAD
-=======
 	const struct sof_amd_acp_desc *desc = get_chip_info(sdev->pdata);
->>>>>>> 9fecab24
 	int ret;
 
 	ret = acp_init(sdev);
@@ -459,11 +456,7 @@
 		return ret;
 	}
 
-<<<<<<< HEAD
-	snd_sof_dsp_write(sdev, ACP_DSP_BAR, ACP_CLKMUX_SEL, 0x03);
-=======
 	snd_sof_dsp_write(sdev, ACP_DSP_BAR, desc->acp_clkmux_sel, 0x03);
->>>>>>> 9fecab24
 
 	ret = acp_memory_init(sdev);
 
