--- conflicted
+++ resolved
@@ -292,20 +292,13 @@
 						struct audioformat *fp)
 {
 	switch (chip->usb_id) {
-<<<<<<< HEAD
 	case USB_ID(0x0e41, 0x4241): /* Line6 Helix */
 	case USB_ID(0x0e41, 0x4242): /* Line6 Helix Rack */
 	case USB_ID(0x0e41, 0x4244): /* Line6 Helix LT */
 	case USB_ID(0x0e41, 0x4246): /* Line6 HX-Stomp */
-=======
-	case USB_ID(0x0E41, 0x4241): /* Line6 Helix */
-	case USB_ID(0x0E41, 0x4242): /* Line6 Helix Rack */
-	case USB_ID(0x0E41, 0x4244): /* Line6 Helix LT */
-	case USB_ID(0x0E41, 0x4246): /* Line6 HX-Stomp */
-	case USB_ID(0x0E41, 0x4248): /* Line6 Helix >= fw 2.82 */
-	case USB_ID(0x0E41, 0x4249): /* Line6 Helix Rack >= fw 2.82 */
-	case USB_ID(0x0E41, 0x424a): /* Line6 Helix LT >= fw 2.82 */
->>>>>>> b81cbf7a
+	case USB_ID(0x0e41, 0x4248): /* Line6 Helix >= fw 2.82 */
+	case USB_ID(0x0e41, 0x4249): /* Line6 Helix Rack >= fw 2.82 */
+	case USB_ID(0x0e41, 0x424a): /* Line6 Helix LT >= fw 2.82 */
 		/* supported rates: 48Khz */
 		kfree(fp->rate_table);
 		fp->rate_table = kmalloc(sizeof(int), GFP_KERNEL);
