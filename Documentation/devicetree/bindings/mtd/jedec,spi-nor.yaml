# SPDX-License-Identifier: GPL-2.0-only
%YAML 1.2
---
$id: http://devicetree.org/schemas/mtd/jedec,spi-nor.yaml#
$schema: http://devicetree.org/meta-schemas/core.yaml#

title: SPI NOR flash ST M25Pxx (and similar) serial flash chips

maintainers:
  - Rob Herring <robh@kernel.org>

allOf:
  - $ref: "mtd.yaml#"
  - $ref: /schemas/spi/spi-peripheral-props.yaml#

properties:
  compatible:
    oneOf:
      - items:
          - pattern: "^((((micron|spansion|st),)?\
              (m25p(40|80|16|32|64|128)|\
              n25q(32b|064|128a11|128a13|256a|512a|164k)))|\
              atmel,at25df(321a|641|081a)|\
              everspin,mr25h(10|40|128|256)|\
              (mxicy|macronix),mx25l(4005a|1606e|6405d|8005|12805d|25635e)|\
              (mxicy|macronix),mx25u(4033|4035)|\
              (spansion,)?s25fl(128s|256s1|512s|008k|064k|164k)|\
              (sst|microchip),sst25vf(016b|032b|040b)|\
              (sst,)?sst26wf016b|\
              (sst,)?sst25wf(040b|080)|\
              winbond,w25x(80|32)|\
              (winbond,)?w25q(16|32(w|dw)?|64(dw)?|80bl|128(fw)?|256))$"
          - const: jedec,spi-nor
      - items:
          - enum:
              - issi,is25lp016d
              - micron,mt25qu02g
              - mxicy,mx25r1635f
              - mxicy,mx25u6435f
              - mxicy,mx25v8035f
              - spansion,s25sl12801
              - spansion,s25fs512s
          - const: jedec,spi-nor
      - const: jedec,spi-nor
    description:
      Must also include "jedec,spi-nor" for any SPI NOR flash that can be
      identified by the JEDEC READ ID opcode (0x9F).

  reg:
    minItems: 1
    maxItems: 2

  m25p,fast-read:
    type: boolean
    description:
      Use the "fast read" opcode to read data from the chip instead of the usual
      "read" opcode. This opcode is not supported by all chips and support for
      it can not be detected at runtime. Refer to your chips' datasheet to check
      if this is supported by your chip.

  broken-flash-reset:
    type: boolean
    description:
      Some flash devices utilize stateful addressing modes (e.g., for 32-bit
      addressing) which need to be managed carefully by a system. Because these
      sorts of flash don't have a standardized software reset command, and
      because some systems don't toggle the flash RESET# pin upon system reset
      (if the pin even exists at all), there are systems which cannot reboot
      properly if the flash is left in the "wrong" state. This boolean flag can
      be used on such systems, to denote the absence of a reliable reset
      mechanism.

<<<<<<< HEAD
=======
  reset-gpios:
    description:
      A GPIO line connected to the RESET (active low) signal of the device.
      If "broken-flash-reset" is present then having this property does not
      make any difference.

  partitions:
    type: object

  '#address-cells': true
  '#size-cells': true

patternProperties:
  # Note: use 'partitions' node for new users
  '^partition@':
    type: object

  "^otp(-[0-9]+)?$":
    type: object

>>>>>>> 1799cd85
unevaluatedProperties: false

examples:
  - |
    #include <dt-bindings/gpio/gpio.h>
    spi {
        #address-cells = <1>;
        #size-cells = <0>;

        flash@0 {
            compatible = "spansion,m25p80", "jedec,spi-nor";
            reg = <0>;
            spi-max-frequency = <40000000>;
            m25p,fast-read;
            reset-gpios = <&gpio 12 GPIO_ACTIVE_LOW>;
        };
    };
...<|MERGE_RESOLUTION|>--- conflicted
+++ resolved
@@ -70,29 +70,12 @@
       be used on such systems, to denote the absence of a reliable reset
       mechanism.
 
-<<<<<<< HEAD
-=======
   reset-gpios:
     description:
       A GPIO line connected to the RESET (active low) signal of the device.
       If "broken-flash-reset" is present then having this property does not
       make any difference.
 
-  partitions:
-    type: object
-
-  '#address-cells': true
-  '#size-cells': true
-
-patternProperties:
-  # Note: use 'partitions' node for new users
-  '^partition@':
-    type: object
-
-  "^otp(-[0-9]+)?$":
-    type: object
-
->>>>>>> 1799cd85
 unevaluatedProperties: false
 
 examples:
