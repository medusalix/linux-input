// SPDX-License-Identifier: GPL-2.0
#include <errno.h>
#include <inttypes.h>
#include <linux/string.h>
/* For the CLR_() macros */
#include <pthread.h>

#include <sched.h>
#include <perf/mmap.h>
#include "evlist.h"
#include "evsel.h"
#include "debug.h"
#include "record.h"
#include "tests.h"
#include "util/mmap.h"

static int sched__get_first_possible_cpu(pid_t pid, cpu_set_t *maskp)
{
	int i, cpu = -1, nrcpus = 1024;
realloc:
	CPU_ZERO(maskp);

	if (sched_getaffinity(pid, sizeof(*maskp), maskp) == -1) {
		if (errno == EINVAL && nrcpus < (1024 << 8)) {
			nrcpus = nrcpus << 2;
			goto realloc;
		}
		perror("sched_getaffinity");
			return -1;
	}

	for (i = 0; i < nrcpus; i++) {
		if (CPU_ISSET(i, maskp)) {
			if (cpu == -1)
				cpu = i;
			else
				CPU_CLR(i, maskp);
		}
	}

	return cpu;
}

static int test__PERF_RECORD(struct test_suite *test __maybe_unused, int subtest __maybe_unused)
{
	struct record_opts opts = {
		.target = {
			.uid = UINT_MAX,
			.uses_mmap = true,
		},
		.no_buffering = true,
		.mmap_pages   = 256,
	};
	cpu_set_t cpu_mask;
	size_t cpu_mask_size = sizeof(cpu_mask);
	struct evlist *evlist = evlist__new_dummy();
	struct evsel *evsel;
	struct perf_sample sample;
	const char *cmd = "sleep";
	const char *argv[] = { cmd, "1", NULL, };
	char *bname, *mmap_filename;
	u64 prev_time = 0;
	bool found_cmd_mmap = false,
	     found_coreutils_mmap = false,
	     found_libc_mmap = false,
	     found_vdso_mmap = false,
	     found_ld_mmap = false;
	int err = -1, errs = 0, i, wakeups = 0;
	u32 cpu;
	int total_events = 0, nr_events[PERF_RECORD_MAX] = { 0, };
	char sbuf[STRERR_BUFSIZE];

	if (evlist == NULL) /* Fallback for kernels lacking PERF_COUNT_SW_DUMMY */
		evlist = evlist__new_default();

	if (evlist == NULL) {
		pr_debug("Not enough memory to create evlist\n");
		goto out;
	}

	/*
	 * Create maps of threads and cpus to monitor. In this case
	 * we start with all threads and cpus (-1, -1) but then in
	 * evlist__prepare_workload we'll fill in the only thread
	 * we're monitoring, the one forked there.
	 */
	err = evlist__create_maps(evlist, &opts.target);
	if (err < 0) {
		pr_debug("Not enough memory to create thread/cpu maps\n");
		goto out_delete_evlist;
	}

	/*
	 * Prepare the workload in argv[] to run, it'll fork it, and then wait
	 * for evlist__start_workload() to exec it. This is done this way
	 * so that we have time to open the evlist (calling sys_perf_event_open
	 * on all the fds) and then mmap them.
	 */
	err = evlist__prepare_workload(evlist, &opts.target, argv, false, NULL);
	if (err < 0) {
		pr_debug("Couldn't run the workload!\n");
		goto out_delete_evlist;
	}

	/*
	 * Config the evsels, setting attr->comm on the first one, etc.
	 */
	evsel = evlist__first(evlist);
	evsel__set_sample_bit(evsel, CPU);
	evsel__set_sample_bit(evsel, TID);
	evsel__set_sample_bit(evsel, TIME);
	evlist__config(evlist, &opts, NULL);

	err = sched__get_first_possible_cpu(evlist->workload.pid, &cpu_mask);
	if (err < 0) {
		pr_debug("sched__get_first_possible_cpu: %s\n",
			 str_error_r(errno, sbuf, sizeof(sbuf)));
		goto out_delete_evlist;
	}

	cpu = err;

	/*
	 * So that we can check perf_sample.cpu on all the samples.
	 */
	if (sched_setaffinity(evlist->workload.pid, cpu_mask_size, &cpu_mask) < 0) {
		pr_debug("sched_setaffinity: %s\n",
			 str_error_r(errno, sbuf, sizeof(sbuf)));
		goto out_delete_evlist;
	}

	/*
	 * Call sys_perf_event_open on all the fds on all the evsels,
	 * grouping them if asked to.
	 */
	err = evlist__open(evlist);
	if (err < 0) {
		pr_debug("perf_evlist__open: %s\n",
			 str_error_r(errno, sbuf, sizeof(sbuf)));
		goto out_delete_evlist;
	}

	/*
	 * mmap the first fd on a given CPU and ask for events for the other
	 * fds in the same CPU to be injected in the same mmap ring buffer
	 * (using ioctl(PERF_EVENT_IOC_SET_OUTPUT)).
	 */
	err = evlist__mmap(evlist, opts.mmap_pages);
	if (err < 0) {
		pr_debug("evlist__mmap: %s\n",
			 str_error_r(errno, sbuf, sizeof(sbuf)));
		goto out_delete_evlist;
	}

	/*
	 * Now that all is properly set up, enable the events, they will
	 * count just on workload.pid, which will start...
	 */
	evlist__enable(evlist);

	/*
	 * Now!
	 */
	evlist__start_workload(evlist);

	while (1) {
		int before = total_events;

		for (i = 0; i < evlist->core.nr_mmaps; i++) {
			union perf_event *event;
			struct mmap *md;

			md = &evlist->mmap[i];
			if (perf_mmap__read_init(&md->core) < 0)
				continue;

			while ((event = perf_mmap__read_event(&md->core)) != NULL) {
				const u32 type = event->header.type;
				const char *name = perf_event__name(type);

				++total_events;
				if (type < PERF_RECORD_MAX)
					nr_events[type]++;

				err = evlist__parse_sample(evlist, event, &sample);
				if (err < 0) {
					if (verbose > 0)
						perf_event__fprintf(event, NULL, stderr);
					pr_debug("Couldn't parse sample\n");
					goto out_delete_evlist;
				}

				if (verbose > 0) {
					pr_info("%" PRIu64" %d ", sample.time, sample.cpu);
					perf_event__fprintf(event, NULL, stderr);
				}

				if (prev_time > sample.time) {
					pr_debug("%s going backwards in time, prev=%" PRIu64 ", curr=%" PRIu64 "\n",
						 name, prev_time, sample.time);
					++errs;
				}

				prev_time = sample.time;

				if (sample.cpu != cpu) {
					pr_debug("%s with unexpected cpu, expected %d, got %d\n",
						 name, cpu, sample.cpu);
					++errs;
				}

				if ((pid_t)sample.pid != evlist->workload.pid) {
					pr_debug("%s with unexpected pid, expected %d, got %d\n",
						 name, evlist->workload.pid, sample.pid);
					++errs;
				}

				if ((pid_t)sample.tid != evlist->workload.pid) {
					pr_debug("%s with unexpected tid, expected %d, got %d\n",
						 name, evlist->workload.pid, sample.tid);
					++errs;
				}

				if ((type == PERF_RECORD_COMM ||
				     type == PERF_RECORD_MMAP ||
				     type == PERF_RECORD_MMAP2 ||
				     type == PERF_RECORD_FORK ||
				     type == PERF_RECORD_EXIT) &&
				     (pid_t)event->comm.pid != evlist->workload.pid) {
					pr_debug("%s with unexpected pid/tid\n", name);
					++errs;
				}

				if ((type == PERF_RECORD_COMM ||
				     type == PERF_RECORD_MMAP ||
				     type == PERF_RECORD_MMAP2) &&
				     event->comm.pid != event->comm.tid) {
					pr_debug("%s with different pid/tid!\n", name);
					++errs;
				}

				switch (type) {
				case PERF_RECORD_COMM:
					if (strcmp(event->comm.comm, cmd)) {
						pr_debug("%s with unexpected comm!\n", name);
						++errs;
					}
					break;
				case PERF_RECORD_EXIT:
					goto found_exit;
				case PERF_RECORD_MMAP:
					mmap_filename = event->mmap.filename;
					goto check_bname;
				case PERF_RECORD_MMAP2:
					mmap_filename = event->mmap2.filename;
				check_bname:
					bname = strrchr(mmap_filename, '/');
					if (bname != NULL) {
						if (!found_cmd_mmap)
							found_cmd_mmap = !strcmp(bname + 1, cmd);
						if (!found_coreutils_mmap)
							found_coreutils_mmap = !strcmp(bname + 1, "coreutils");
						if (!found_libc_mmap)
							found_libc_mmap = !strncmp(bname + 1, "libc", 4);
						if (!found_ld_mmap)
							found_ld_mmap = !strncmp(bname + 1, "ld", 2);
					} else if (!found_vdso_mmap)
						found_vdso_mmap = !strcmp(mmap_filename, "[vdso]");
					break;

				case PERF_RECORD_SAMPLE:
					/* Just ignore samples for now */
					break;
				default:
					pr_debug("Unexpected perf_event->header.type %d!\n",
						 type);
					++errs;
				}

				perf_mmap__consume(&md->core);
			}
			perf_mmap__read_done(&md->core);
		}

		/*
		 * We don't use poll here because at least at 3.1 times the
		 * PERF_RECORD_{!SAMPLE} events don't honour
		 * perf_event_attr.wakeup_events, just PERF_EVENT_SAMPLE does.
		 */
		if (total_events == before && false)
			evlist__poll(evlist, -1);

		sleep(1);
		if (++wakeups > 5) {
			pr_debug("No PERF_RECORD_EXIT event!\n");
			break;
		}
	}

found_exit:
	if (nr_events[PERF_RECORD_COMM] > 1 + !!found_coreutils_mmap) {
		pr_debug("Excessive number of PERF_RECORD_COMM events!\n");
		++errs;
	}

	if (nr_events[PERF_RECORD_COMM] == 0) {
		pr_debug("Missing PERF_RECORD_COMM for %s!\n", cmd);
		++errs;
	}

	if (!found_cmd_mmap && !found_coreutils_mmap) {
		pr_debug("PERF_RECORD_MMAP for %s missing!\n", cmd);
		++errs;
	}

	if (!found_libc_mmap) {
		pr_debug("PERF_RECORD_MMAP for %s missing!\n", "libc");
		++errs;
	}

	if (!found_ld_mmap) {
		pr_debug("PERF_RECORD_MMAP for %s missing!\n", "ld");
		++errs;
	}

	if (!found_vdso_mmap) {
		pr_debug("PERF_RECORD_MMAP for %s missing!\n", "[vdso]");
		++errs;
	}
out_delete_evlist:
	evlist__delete(evlist);
out:
	if (err == -EACCES)
		return TEST_SKIP;
<<<<<<< HEAD
	if (err < 0)
=======
	if (err < 0 || errs != 0)
>>>>>>> 66283a8f
		return TEST_FAIL;
	return TEST_OK;
}

static struct test_case tests__PERF_RECORD[] = {
	TEST_CASE_REASON("PERF_RECORD_* events & perf_sample fields",
			 PERF_RECORD,
			 "permissions"),
	{	.name = NULL, }
};

struct test_suite suite__PERF_RECORD = {
	.desc = "PERF_RECORD_* events & perf_sample fields",
	.test_cases = tests__PERF_RECORD,
};<|MERGE_RESOLUTION|>--- conflicted
+++ resolved
@@ -332,11 +332,7 @@
 out:
 	if (err == -EACCES)
 		return TEST_SKIP;
-<<<<<<< HEAD
-	if (err < 0)
-=======
 	if (err < 0 || errs != 0)
->>>>>>> 66283a8f
 		return TEST_FAIL;
 	return TEST_OK;
 }
