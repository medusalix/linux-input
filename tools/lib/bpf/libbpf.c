// SPDX-License-Identifier: (LGPL-2.1 OR BSD-2-Clause)

/*
 * Common eBPF ELF object loading operations.
 *
 * Copyright (C) 2013-2015 Alexei Starovoitov <ast@kernel.org>
 * Copyright (C) 2015 Wang Nan <wangnan0@huawei.com>
 * Copyright (C) 2015 Huawei Inc.
 * Copyright (C) 2017 Nicira, Inc.
 * Copyright (C) 2019 Isovalent, Inc.
 */

#ifndef _GNU_SOURCE
#define _GNU_SOURCE
#endif
#include <stdlib.h>
#include <stdio.h>
#include <stdarg.h>
#include <libgen.h>
#include <inttypes.h>
#include <limits.h>
#include <string.h>
#include <unistd.h>
#include <endian.h>
#include <fcntl.h>
#include <errno.h>
#include <ctype.h>
#include <asm/unistd.h>
#include <linux/err.h>
#include <linux/kernel.h>
#include <linux/bpf.h>
#include <linux/btf.h>
#include <linux/filter.h>
#include <linux/limits.h>
#include <linux/perf_event.h>
#include <linux/ring_buffer.h>
#include <linux/version.h>
#include <sys/epoll.h>
#include <sys/ioctl.h>
#include <sys/mman.h>
#include <sys/stat.h>
#include <sys/types.h>
#include <sys/vfs.h>
#include <sys/utsname.h>
#include <sys/resource.h>
#include <libelf.h>
#include <gelf.h>
#include <zlib.h>

#include "libbpf.h"
#include "bpf.h"
#include "btf.h"
#include "str_error.h"
#include "libbpf_internal.h"
#include "hashmap.h"
#include "bpf_gen_internal.h"

#ifndef BPF_FS_MAGIC
#define BPF_FS_MAGIC		0xcafe4a11
#endif

#define BPF_INSN_SZ (sizeof(struct bpf_insn))

/* vsprintf() in __base_pr() uses nonliteral format string. It may break
 * compilation if user enables corresponding warning. Disable it explicitly.
 */
#pragma GCC diagnostic ignored "-Wformat-nonliteral"

#define __printf(a, b)	__attribute__((format(printf, a, b)))

static struct bpf_map *bpf_object__add_map(struct bpf_object *obj);
static bool prog_is_subprog(const struct bpf_object *obj, const struct bpf_program *prog);

static const char * const attach_type_name[] = {
	[BPF_CGROUP_INET_INGRESS]	= "cgroup_inet_ingress",
	[BPF_CGROUP_INET_EGRESS]	= "cgroup_inet_egress",
	[BPF_CGROUP_INET_SOCK_CREATE]	= "cgroup_inet_sock_create",
	[BPF_CGROUP_INET_SOCK_RELEASE]	= "cgroup_inet_sock_release",
	[BPF_CGROUP_SOCK_OPS]		= "cgroup_sock_ops",
	[BPF_CGROUP_DEVICE]		= "cgroup_device",
	[BPF_CGROUP_INET4_BIND]		= "cgroup_inet4_bind",
	[BPF_CGROUP_INET6_BIND]		= "cgroup_inet6_bind",
	[BPF_CGROUP_INET4_CONNECT]	= "cgroup_inet4_connect",
	[BPF_CGROUP_INET6_CONNECT]	= "cgroup_inet6_connect",
	[BPF_CGROUP_INET4_POST_BIND]	= "cgroup_inet4_post_bind",
	[BPF_CGROUP_INET6_POST_BIND]	= "cgroup_inet6_post_bind",
	[BPF_CGROUP_INET4_GETPEERNAME]	= "cgroup_inet4_getpeername",
	[BPF_CGROUP_INET6_GETPEERNAME]	= "cgroup_inet6_getpeername",
	[BPF_CGROUP_INET4_GETSOCKNAME]	= "cgroup_inet4_getsockname",
	[BPF_CGROUP_INET6_GETSOCKNAME]	= "cgroup_inet6_getsockname",
	[BPF_CGROUP_UDP4_SENDMSG]	= "cgroup_udp4_sendmsg",
	[BPF_CGROUP_UDP6_SENDMSG]	= "cgroup_udp6_sendmsg",
	[BPF_CGROUP_SYSCTL]		= "cgroup_sysctl",
	[BPF_CGROUP_UDP4_RECVMSG]	= "cgroup_udp4_recvmsg",
	[BPF_CGROUP_UDP6_RECVMSG]	= "cgroup_udp6_recvmsg",
	[BPF_CGROUP_GETSOCKOPT]		= "cgroup_getsockopt",
	[BPF_CGROUP_SETSOCKOPT]		= "cgroup_setsockopt",
	[BPF_SK_SKB_STREAM_PARSER]	= "sk_skb_stream_parser",
	[BPF_SK_SKB_STREAM_VERDICT]	= "sk_skb_stream_verdict",
	[BPF_SK_SKB_VERDICT]		= "sk_skb_verdict",
	[BPF_SK_MSG_VERDICT]		= "sk_msg_verdict",
	[BPF_LIRC_MODE2]		= "lirc_mode2",
	[BPF_FLOW_DISSECTOR]		= "flow_dissector",
	[BPF_TRACE_RAW_TP]		= "trace_raw_tp",
	[BPF_TRACE_FENTRY]		= "trace_fentry",
	[BPF_TRACE_FEXIT]		= "trace_fexit",
	[BPF_MODIFY_RETURN]		= "modify_return",
	[BPF_LSM_MAC]			= "lsm_mac",
	[BPF_LSM_CGROUP]		= "lsm_cgroup",
	[BPF_SK_LOOKUP]			= "sk_lookup",
	[BPF_TRACE_ITER]		= "trace_iter",
	[BPF_XDP_DEVMAP]		= "xdp_devmap",
	[BPF_XDP_CPUMAP]		= "xdp_cpumap",
	[BPF_XDP]			= "xdp",
	[BPF_SK_REUSEPORT_SELECT]	= "sk_reuseport_select",
	[BPF_SK_REUSEPORT_SELECT_OR_MIGRATE]	= "sk_reuseport_select_or_migrate",
	[BPF_PERF_EVENT]		= "perf_event",
	[BPF_TRACE_KPROBE_MULTI]	= "trace_kprobe_multi",
};

static const char * const link_type_name[] = {
	[BPF_LINK_TYPE_UNSPEC]			= "unspec",
	[BPF_LINK_TYPE_RAW_TRACEPOINT]		= "raw_tracepoint",
	[BPF_LINK_TYPE_TRACING]			= "tracing",
	[BPF_LINK_TYPE_CGROUP]			= "cgroup",
	[BPF_LINK_TYPE_ITER]			= "iter",
	[BPF_LINK_TYPE_NETNS]			= "netns",
	[BPF_LINK_TYPE_XDP]			= "xdp",
	[BPF_LINK_TYPE_PERF_EVENT]		= "perf_event",
	[BPF_LINK_TYPE_KPROBE_MULTI]		= "kprobe_multi",
	[BPF_LINK_TYPE_STRUCT_OPS]		= "struct_ops",
};

static const char * const map_type_name[] = {
	[BPF_MAP_TYPE_UNSPEC]			= "unspec",
	[BPF_MAP_TYPE_HASH]			= "hash",
	[BPF_MAP_TYPE_ARRAY]			= "array",
	[BPF_MAP_TYPE_PROG_ARRAY]		= "prog_array",
	[BPF_MAP_TYPE_PERF_EVENT_ARRAY]		= "perf_event_array",
	[BPF_MAP_TYPE_PERCPU_HASH]		= "percpu_hash",
	[BPF_MAP_TYPE_PERCPU_ARRAY]		= "percpu_array",
	[BPF_MAP_TYPE_STACK_TRACE]		= "stack_trace",
	[BPF_MAP_TYPE_CGROUP_ARRAY]		= "cgroup_array",
	[BPF_MAP_TYPE_LRU_HASH]			= "lru_hash",
	[BPF_MAP_TYPE_LRU_PERCPU_HASH]		= "lru_percpu_hash",
	[BPF_MAP_TYPE_LPM_TRIE]			= "lpm_trie",
	[BPF_MAP_TYPE_ARRAY_OF_MAPS]		= "array_of_maps",
	[BPF_MAP_TYPE_HASH_OF_MAPS]		= "hash_of_maps",
	[BPF_MAP_TYPE_DEVMAP]			= "devmap",
	[BPF_MAP_TYPE_DEVMAP_HASH]		= "devmap_hash",
	[BPF_MAP_TYPE_SOCKMAP]			= "sockmap",
	[BPF_MAP_TYPE_CPUMAP]			= "cpumap",
	[BPF_MAP_TYPE_XSKMAP]			= "xskmap",
	[BPF_MAP_TYPE_SOCKHASH]			= "sockhash",
	[BPF_MAP_TYPE_CGROUP_STORAGE]		= "cgroup_storage",
	[BPF_MAP_TYPE_REUSEPORT_SOCKARRAY]	= "reuseport_sockarray",
	[BPF_MAP_TYPE_PERCPU_CGROUP_STORAGE]	= "percpu_cgroup_storage",
	[BPF_MAP_TYPE_QUEUE]			= "queue",
	[BPF_MAP_TYPE_STACK]			= "stack",
	[BPF_MAP_TYPE_SK_STORAGE]		= "sk_storage",
	[BPF_MAP_TYPE_STRUCT_OPS]		= "struct_ops",
	[BPF_MAP_TYPE_RINGBUF]			= "ringbuf",
	[BPF_MAP_TYPE_INODE_STORAGE]		= "inode_storage",
	[BPF_MAP_TYPE_TASK_STORAGE]		= "task_storage",
	[BPF_MAP_TYPE_BLOOM_FILTER]		= "bloom_filter",
<<<<<<< HEAD
=======
	[BPF_MAP_TYPE_USER_RINGBUF]             = "user_ringbuf",
>>>>>>> 66283a8f
};

static const char * const prog_type_name[] = {
	[BPF_PROG_TYPE_UNSPEC]			= "unspec",
	[BPF_PROG_TYPE_SOCKET_FILTER]		= "socket_filter",
	[BPF_PROG_TYPE_KPROBE]			= "kprobe",
	[BPF_PROG_TYPE_SCHED_CLS]		= "sched_cls",
	[BPF_PROG_TYPE_SCHED_ACT]		= "sched_act",
	[BPF_PROG_TYPE_TRACEPOINT]		= "tracepoint",
	[BPF_PROG_TYPE_XDP]			= "xdp",
	[BPF_PROG_TYPE_PERF_EVENT]		= "perf_event",
	[BPF_PROG_TYPE_CGROUP_SKB]		= "cgroup_skb",
	[BPF_PROG_TYPE_CGROUP_SOCK]		= "cgroup_sock",
	[BPF_PROG_TYPE_LWT_IN]			= "lwt_in",
	[BPF_PROG_TYPE_LWT_OUT]			= "lwt_out",
	[BPF_PROG_TYPE_LWT_XMIT]		= "lwt_xmit",
	[BPF_PROG_TYPE_SOCK_OPS]		= "sock_ops",
	[BPF_PROG_TYPE_SK_SKB]			= "sk_skb",
	[BPF_PROG_TYPE_CGROUP_DEVICE]		= "cgroup_device",
	[BPF_PROG_TYPE_SK_MSG]			= "sk_msg",
	[BPF_PROG_TYPE_RAW_TRACEPOINT]		= "raw_tracepoint",
	[BPF_PROG_TYPE_CGROUP_SOCK_ADDR]	= "cgroup_sock_addr",
	[BPF_PROG_TYPE_LWT_SEG6LOCAL]		= "lwt_seg6local",
	[BPF_PROG_TYPE_LIRC_MODE2]		= "lirc_mode2",
	[BPF_PROG_TYPE_SK_REUSEPORT]		= "sk_reuseport",
	[BPF_PROG_TYPE_FLOW_DISSECTOR]		= "flow_dissector",
	[BPF_PROG_TYPE_CGROUP_SYSCTL]		= "cgroup_sysctl",
	[BPF_PROG_TYPE_RAW_TRACEPOINT_WRITABLE]	= "raw_tracepoint_writable",
	[BPF_PROG_TYPE_CGROUP_SOCKOPT]		= "cgroup_sockopt",
	[BPF_PROG_TYPE_TRACING]			= "tracing",
	[BPF_PROG_TYPE_STRUCT_OPS]		= "struct_ops",
	[BPF_PROG_TYPE_EXT]			= "ext",
	[BPF_PROG_TYPE_LSM]			= "lsm",
	[BPF_PROG_TYPE_SK_LOOKUP]		= "sk_lookup",
	[BPF_PROG_TYPE_SYSCALL]			= "syscall",
};

static int __base_pr(enum libbpf_print_level level, const char *format,
		     va_list args)
{
	if (level == LIBBPF_DEBUG)
		return 0;

	return vfprintf(stderr, format, args);
}

static libbpf_print_fn_t __libbpf_pr = __base_pr;

libbpf_print_fn_t libbpf_set_print(libbpf_print_fn_t fn)
{
	libbpf_print_fn_t old_print_fn = __libbpf_pr;

	__libbpf_pr = fn;
	return old_print_fn;
}

__printf(2, 3)
void libbpf_print(enum libbpf_print_level level, const char *format, ...)
{
	va_list args;
	int old_errno;

	if (!__libbpf_pr)
		return;

	old_errno = errno;

	va_start(args, format);
	__libbpf_pr(level, format, args);
	va_end(args);

	errno = old_errno;
}

static void pr_perm_msg(int err)
{
	struct rlimit limit;
	char buf[100];

	if (err != -EPERM || geteuid() != 0)
		return;

	err = getrlimit(RLIMIT_MEMLOCK, &limit);
	if (err)
		return;

	if (limit.rlim_cur == RLIM_INFINITY)
		return;

	if (limit.rlim_cur < 1024)
		snprintf(buf, sizeof(buf), "%zu bytes", (size_t)limit.rlim_cur);
	else if (limit.rlim_cur < 1024*1024)
		snprintf(buf, sizeof(buf), "%.1f KiB", (double)limit.rlim_cur / 1024);
	else
		snprintf(buf, sizeof(buf), "%.1f MiB", (double)limit.rlim_cur / (1024*1024));

	pr_warn("permission error while running as root; try raising 'ulimit -l'? current value: %s\n",
		buf);
}

#define STRERR_BUFSIZE  128

/* Copied from tools/perf/util/util.h */
#ifndef zfree
# define zfree(ptr) ({ free(*ptr); *ptr = NULL; })
#endif

#ifndef zclose
# define zclose(fd) ({			\
	int ___err = 0;			\
	if ((fd) >= 0)			\
		___err = close((fd));	\
	fd = -1;			\
	___err; })
#endif

static inline __u64 ptr_to_u64(const void *ptr)
{
	return (__u64) (unsigned long) ptr;
}

int libbpf_set_strict_mode(enum libbpf_strict_mode mode)
{
	/* as of v1.0 libbpf_set_strict_mode() is a no-op */
	return 0;
}

__u32 libbpf_major_version(void)
{
	return LIBBPF_MAJOR_VERSION;
}

__u32 libbpf_minor_version(void)
{
	return LIBBPF_MINOR_VERSION;
}

const char *libbpf_version_string(void)
{
#define __S(X) #X
#define _S(X) __S(X)
	return  "v" _S(LIBBPF_MAJOR_VERSION) "." _S(LIBBPF_MINOR_VERSION);
#undef _S
#undef __S
}

enum reloc_type {
	RELO_LD64,
	RELO_CALL,
	RELO_DATA,
	RELO_EXTERN_VAR,
	RELO_EXTERN_FUNC,
	RELO_SUBPROG_ADDR,
	RELO_CORE,
};

struct reloc_desc {
	enum reloc_type type;
	int insn_idx;
	union {
		const struct bpf_core_relo *core_relo; /* used when type == RELO_CORE */
		struct {
			int map_idx;
			int sym_off;
		};
	};
};

/* stored as sec_def->cookie for all libbpf-supported SEC()s */
enum sec_def_flags {
	SEC_NONE = 0,
	/* expected_attach_type is optional, if kernel doesn't support that */
	SEC_EXP_ATTACH_OPT = 1,
	/* legacy, only used by libbpf_get_type_names() and
	 * libbpf_attach_type_by_name(), not used by libbpf itself at all.
	 * This used to be associated with cgroup (and few other) BPF programs
	 * that were attachable through BPF_PROG_ATTACH command. Pretty
	 * meaningless nowadays, though.
	 */
	SEC_ATTACHABLE = 2,
	SEC_ATTACHABLE_OPT = SEC_ATTACHABLE | SEC_EXP_ATTACH_OPT,
	/* attachment target is specified through BTF ID in either kernel or
	 * other BPF program's BTF object */
	SEC_ATTACH_BTF = 4,
	/* BPF program type allows sleeping/blocking in kernel */
	SEC_SLEEPABLE = 8,
	/* BPF program support non-linear XDP buffer */
	SEC_XDP_FRAGS = 16,
};

struct bpf_sec_def {
	char *sec;
	enum bpf_prog_type prog_type;
	enum bpf_attach_type expected_attach_type;
	long cookie;
	int handler_id;

	libbpf_prog_setup_fn_t prog_setup_fn;
	libbpf_prog_prepare_load_fn_t prog_prepare_load_fn;
	libbpf_prog_attach_fn_t prog_attach_fn;
};

/*
 * bpf_prog should be a better name but it has been used in
 * linux/filter.h.
 */
struct bpf_program {
	char *name;
	char *sec_name;
	size_t sec_idx;
	const struct bpf_sec_def *sec_def;
	/* this program's instruction offset (in number of instructions)
	 * within its containing ELF section
	 */
	size_t sec_insn_off;
	/* number of original instructions in ELF section belonging to this
	 * program, not taking into account subprogram instructions possible
	 * appended later during relocation
	 */
	size_t sec_insn_cnt;
	/* Offset (in number of instructions) of the start of instruction
	 * belonging to this BPF program  within its containing main BPF
	 * program. For the entry-point (main) BPF program, this is always
	 * zero. For a sub-program, this gets reset before each of main BPF
	 * programs are processed and relocated and is used to determined
	 * whether sub-program was already appended to the main program, and
	 * if yes, at which instruction offset.
	 */
	size_t sub_insn_off;

	/* instructions that belong to BPF program; insns[0] is located at
	 * sec_insn_off instruction within its ELF section in ELF file, so
	 * when mapping ELF file instruction index to the local instruction,
	 * one needs to subtract sec_insn_off; and vice versa.
	 */
	struct bpf_insn *insns;
	/* actual number of instruction in this BPF program's image; for
	 * entry-point BPF programs this includes the size of main program
	 * itself plus all the used sub-programs, appended at the end
	 */
	size_t insns_cnt;

	struct reloc_desc *reloc_desc;
	int nr_reloc;

	/* BPF verifier log settings */
	char *log_buf;
	size_t log_size;
	__u32 log_level;

	struct bpf_object *obj;

	int fd;
	bool autoload;
<<<<<<< HEAD
=======
	bool autoattach;
>>>>>>> 66283a8f
	bool mark_btf_static;
	enum bpf_prog_type type;
	enum bpf_attach_type expected_attach_type;

	int prog_ifindex;
	__u32 attach_btf_obj_fd;
	__u32 attach_btf_id;
	__u32 attach_prog_fd;

	void *func_info;
	__u32 func_info_rec_size;
	__u32 func_info_cnt;

	void *line_info;
	__u32 line_info_rec_size;
	__u32 line_info_cnt;
	__u32 prog_flags;
};

struct bpf_struct_ops {
	const char *tname;
	const struct btf_type *type;
	struct bpf_program **progs;
	__u32 *kern_func_off;
	/* e.g. struct tcp_congestion_ops in bpf_prog's btf format */
	void *data;
	/* e.g. struct bpf_struct_ops_tcp_congestion_ops in
	 *      btf_vmlinux's format.
	 * struct bpf_struct_ops_tcp_congestion_ops {
	 *	[... some other kernel fields ...]
	 *	struct tcp_congestion_ops data;
	 * }
	 * kern_vdata-size == sizeof(struct bpf_struct_ops_tcp_congestion_ops)
	 * bpf_map__init_kern_struct_ops() will populate the "kern_vdata"
	 * from "data".
	 */
	void *kern_vdata;
	__u32 type_id;
};

#define DATA_SEC ".data"
#define BSS_SEC ".bss"
#define RODATA_SEC ".rodata"
#define KCONFIG_SEC ".kconfig"
#define KSYMS_SEC ".ksyms"
#define STRUCT_OPS_SEC ".struct_ops"

enum libbpf_map_type {
	LIBBPF_MAP_UNSPEC,
	LIBBPF_MAP_DATA,
	LIBBPF_MAP_BSS,
	LIBBPF_MAP_RODATA,
	LIBBPF_MAP_KCONFIG,
};

struct bpf_map_def {
	unsigned int type;
	unsigned int key_size;
	unsigned int value_size;
	unsigned int max_entries;
	unsigned int map_flags;
};

struct bpf_map {
	struct bpf_object *obj;
	char *name;
	/* real_name is defined for special internal maps (.rodata*,
	 * .data*, .bss, .kconfig) and preserves their original ELF section
	 * name. This is important to be be able to find corresponding BTF
	 * DATASEC information.
	 */
	char *real_name;
	int fd;
	int sec_idx;
	size_t sec_offset;
	int map_ifindex;
	int inner_map_fd;
	struct bpf_map_def def;
	__u32 numa_node;
	__u32 btf_var_idx;
	__u32 btf_key_type_id;
	__u32 btf_value_type_id;
	__u32 btf_vmlinux_value_type_id;
	enum libbpf_map_type libbpf_type;
	void *mmaped;
	struct bpf_struct_ops *st_ops;
	struct bpf_map *inner_map;
	void **init_slots;
	int init_slots_sz;
	char *pin_path;
	bool pinned;
	bool reused;
	bool autocreate;
	__u64 map_extra;
};

enum extern_type {
	EXT_UNKNOWN,
	EXT_KCFG,
	EXT_KSYM,
};

enum kcfg_type {
	KCFG_UNKNOWN,
	KCFG_CHAR,
	KCFG_BOOL,
	KCFG_INT,
	KCFG_TRISTATE,
	KCFG_CHAR_ARR,
};

struct extern_desc {
	enum extern_type type;
	int sym_idx;
	int btf_id;
	int sec_btf_id;
	const char *name;
	bool is_set;
	bool is_weak;
	union {
		struct {
			enum kcfg_type type;
			int sz;
			int align;
			int data_off;
			bool is_signed;
		} kcfg;
		struct {
			unsigned long long addr;

			/* target btf_id of the corresponding kernel var. */
			int kernel_btf_obj_fd;
			int kernel_btf_id;

			/* local btf_id of the ksym extern's type. */
			__u32 type_id;
			/* BTF fd index to be patched in for insn->off, this is
			 * 0 for vmlinux BTF, index in obj->fd_array for module
			 * BTF
			 */
			__s16 btf_fd_idx;
		} ksym;
	};
};

struct module_btf {
	struct btf *btf;
	char *name;
	__u32 id;
	int fd;
	int fd_array_idx;
};

enum sec_type {
	SEC_UNUSED = 0,
	SEC_RELO,
	SEC_BSS,
	SEC_DATA,
	SEC_RODATA,
};

struct elf_sec_desc {
	enum sec_type sec_type;
	Elf64_Shdr *shdr;
	Elf_Data *data;
};

struct elf_state {
	int fd;
	const void *obj_buf;
	size_t obj_buf_sz;
	Elf *elf;
	Elf64_Ehdr *ehdr;
	Elf_Data *symbols;
	Elf_Data *st_ops_data;
	size_t shstrndx; /* section index for section name strings */
	size_t strtabidx;
	struct elf_sec_desc *secs;
	int sec_cnt;
	int btf_maps_shndx;
	__u32 btf_maps_sec_btf_id;
	int text_shndx;
	int symbols_shndx;
	int st_ops_shndx;
};

struct usdt_manager;

struct bpf_object {
	char name[BPF_OBJ_NAME_LEN];
	char license[64];
	__u32 kern_version;

	struct bpf_program *programs;
	size_t nr_programs;
	struct bpf_map *maps;
	size_t nr_maps;
	size_t maps_cap;

	char *kconfig;
	struct extern_desc *externs;
	int nr_extern;
	int kconfig_map_idx;

	bool loaded;
	bool has_subcalls;
	bool has_rodata;

	struct bpf_gen *gen_loader;

	/* Information when doing ELF related work. Only valid if efile.elf is not NULL */
	struct elf_state efile;

	struct btf *btf;
	struct btf_ext *btf_ext;

	/* Parse and load BTF vmlinux if any of the programs in the object need
	 * it at load time.
	 */
	struct btf *btf_vmlinux;
	/* Path to the custom BTF to be used for BPF CO-RE relocations as an
	 * override for vmlinux BTF.
	 */
	char *btf_custom_path;
	/* vmlinux BTF override for CO-RE relocations */
	struct btf *btf_vmlinux_override;
	/* Lazily initialized kernel module BTFs */
	struct module_btf *btf_modules;
	bool btf_modules_loaded;
	size_t btf_module_cnt;
	size_t btf_module_cap;

	/* optional log settings passed to BPF_BTF_LOAD and BPF_PROG_LOAD commands */
	char *log_buf;
	size_t log_size;
	__u32 log_level;

	int *fd_array;
	size_t fd_array_cap;
	size_t fd_array_cnt;

	struct usdt_manager *usdt_man;

	char path[];
};

static const char *elf_sym_str(const struct bpf_object *obj, size_t off);
static const char *elf_sec_str(const struct bpf_object *obj, size_t off);
static Elf_Scn *elf_sec_by_idx(const struct bpf_object *obj, size_t idx);
static Elf_Scn *elf_sec_by_name(const struct bpf_object *obj, const char *name);
static Elf64_Shdr *elf_sec_hdr(const struct bpf_object *obj, Elf_Scn *scn);
static const char *elf_sec_name(const struct bpf_object *obj, Elf_Scn *scn);
static Elf_Data *elf_sec_data(const struct bpf_object *obj, Elf_Scn *scn);
static Elf64_Sym *elf_sym_by_idx(const struct bpf_object *obj, size_t idx);
static Elf64_Rel *elf_rel_by_idx(Elf_Data *data, size_t idx);

void bpf_program__unload(struct bpf_program *prog)
{
	if (!prog)
		return;

	zclose(prog->fd);

	zfree(&prog->func_info);
	zfree(&prog->line_info);
}

static void bpf_program__exit(struct bpf_program *prog)
{
	if (!prog)
		return;

	bpf_program__unload(prog);
	zfree(&prog->name);
	zfree(&prog->sec_name);
	zfree(&prog->insns);
	zfree(&prog->reloc_desc);

	prog->nr_reloc = 0;
	prog->insns_cnt = 0;
	prog->sec_idx = -1;
}

static bool insn_is_subprog_call(const struct bpf_insn *insn)
{
	return BPF_CLASS(insn->code) == BPF_JMP &&
	       BPF_OP(insn->code) == BPF_CALL &&
	       BPF_SRC(insn->code) == BPF_K &&
	       insn->src_reg == BPF_PSEUDO_CALL &&
	       insn->dst_reg == 0 &&
	       insn->off == 0;
}

static bool is_call_insn(const struct bpf_insn *insn)
{
	return insn->code == (BPF_JMP | BPF_CALL);
}

static bool insn_is_pseudo_func(struct bpf_insn *insn)
{
	return is_ldimm64_insn(insn) && insn->src_reg == BPF_PSEUDO_FUNC;
}

static int
bpf_object__init_prog(struct bpf_object *obj, struct bpf_program *prog,
		      const char *name, size_t sec_idx, const char *sec_name,
		      size_t sec_off, void *insn_data, size_t insn_data_sz)
{
	if (insn_data_sz == 0 || insn_data_sz % BPF_INSN_SZ || sec_off % BPF_INSN_SZ) {
		pr_warn("sec '%s': corrupted program '%s', offset %zu, size %zu\n",
			sec_name, name, sec_off, insn_data_sz);
		return -EINVAL;
	}

	memset(prog, 0, sizeof(*prog));
	prog->obj = obj;

	prog->sec_idx = sec_idx;
	prog->sec_insn_off = sec_off / BPF_INSN_SZ;
	prog->sec_insn_cnt = insn_data_sz / BPF_INSN_SZ;
	/* insns_cnt can later be increased by appending used subprograms */
	prog->insns_cnt = prog->sec_insn_cnt;

	prog->type = BPF_PROG_TYPE_UNSPEC;
	prog->fd = -1;
<<<<<<< HEAD

	/* libbpf's convention for SEC("?abc...") is that it's just like
	 * SEC("abc...") but the corresponding bpf_program starts out with
	 * autoload set to false.
	 */
	if (sec_name[0] == '?') {
		prog->autoload = false;
		/* from now on forget there was ? in section name */
		sec_name++;
	} else {
		prog->autoload = true;
	}
=======

	/* libbpf's convention for SEC("?abc...") is that it's just like
	 * SEC("abc...") but the corresponding bpf_program starts out with
	 * autoload set to false.
	 */
	if (sec_name[0] == '?') {
		prog->autoload = false;
		/* from now on forget there was ? in section name */
		sec_name++;
	} else {
		prog->autoload = true;
	}

	prog->autoattach = true;
>>>>>>> 66283a8f

	/* inherit object's log_level */
	prog->log_level = obj->log_level;

	prog->sec_name = strdup(sec_name);
	if (!prog->sec_name)
		goto errout;

	prog->name = strdup(name);
	if (!prog->name)
		goto errout;

	prog->insns = malloc(insn_data_sz);
	if (!prog->insns)
		goto errout;
	memcpy(prog->insns, insn_data, insn_data_sz);

	return 0;
errout:
	pr_warn("sec '%s': failed to allocate memory for prog '%s'\n", sec_name, name);
	bpf_program__exit(prog);
	return -ENOMEM;
}

static int
bpf_object__add_programs(struct bpf_object *obj, Elf_Data *sec_data,
			 const char *sec_name, int sec_idx)
{
	Elf_Data *symbols = obj->efile.symbols;
	struct bpf_program *prog, *progs;
	void *data = sec_data->d_buf;
	size_t sec_sz = sec_data->d_size, sec_off, prog_sz, nr_syms;
	int nr_progs, err, i;
	const char *name;
	Elf64_Sym *sym;

	progs = obj->programs;
	nr_progs = obj->nr_programs;
	nr_syms = symbols->d_size / sizeof(Elf64_Sym);
	sec_off = 0;

	for (i = 0; i < nr_syms; i++) {
		sym = elf_sym_by_idx(obj, i);

		if (sym->st_shndx != sec_idx)
			continue;
		if (ELF64_ST_TYPE(sym->st_info) != STT_FUNC)
			continue;

		prog_sz = sym->st_size;
		sec_off = sym->st_value;

		name = elf_sym_str(obj, sym->st_name);
		if (!name) {
			pr_warn("sec '%s': failed to get symbol name for offset %zu\n",
				sec_name, sec_off);
			return -LIBBPF_ERRNO__FORMAT;
		}

		if (sec_off + prog_sz > sec_sz) {
			pr_warn("sec '%s': program at offset %zu crosses section boundary\n",
				sec_name, sec_off);
			return -LIBBPF_ERRNO__FORMAT;
		}

		if (sec_idx != obj->efile.text_shndx && ELF64_ST_BIND(sym->st_info) == STB_LOCAL) {
			pr_warn("sec '%s': program '%s' is static and not supported\n", sec_name, name);
			return -ENOTSUP;
		}

		pr_debug("sec '%s': found program '%s' at insn offset %zu (%zu bytes), code size %zu insns (%zu bytes)\n",
			 sec_name, name, sec_off / BPF_INSN_SZ, sec_off, prog_sz / BPF_INSN_SZ, prog_sz);

		progs = libbpf_reallocarray(progs, nr_progs + 1, sizeof(*progs));
		if (!progs) {
			/*
			 * In this case the original obj->programs
			 * is still valid, so don't need special treat for
			 * bpf_close_object().
			 */
			pr_warn("sec '%s': failed to alloc memory for new program '%s'\n",
				sec_name, name);
			return -ENOMEM;
		}
		obj->programs = progs;

		prog = &progs[nr_progs];

		err = bpf_object__init_prog(obj, prog, name, sec_idx, sec_name,
					    sec_off, data + sec_off, prog_sz);
		if (err)
			return err;

		/* if function is a global/weak symbol, but has restricted
		 * (STV_HIDDEN or STV_INTERNAL) visibility, mark its BTF FUNC
		 * as static to enable more permissive BPF verification mode
		 * with more outside context available to BPF verifier
		 */
		if (ELF64_ST_BIND(sym->st_info) != STB_LOCAL
		    && (ELF64_ST_VISIBILITY(sym->st_other) == STV_HIDDEN
			|| ELF64_ST_VISIBILITY(sym->st_other) == STV_INTERNAL))
			prog->mark_btf_static = true;

		nr_progs++;
		obj->nr_programs = nr_progs;
	}

	return 0;
}

__u32 get_kernel_version(void)
{
	/* On Ubuntu LINUX_VERSION_CODE doesn't correspond to info.release,
	 * but Ubuntu provides /proc/version_signature file, as described at
	 * https://ubuntu.com/kernel, with an example contents below, which we
	 * can use to get a proper LINUX_VERSION_CODE.
	 *
	 *   Ubuntu 5.4.0-12.15-generic 5.4.8
	 *
	 * In the above, 5.4.8 is what kernel is actually expecting, while
	 * uname() call will return 5.4.0 in info.release.
	 */
	const char *ubuntu_kver_file = "/proc/version_signature";
	__u32 major, minor, patch;
	struct utsname info;

	if (faccessat(AT_FDCWD, ubuntu_kver_file, R_OK, AT_EACCESS) == 0) {
		FILE *f;

		f = fopen(ubuntu_kver_file, "r");
		if (f) {
			if (fscanf(f, "%*s %*s %d.%d.%d\n", &major, &minor, &patch) == 3) {
				fclose(f);
				return KERNEL_VERSION(major, minor, patch);
			}
			fclose(f);
		}
		/* something went wrong, fall back to uname() approach */
	}

	uname(&info);
	if (sscanf(info.release, "%u.%u.%u", &major, &minor, &patch) != 3)
		return 0;
	return KERNEL_VERSION(major, minor, patch);
}

static const struct btf_member *
find_member_by_offset(const struct btf_type *t, __u32 bit_offset)
{
	struct btf_member *m;
	int i;

	for (i = 0, m = btf_members(t); i < btf_vlen(t); i++, m++) {
		if (btf_member_bit_offset(t, i) == bit_offset)
			return m;
	}

	return NULL;
}

static const struct btf_member *
find_member_by_name(const struct btf *btf, const struct btf_type *t,
		    const char *name)
{
	struct btf_member *m;
	int i;

	for (i = 0, m = btf_members(t); i < btf_vlen(t); i++, m++) {
		if (!strcmp(btf__name_by_offset(btf, m->name_off), name))
			return m;
	}

	return NULL;
}

#define STRUCT_OPS_VALUE_PREFIX "bpf_struct_ops_"
static int find_btf_by_prefix_kind(const struct btf *btf, const char *prefix,
				   const char *name, __u32 kind);

static int
find_struct_ops_kern_types(const struct btf *btf, const char *tname,
			   const struct btf_type **type, __u32 *type_id,
			   const struct btf_type **vtype, __u32 *vtype_id,
			   const struct btf_member **data_member)
{
	const struct btf_type *kern_type, *kern_vtype;
	const struct btf_member *kern_data_member;
	__s32 kern_vtype_id, kern_type_id;
	__u32 i;

	kern_type_id = btf__find_by_name_kind(btf, tname, BTF_KIND_STRUCT);
	if (kern_type_id < 0) {
		pr_warn("struct_ops init_kern: struct %s is not found in kernel BTF\n",
			tname);
		return kern_type_id;
	}
	kern_type = btf__type_by_id(btf, kern_type_id);

	/* Find the corresponding "map_value" type that will be used
	 * in map_update(BPF_MAP_TYPE_STRUCT_OPS).  For example,
	 * find "struct bpf_struct_ops_tcp_congestion_ops" from the
	 * btf_vmlinux.
	 */
	kern_vtype_id = find_btf_by_prefix_kind(btf, STRUCT_OPS_VALUE_PREFIX,
						tname, BTF_KIND_STRUCT);
	if (kern_vtype_id < 0) {
		pr_warn("struct_ops init_kern: struct %s%s is not found in kernel BTF\n",
			STRUCT_OPS_VALUE_PREFIX, tname);
		return kern_vtype_id;
	}
	kern_vtype = btf__type_by_id(btf, kern_vtype_id);

	/* Find "struct tcp_congestion_ops" from
	 * struct bpf_struct_ops_tcp_congestion_ops {
	 *	[ ... ]
	 *	struct tcp_congestion_ops data;
	 * }
	 */
	kern_data_member = btf_members(kern_vtype);
	for (i = 0; i < btf_vlen(kern_vtype); i++, kern_data_member++) {
		if (kern_data_member->type == kern_type_id)
			break;
	}
	if (i == btf_vlen(kern_vtype)) {
		pr_warn("struct_ops init_kern: struct %s data is not found in struct %s%s\n",
			tname, STRUCT_OPS_VALUE_PREFIX, tname);
		return -EINVAL;
	}

	*type = kern_type;
	*type_id = kern_type_id;
	*vtype = kern_vtype;
	*vtype_id = kern_vtype_id;
	*data_member = kern_data_member;

	return 0;
}

static bool bpf_map__is_struct_ops(const struct bpf_map *map)
{
	return map->def.type == BPF_MAP_TYPE_STRUCT_OPS;
}

/* Init the map's fields that depend on kern_btf */
static int bpf_map__init_kern_struct_ops(struct bpf_map *map,
					 const struct btf *btf,
					 const struct btf *kern_btf)
{
	const struct btf_member *member, *kern_member, *kern_data_member;
	const struct btf_type *type, *kern_type, *kern_vtype;
	__u32 i, kern_type_id, kern_vtype_id, kern_data_off;
	struct bpf_struct_ops *st_ops;
	void *data, *kern_data;
	const char *tname;
	int err;

	st_ops = map->st_ops;
	type = st_ops->type;
	tname = st_ops->tname;
	err = find_struct_ops_kern_types(kern_btf, tname,
					 &kern_type, &kern_type_id,
					 &kern_vtype, &kern_vtype_id,
					 &kern_data_member);
	if (err)
		return err;

	pr_debug("struct_ops init_kern %s: type_id:%u kern_type_id:%u kern_vtype_id:%u\n",
		 map->name, st_ops->type_id, kern_type_id, kern_vtype_id);

	map->def.value_size = kern_vtype->size;
	map->btf_vmlinux_value_type_id = kern_vtype_id;

	st_ops->kern_vdata = calloc(1, kern_vtype->size);
	if (!st_ops->kern_vdata)
		return -ENOMEM;

	data = st_ops->data;
	kern_data_off = kern_data_member->offset / 8;
	kern_data = st_ops->kern_vdata + kern_data_off;

	member = btf_members(type);
	for (i = 0; i < btf_vlen(type); i++, member++) {
		const struct btf_type *mtype, *kern_mtype;
		__u32 mtype_id, kern_mtype_id;
		void *mdata, *kern_mdata;
		__s64 msize, kern_msize;
		__u32 moff, kern_moff;
		__u32 kern_member_idx;
		const char *mname;

		mname = btf__name_by_offset(btf, member->name_off);
		kern_member = find_member_by_name(kern_btf, kern_type, mname);
		if (!kern_member) {
			pr_warn("struct_ops init_kern %s: Cannot find member %s in kernel BTF\n",
				map->name, mname);
			return -ENOTSUP;
		}

		kern_member_idx = kern_member - btf_members(kern_type);
		if (btf_member_bitfield_size(type, i) ||
		    btf_member_bitfield_size(kern_type, kern_member_idx)) {
			pr_warn("struct_ops init_kern %s: bitfield %s is not supported\n",
				map->name, mname);
			return -ENOTSUP;
		}

		moff = member->offset / 8;
		kern_moff = kern_member->offset / 8;

		mdata = data + moff;
		kern_mdata = kern_data + kern_moff;

		mtype = skip_mods_and_typedefs(btf, member->type, &mtype_id);
		kern_mtype = skip_mods_and_typedefs(kern_btf, kern_member->type,
						    &kern_mtype_id);
		if (BTF_INFO_KIND(mtype->info) !=
		    BTF_INFO_KIND(kern_mtype->info)) {
			pr_warn("struct_ops init_kern %s: Unmatched member type %s %u != %u(kernel)\n",
				map->name, mname, BTF_INFO_KIND(mtype->info),
				BTF_INFO_KIND(kern_mtype->info));
			return -ENOTSUP;
		}

		if (btf_is_ptr(mtype)) {
			struct bpf_program *prog;

			prog = st_ops->progs[i];
			if (!prog)
				continue;

			kern_mtype = skip_mods_and_typedefs(kern_btf,
							    kern_mtype->type,
							    &kern_mtype_id);

			/* mtype->type must be a func_proto which was
			 * guaranteed in bpf_object__collect_st_ops_relos(),
			 * so only check kern_mtype for func_proto here.
			 */
			if (!btf_is_func_proto(kern_mtype)) {
				pr_warn("struct_ops init_kern %s: kernel member %s is not a func ptr\n",
					map->name, mname);
				return -ENOTSUP;
			}

			prog->attach_btf_id = kern_type_id;
			prog->expected_attach_type = kern_member_idx;

			st_ops->kern_func_off[i] = kern_data_off + kern_moff;

			pr_debug("struct_ops init_kern %s: func ptr %s is set to prog %s from data(+%u) to kern_data(+%u)\n",
				 map->name, mname, prog->name, moff,
				 kern_moff);

			continue;
		}

		msize = btf__resolve_size(btf, mtype_id);
		kern_msize = btf__resolve_size(kern_btf, kern_mtype_id);
		if (msize < 0 || kern_msize < 0 || msize != kern_msize) {
			pr_warn("struct_ops init_kern %s: Error in size of member %s: %zd != %zd(kernel)\n",
				map->name, mname, (ssize_t)msize,
				(ssize_t)kern_msize);
			return -ENOTSUP;
		}

		pr_debug("struct_ops init_kern %s: copy %s %u bytes from data(+%u) to kern_data(+%u)\n",
			 map->name, mname, (unsigned int)msize,
			 moff, kern_moff);
		memcpy(kern_mdata, mdata, msize);
	}

	return 0;
}

static int bpf_object__init_kern_struct_ops_maps(struct bpf_object *obj)
{
	struct bpf_map *map;
	size_t i;
	int err;

	for (i = 0; i < obj->nr_maps; i++) {
		map = &obj->maps[i];

		if (!bpf_map__is_struct_ops(map))
			continue;

		err = bpf_map__init_kern_struct_ops(map, obj->btf,
						    obj->btf_vmlinux);
		if (err)
			return err;
	}

	return 0;
}

static int bpf_object__init_struct_ops_maps(struct bpf_object *obj)
{
	const struct btf_type *type, *datasec;
	const struct btf_var_secinfo *vsi;
	struct bpf_struct_ops *st_ops;
	const char *tname, *var_name;
	__s32 type_id, datasec_id;
	const struct btf *btf;
	struct bpf_map *map;
	__u32 i;

	if (obj->efile.st_ops_shndx == -1)
		return 0;

	btf = obj->btf;
	datasec_id = btf__find_by_name_kind(btf, STRUCT_OPS_SEC,
					    BTF_KIND_DATASEC);
	if (datasec_id < 0) {
		pr_warn("struct_ops init: DATASEC %s not found\n",
			STRUCT_OPS_SEC);
		return -EINVAL;
	}

	datasec = btf__type_by_id(btf, datasec_id);
	vsi = btf_var_secinfos(datasec);
	for (i = 0; i < btf_vlen(datasec); i++, vsi++) {
		type = btf__type_by_id(obj->btf, vsi->type);
		var_name = btf__name_by_offset(obj->btf, type->name_off);

		type_id = btf__resolve_type(obj->btf, vsi->type);
		if (type_id < 0) {
			pr_warn("struct_ops init: Cannot resolve var type_id %u in DATASEC %s\n",
				vsi->type, STRUCT_OPS_SEC);
			return -EINVAL;
		}

		type = btf__type_by_id(obj->btf, type_id);
		tname = btf__name_by_offset(obj->btf, type->name_off);
		if (!tname[0]) {
			pr_warn("struct_ops init: anonymous type is not supported\n");
			return -ENOTSUP;
		}
		if (!btf_is_struct(type)) {
			pr_warn("struct_ops init: %s is not a struct\n", tname);
			return -EINVAL;
		}

		map = bpf_object__add_map(obj);
		if (IS_ERR(map))
			return PTR_ERR(map);

		map->sec_idx = obj->efile.st_ops_shndx;
		map->sec_offset = vsi->offset;
		map->name = strdup(var_name);
		if (!map->name)
			return -ENOMEM;

		map->def.type = BPF_MAP_TYPE_STRUCT_OPS;
		map->def.key_size = sizeof(int);
		map->def.value_size = type->size;
		map->def.max_entries = 1;

		map->st_ops = calloc(1, sizeof(*map->st_ops));
		if (!map->st_ops)
			return -ENOMEM;
		st_ops = map->st_ops;
		st_ops->data = malloc(type->size);
		st_ops->progs = calloc(btf_vlen(type), sizeof(*st_ops->progs));
		st_ops->kern_func_off = malloc(btf_vlen(type) *
					       sizeof(*st_ops->kern_func_off));
		if (!st_ops->data || !st_ops->progs || !st_ops->kern_func_off)
			return -ENOMEM;

		if (vsi->offset + type->size > obj->efile.st_ops_data->d_size) {
			pr_warn("struct_ops init: var %s is beyond the end of DATASEC %s\n",
				var_name, STRUCT_OPS_SEC);
			return -EINVAL;
		}

		memcpy(st_ops->data,
		       obj->efile.st_ops_data->d_buf + vsi->offset,
		       type->size);
		st_ops->tname = tname;
		st_ops->type = type;
		st_ops->type_id = type_id;

		pr_debug("struct_ops init: struct %s(type_id=%u) %s found at offset %u\n",
			 tname, type_id, var_name, vsi->offset);
	}

	return 0;
}

static struct bpf_object *bpf_object__new(const char *path,
					  const void *obj_buf,
					  size_t obj_buf_sz,
					  const char *obj_name)
{
	struct bpf_object *obj;
	char *end;

	obj = calloc(1, sizeof(struct bpf_object) + strlen(path) + 1);
	if (!obj) {
		pr_warn("alloc memory failed for %s\n", path);
		return ERR_PTR(-ENOMEM);
	}

	strcpy(obj->path, path);
	if (obj_name) {
		libbpf_strlcpy(obj->name, obj_name, sizeof(obj->name));
	} else {
		/* Using basename() GNU version which doesn't modify arg. */
		libbpf_strlcpy(obj->name, basename((void *)path), sizeof(obj->name));
		end = strchr(obj->name, '.');
		if (end)
			*end = 0;
	}

	obj->efile.fd = -1;
	/*
	 * Caller of this function should also call
	 * bpf_object__elf_finish() after data collection to return
	 * obj_buf to user. If not, we should duplicate the buffer to
	 * avoid user freeing them before elf finish.
	 */
	obj->efile.obj_buf = obj_buf;
	obj->efile.obj_buf_sz = obj_buf_sz;
	obj->efile.btf_maps_shndx = -1;
	obj->efile.st_ops_shndx = -1;
	obj->kconfig_map_idx = -1;

	obj->kern_version = get_kernel_version();
	obj->loaded = false;

	return obj;
}

static void bpf_object__elf_finish(struct bpf_object *obj)
{
	if (!obj->efile.elf)
		return;

	elf_end(obj->efile.elf);
	obj->efile.elf = NULL;
	obj->efile.symbols = NULL;
	obj->efile.st_ops_data = NULL;

	zfree(&obj->efile.secs);
	obj->efile.sec_cnt = 0;
	zclose(obj->efile.fd);
	obj->efile.obj_buf = NULL;
	obj->efile.obj_buf_sz = 0;
}

static int bpf_object__elf_init(struct bpf_object *obj)
{
	Elf64_Ehdr *ehdr;
	int err = 0;
	Elf *elf;

	if (obj->efile.elf) {
		pr_warn("elf: init internal error\n");
		return -LIBBPF_ERRNO__LIBELF;
	}

	if (obj->efile.obj_buf_sz > 0) {
		/* obj_buf should have been validated by bpf_object__open_mem(). */
		elf = elf_memory((char *)obj->efile.obj_buf, obj->efile.obj_buf_sz);
	} else {
		obj->efile.fd = open(obj->path, O_RDONLY | O_CLOEXEC);
		if (obj->efile.fd < 0) {
			char errmsg[STRERR_BUFSIZE], *cp;

			err = -errno;
			cp = libbpf_strerror_r(err, errmsg, sizeof(errmsg));
			pr_warn("elf: failed to open %s: %s\n", obj->path, cp);
			return err;
		}

		elf = elf_begin(obj->efile.fd, ELF_C_READ_MMAP, NULL);
	}

	if (!elf) {
		pr_warn("elf: failed to open %s as ELF file: %s\n", obj->path, elf_errmsg(-1));
		err = -LIBBPF_ERRNO__LIBELF;
		goto errout;
	}

	obj->efile.elf = elf;

	if (elf_kind(elf) != ELF_K_ELF) {
		err = -LIBBPF_ERRNO__FORMAT;
		pr_warn("elf: '%s' is not a proper ELF object\n", obj->path);
		goto errout;
	}

	if (gelf_getclass(elf) != ELFCLASS64) {
		err = -LIBBPF_ERRNO__FORMAT;
		pr_warn("elf: '%s' is not a 64-bit ELF object\n", obj->path);
		goto errout;
	}

	obj->efile.ehdr = ehdr = elf64_getehdr(elf);
	if (!obj->efile.ehdr) {
		pr_warn("elf: failed to get ELF header from %s: %s\n", obj->path, elf_errmsg(-1));
		err = -LIBBPF_ERRNO__FORMAT;
		goto errout;
	}

	if (elf_getshdrstrndx(elf, &obj->efile.shstrndx)) {
		pr_warn("elf: failed to get section names section index for %s: %s\n",
			obj->path, elf_errmsg(-1));
		err = -LIBBPF_ERRNO__FORMAT;
		goto errout;
	}

	/* Elf is corrupted/truncated, avoid calling elf_strptr. */
	if (!elf_rawdata(elf_getscn(elf, obj->efile.shstrndx), NULL)) {
		pr_warn("elf: failed to get section names strings from %s: %s\n",
			obj->path, elf_errmsg(-1));
		err = -LIBBPF_ERRNO__FORMAT;
		goto errout;
	}

	/* Old LLVM set e_machine to EM_NONE */
	if (ehdr->e_type != ET_REL || (ehdr->e_machine && ehdr->e_machine != EM_BPF)) {
		pr_warn("elf: %s is not a valid eBPF object file\n", obj->path);
		err = -LIBBPF_ERRNO__FORMAT;
		goto errout;
	}

	return 0;
errout:
	bpf_object__elf_finish(obj);
	return err;
}

static int bpf_object__check_endianness(struct bpf_object *obj)
{
#if __BYTE_ORDER__ == __ORDER_LITTLE_ENDIAN__
	if (obj->efile.ehdr->e_ident[EI_DATA] == ELFDATA2LSB)
		return 0;
#elif __BYTE_ORDER__ == __ORDER_BIG_ENDIAN__
	if (obj->efile.ehdr->e_ident[EI_DATA] == ELFDATA2MSB)
		return 0;
#else
# error "Unrecognized __BYTE_ORDER__"
#endif
	pr_warn("elf: endianness mismatch in %s.\n", obj->path);
	return -LIBBPF_ERRNO__ENDIAN;
}

static int
bpf_object__init_license(struct bpf_object *obj, void *data, size_t size)
{
	/* libbpf_strlcpy() only copies first N - 1 bytes, so size + 1 won't
	 * go over allowed ELF data section buffer
	 */
	libbpf_strlcpy(obj->license, data, min(size + 1, sizeof(obj->license)));
	pr_debug("license of %s is %s\n", obj->path, obj->license);
	return 0;
}

static int
bpf_object__init_kversion(struct bpf_object *obj, void *data, size_t size)
{
	__u32 kver;

	if (size != sizeof(kver)) {
		pr_warn("invalid kver section in %s\n", obj->path);
		return -LIBBPF_ERRNO__FORMAT;
	}
	memcpy(&kver, data, sizeof(kver));
	obj->kern_version = kver;
	pr_debug("kernel version of %s is %x\n", obj->path, obj->kern_version);
	return 0;
}

static bool bpf_map_type__is_map_in_map(enum bpf_map_type type)
{
	if (type == BPF_MAP_TYPE_ARRAY_OF_MAPS ||
	    type == BPF_MAP_TYPE_HASH_OF_MAPS)
		return true;
	return false;
}

static int find_elf_sec_sz(const struct bpf_object *obj, const char *name, __u32 *size)
{
	Elf_Data *data;
	Elf_Scn *scn;

	if (!name)
		return -EINVAL;

	scn = elf_sec_by_name(obj, name);
	data = elf_sec_data(obj, scn);
	if (data) {
		*size = data->d_size;
		return 0; /* found it */
	}

	return -ENOENT;
}

static int find_elf_var_offset(const struct bpf_object *obj, const char *name, __u32 *off)
{
	Elf_Data *symbols = obj->efile.symbols;
	const char *sname;
	size_t si;

	if (!name || !off)
		return -EINVAL;

	for (si = 0; si < symbols->d_size / sizeof(Elf64_Sym); si++) {
		Elf64_Sym *sym = elf_sym_by_idx(obj, si);

		if (ELF64_ST_TYPE(sym->st_info) != STT_OBJECT)
			continue;

		if (ELF64_ST_BIND(sym->st_info) != STB_GLOBAL &&
		    ELF64_ST_BIND(sym->st_info) != STB_WEAK)
			continue;

		sname = elf_sym_str(obj, sym->st_name);
		if (!sname) {
			pr_warn("failed to get sym name string for var %s\n", name);
			return -EIO;
		}
		if (strcmp(name, sname) == 0) {
			*off = sym->st_value;
			return 0;
		}
	}

	return -ENOENT;
}

static struct bpf_map *bpf_object__add_map(struct bpf_object *obj)
{
	struct bpf_map *map;
	int err;

	err = libbpf_ensure_mem((void **)&obj->maps, &obj->maps_cap,
				sizeof(*obj->maps), obj->nr_maps + 1);
	if (err)
		return ERR_PTR(err);

	map = &obj->maps[obj->nr_maps++];
	map->obj = obj;
	map->fd = -1;
	map->inner_map_fd = -1;
	map->autocreate = true;

	return map;
}

static size_t bpf_map_mmap_sz(const struct bpf_map *map)
{
	long page_sz = sysconf(_SC_PAGE_SIZE);
	size_t map_sz;

	map_sz = (size_t)roundup(map->def.value_size, 8) * map->def.max_entries;
	map_sz = roundup(map_sz, page_sz);
	return map_sz;
}

static char *internal_map_name(struct bpf_object *obj, const char *real_name)
{
	char map_name[BPF_OBJ_NAME_LEN], *p;
	int pfx_len, sfx_len = max((size_t)7, strlen(real_name));

	/* This is one of the more confusing parts of libbpf for various
	 * reasons, some of which are historical. The original idea for naming
	 * internal names was to include as much of BPF object name prefix as
	 * possible, so that it can be distinguished from similar internal
	 * maps of a different BPF object.
	 * As an example, let's say we have bpf_object named 'my_object_name'
	 * and internal map corresponding to '.rodata' ELF section. The final
	 * map name advertised to user and to the kernel will be
	 * 'my_objec.rodata', taking first 8 characters of object name and
	 * entire 7 characters of '.rodata'.
	 * Somewhat confusingly, if internal map ELF section name is shorter
	 * than 7 characters, e.g., '.bss', we still reserve 7 characters
	 * for the suffix, even though we only have 4 actual characters, and
	 * resulting map will be called 'my_objec.bss', not even using all 15
	 * characters allowed by the kernel. Oh well, at least the truncated
	 * object name is somewhat consistent in this case. But if the map
	 * name is '.kconfig', we'll still have entirety of '.kconfig' added
	 * (8 chars) and thus will be left with only first 7 characters of the
	 * object name ('my_obje'). Happy guessing, user, that the final map
	 * name will be "my_obje.kconfig".
	 * Now, with libbpf starting to support arbitrarily named .rodata.*
	 * and .data.* data sections, it's possible that ELF section name is
	 * longer than allowed 15 chars, so we now need to be careful to take
	 * only up to 15 first characters of ELF name, taking no BPF object
	 * name characters at all. So '.rodata.abracadabra' will result in
	 * '.rodata.abracad' kernel and user-visible name.
	 * We need to keep this convoluted logic intact for .data, .bss and
	 * .rodata maps, but for new custom .data.custom and .rodata.custom
	 * maps we use their ELF names as is, not prepending bpf_object name
	 * in front. We still need to truncate them to 15 characters for the
	 * kernel. Full name can be recovered for such maps by using DATASEC
	 * BTF type associated with such map's value type, though.
	 */
	if (sfx_len >= BPF_OBJ_NAME_LEN)
		sfx_len = BPF_OBJ_NAME_LEN - 1;

	/* if there are two or more dots in map name, it's a custom dot map */
	if (strchr(real_name + 1, '.') != NULL)
		pfx_len = 0;
	else
		pfx_len = min((size_t)BPF_OBJ_NAME_LEN - sfx_len - 1, strlen(obj->name));

	snprintf(map_name, sizeof(map_name), "%.*s%.*s", pfx_len, obj->name,
		 sfx_len, real_name);

	/* sanitise map name to characters allowed by kernel */
	for (p = map_name; *p && p < map_name + sizeof(map_name); p++)
		if (!isalnum(*p) && *p != '_' && *p != '.')
			*p = '_';

	return strdup(map_name);
}

static int
bpf_map_find_btf_info(struct bpf_object *obj, struct bpf_map *map);

static int
bpf_object__init_internal_map(struct bpf_object *obj, enum libbpf_map_type type,
			      const char *real_name, int sec_idx, void *data, size_t data_sz)
{
	struct bpf_map_def *def;
	struct bpf_map *map;
	int err;

	map = bpf_object__add_map(obj);
	if (IS_ERR(map))
		return PTR_ERR(map);

	map->libbpf_type = type;
	map->sec_idx = sec_idx;
	map->sec_offset = 0;
	map->real_name = strdup(real_name);
	map->name = internal_map_name(obj, real_name);
	if (!map->real_name || !map->name) {
		zfree(&map->real_name);
		zfree(&map->name);
		return -ENOMEM;
	}

	def = &map->def;
	def->type = BPF_MAP_TYPE_ARRAY;
	def->key_size = sizeof(int);
	def->value_size = data_sz;
	def->max_entries = 1;
	def->map_flags = type == LIBBPF_MAP_RODATA || type == LIBBPF_MAP_KCONFIG
			 ? BPF_F_RDONLY_PROG : 0;
	def->map_flags |= BPF_F_MMAPABLE;

	pr_debug("map '%s' (global data): at sec_idx %d, offset %zu, flags %x.\n",
		 map->name, map->sec_idx, map->sec_offset, def->map_flags);

	map->mmaped = mmap(NULL, bpf_map_mmap_sz(map), PROT_READ | PROT_WRITE,
			   MAP_SHARED | MAP_ANONYMOUS, -1, 0);
	if (map->mmaped == MAP_FAILED) {
		err = -errno;
		map->mmaped = NULL;
		pr_warn("failed to alloc map '%s' content buffer: %d\n",
			map->name, err);
		zfree(&map->real_name);
		zfree(&map->name);
		return err;
	}

	/* failures are fine because of maps like .rodata.str1.1 */
	(void) bpf_map_find_btf_info(obj, map);

	if (data)
		memcpy(map->mmaped, data, data_sz);

	pr_debug("map %td is \"%s\"\n", map - obj->maps, map->name);
	return 0;
}

static int bpf_object__init_global_data_maps(struct bpf_object *obj)
{
	struct elf_sec_desc *sec_desc;
	const char *sec_name;
	int err = 0, sec_idx;

	/*
	 * Populate obj->maps with libbpf internal maps.
	 */
	for (sec_idx = 1; sec_idx < obj->efile.sec_cnt; sec_idx++) {
		sec_desc = &obj->efile.secs[sec_idx];

		/* Skip recognized sections with size 0. */
		if (!sec_desc->data || sec_desc->data->d_size == 0)
			continue;

		switch (sec_desc->sec_type) {
		case SEC_DATA:
			sec_name = elf_sec_name(obj, elf_sec_by_idx(obj, sec_idx));
			err = bpf_object__init_internal_map(obj, LIBBPF_MAP_DATA,
							    sec_name, sec_idx,
							    sec_desc->data->d_buf,
							    sec_desc->data->d_size);
			break;
		case SEC_RODATA:
			obj->has_rodata = true;
			sec_name = elf_sec_name(obj, elf_sec_by_idx(obj, sec_idx));
			err = bpf_object__init_internal_map(obj, LIBBPF_MAP_RODATA,
							    sec_name, sec_idx,
							    sec_desc->data->d_buf,
							    sec_desc->data->d_size);
			break;
		case SEC_BSS:
			sec_name = elf_sec_name(obj, elf_sec_by_idx(obj, sec_idx));
			err = bpf_object__init_internal_map(obj, LIBBPF_MAP_BSS,
							    sec_name, sec_idx,
							    NULL,
							    sec_desc->data->d_size);
			break;
		default:
			/* skip */
			break;
		}
		if (err)
			return err;
	}
	return 0;
}


static struct extern_desc *find_extern_by_name(const struct bpf_object *obj,
					       const void *name)
{
	int i;

	for (i = 0; i < obj->nr_extern; i++) {
		if (strcmp(obj->externs[i].name, name) == 0)
			return &obj->externs[i];
	}
	return NULL;
}

static int set_kcfg_value_tri(struct extern_desc *ext, void *ext_val,
			      char value)
{
	switch (ext->kcfg.type) {
	case KCFG_BOOL:
		if (value == 'm') {
			pr_warn("extern (kcfg) '%s': value '%c' implies tristate or char type\n",
				ext->name, value);
			return -EINVAL;
		}
		*(bool *)ext_val = value == 'y' ? true : false;
		break;
	case KCFG_TRISTATE:
		if (value == 'y')
			*(enum libbpf_tristate *)ext_val = TRI_YES;
		else if (value == 'm')
			*(enum libbpf_tristate *)ext_val = TRI_MODULE;
		else /* value == 'n' */
			*(enum libbpf_tristate *)ext_val = TRI_NO;
		break;
	case KCFG_CHAR:
		*(char *)ext_val = value;
		break;
	case KCFG_UNKNOWN:
	case KCFG_INT:
	case KCFG_CHAR_ARR:
	default:
		pr_warn("extern (kcfg) '%s': value '%c' implies bool, tristate, or char type\n",
			ext->name, value);
		return -EINVAL;
	}
	ext->is_set = true;
	return 0;
}

static int set_kcfg_value_str(struct extern_desc *ext, char *ext_val,
			      const char *value)
{
	size_t len;

	if (ext->kcfg.type != KCFG_CHAR_ARR) {
		pr_warn("extern (kcfg) '%s': value '%s' implies char array type\n",
			ext->name, value);
		return -EINVAL;
	}

	len = strlen(value);
	if (value[len - 1] != '"') {
		pr_warn("extern (kcfg) '%s': invalid string config '%s'\n",
			ext->name, value);
		return -EINVAL;
	}

	/* strip quotes */
	len -= 2;
	if (len >= ext->kcfg.sz) {
		pr_warn("extern (kcfg) '%s': long string '%s' of (%zu bytes) truncated to %d bytes\n",
			ext->name, value, len, ext->kcfg.sz - 1);
		len = ext->kcfg.sz - 1;
	}
	memcpy(ext_val, value + 1, len);
	ext_val[len] = '\0';
	ext->is_set = true;
	return 0;
}

static int parse_u64(const char *value, __u64 *res)
{
	char *value_end;
	int err;

	errno = 0;
	*res = strtoull(value, &value_end, 0);
	if (errno) {
		err = -errno;
		pr_warn("failed to parse '%s' as integer: %d\n", value, err);
		return err;
	}
	if (*value_end) {
		pr_warn("failed to parse '%s' as integer completely\n", value);
		return -EINVAL;
	}
	return 0;
}

static bool is_kcfg_value_in_range(const struct extern_desc *ext, __u64 v)
{
	int bit_sz = ext->kcfg.sz * 8;

	if (ext->kcfg.sz == 8)
		return true;

	/* Validate that value stored in u64 fits in integer of `ext->sz`
	 * bytes size without any loss of information. If the target integer
	 * is signed, we rely on the following limits of integer type of
	 * Y bits and subsequent transformation:
	 *
	 *     -2^(Y-1) <= X           <= 2^(Y-1) - 1
	 *            0 <= X + 2^(Y-1) <= 2^Y - 1
	 *            0 <= X + 2^(Y-1) <  2^Y
	 *
	 *  For unsigned target integer, check that all the (64 - Y) bits are
	 *  zero.
	 */
	if (ext->kcfg.is_signed)
		return v + (1ULL << (bit_sz - 1)) < (1ULL << bit_sz);
	else
		return (v >> bit_sz) == 0;
}

static int set_kcfg_value_num(struct extern_desc *ext, void *ext_val,
			      __u64 value)
{
	if (ext->kcfg.type != KCFG_INT && ext->kcfg.type != KCFG_CHAR &&
	    ext->kcfg.type != KCFG_BOOL) {
		pr_warn("extern (kcfg) '%s': value '%llu' implies integer, char, or boolean type\n",
<<<<<<< HEAD
			ext->name, (unsigned long long)value);
		return -EINVAL;
	}
	if (ext->kcfg.type == KCFG_BOOL && value > 1) {
		pr_warn("extern (kcfg) '%s': value '%llu' isn't boolean compatible\n",
=======
>>>>>>> 66283a8f
			ext->name, (unsigned long long)value);
		return -EINVAL;

	}
	if (ext->kcfg.type == KCFG_BOOL && value > 1) {
		pr_warn("extern (kcfg) '%s': value '%llu' isn't boolean compatible\n",
			ext->name, (unsigned long long)value);
		return -EINVAL;

	}
	if (!is_kcfg_value_in_range(ext, value)) {
		pr_warn("extern (kcfg) '%s': value '%llu' doesn't fit in %d bytes\n",
			ext->name, (unsigned long long)value, ext->kcfg.sz);
		return -ERANGE;
	}
	switch (ext->kcfg.sz) {
		case 1: *(__u8 *)ext_val = value; break;
		case 2: *(__u16 *)ext_val = value; break;
		case 4: *(__u32 *)ext_val = value; break;
		case 8: *(__u64 *)ext_val = value; break;
		default:
			return -EINVAL;
	}
	ext->is_set = true;
	return 0;
}

static int bpf_object__process_kconfig_line(struct bpf_object *obj,
					    char *buf, void *data)
{
	struct extern_desc *ext;
	char *sep, *value;
	int len, err = 0;
	void *ext_val;
	__u64 num;

	if (!str_has_pfx(buf, "CONFIG_"))
		return 0;

	sep = strchr(buf, '=');
	if (!sep) {
		pr_warn("failed to parse '%s': no separator\n", buf);
		return -EINVAL;
	}

	/* Trim ending '\n' */
	len = strlen(buf);
	if (buf[len - 1] == '\n')
		buf[len - 1] = '\0';
	/* Split on '=' and ensure that a value is present. */
	*sep = '\0';
	if (!sep[1]) {
		*sep = '=';
		pr_warn("failed to parse '%s': no value\n", buf);
		return -EINVAL;
	}

	ext = find_extern_by_name(obj, buf);
	if (!ext || ext->is_set)
		return 0;

	ext_val = data + ext->kcfg.data_off;
	value = sep + 1;

	switch (*value) {
	case 'y': case 'n': case 'm':
		err = set_kcfg_value_tri(ext, ext_val, *value);
		break;
	case '"':
		err = set_kcfg_value_str(ext, ext_val, value);
		break;
	default:
		/* assume integer */
		err = parse_u64(value, &num);
		if (err) {
			pr_warn("extern (kcfg) '%s': value '%s' isn't a valid integer\n", ext->name, value);
			return err;
		}
		if (ext->kcfg.type != KCFG_INT && ext->kcfg.type != KCFG_CHAR) {
			pr_warn("extern (kcfg) '%s': value '%s' implies integer type\n", ext->name, value);
			return -EINVAL;
		}
		err = set_kcfg_value_num(ext, ext_val, num);
		break;
	}
	if (err)
		return err;
	pr_debug("extern (kcfg) '%s': set to %s\n", ext->name, value);
	return 0;
}

static int bpf_object__read_kconfig_file(struct bpf_object *obj, void *data)
{
	char buf[PATH_MAX];
	struct utsname uts;
	int len, err = 0;
	gzFile file;

	uname(&uts);
	len = snprintf(buf, PATH_MAX, "/boot/config-%s", uts.release);
	if (len < 0)
		return -EINVAL;
	else if (len >= PATH_MAX)
		return -ENAMETOOLONG;

	/* gzopen also accepts uncompressed files. */
	file = gzopen(buf, "r");
	if (!file)
		file = gzopen("/proc/config.gz", "r");

	if (!file) {
		pr_warn("failed to open system Kconfig\n");
		return -ENOENT;
	}

	while (gzgets(file, buf, sizeof(buf))) {
		err = bpf_object__process_kconfig_line(obj, buf, data);
		if (err) {
			pr_warn("error parsing system Kconfig line '%s': %d\n",
				buf, err);
			goto out;
		}
	}

out:
	gzclose(file);
	return err;
}

static int bpf_object__read_kconfig_mem(struct bpf_object *obj,
					const char *config, void *data)
{
	char buf[PATH_MAX];
	int err = 0;
	FILE *file;

	file = fmemopen((void *)config, strlen(config), "r");
	if (!file) {
		err = -errno;
		pr_warn("failed to open in-memory Kconfig: %d\n", err);
		return err;
	}

	while (fgets(buf, sizeof(buf), file)) {
		err = bpf_object__process_kconfig_line(obj, buf, data);
		if (err) {
			pr_warn("error parsing in-memory Kconfig line '%s': %d\n",
				buf, err);
			break;
		}
	}

	fclose(file);
	return err;
}

static int bpf_object__init_kconfig_map(struct bpf_object *obj)
{
	struct extern_desc *last_ext = NULL, *ext;
	size_t map_sz;
	int i, err;

	for (i = 0; i < obj->nr_extern; i++) {
		ext = &obj->externs[i];
		if (ext->type == EXT_KCFG)
			last_ext = ext;
	}

	if (!last_ext)
		return 0;

	map_sz = last_ext->kcfg.data_off + last_ext->kcfg.sz;
	err = bpf_object__init_internal_map(obj, LIBBPF_MAP_KCONFIG,
					    ".kconfig", obj->efile.symbols_shndx,
					    NULL, map_sz);
	if (err)
		return err;

	obj->kconfig_map_idx = obj->nr_maps - 1;

	return 0;
}

const struct btf_type *
skip_mods_and_typedefs(const struct btf *btf, __u32 id, __u32 *res_id)
{
	const struct btf_type *t = btf__type_by_id(btf, id);

	if (res_id)
		*res_id = id;

	while (btf_is_mod(t) || btf_is_typedef(t)) {
		if (res_id)
			*res_id = t->type;
		t = btf__type_by_id(btf, t->type);
	}

	return t;
}

static const struct btf_type *
resolve_func_ptr(const struct btf *btf, __u32 id, __u32 *res_id)
{
	const struct btf_type *t;

	t = skip_mods_and_typedefs(btf, id, NULL);
	if (!btf_is_ptr(t))
		return NULL;

	t = skip_mods_and_typedefs(btf, t->type, res_id);

	return btf_is_func_proto(t) ? t : NULL;
}

static const char *__btf_kind_str(__u16 kind)
{
	switch (kind) {
	case BTF_KIND_UNKN: return "void";
	case BTF_KIND_INT: return "int";
	case BTF_KIND_PTR: return "ptr";
	case BTF_KIND_ARRAY: return "array";
	case BTF_KIND_STRUCT: return "struct";
	case BTF_KIND_UNION: return "union";
	case BTF_KIND_ENUM: return "enum";
	case BTF_KIND_FWD: return "fwd";
	case BTF_KIND_TYPEDEF: return "typedef";
	case BTF_KIND_VOLATILE: return "volatile";
	case BTF_KIND_CONST: return "const";
	case BTF_KIND_RESTRICT: return "restrict";
	case BTF_KIND_FUNC: return "func";
	case BTF_KIND_FUNC_PROTO: return "func_proto";
	case BTF_KIND_VAR: return "var";
	case BTF_KIND_DATASEC: return "datasec";
	case BTF_KIND_FLOAT: return "float";
	case BTF_KIND_DECL_TAG: return "decl_tag";
	case BTF_KIND_TYPE_TAG: return "type_tag";
	case BTF_KIND_ENUM64: return "enum64";
	default: return "unknown";
	}
}

const char *btf_kind_str(const struct btf_type *t)
{
	return __btf_kind_str(btf_kind(t));
}

/*
 * Fetch integer attribute of BTF map definition. Such attributes are
 * represented using a pointer to an array, in which dimensionality of array
 * encodes specified integer value. E.g., int (*type)[BPF_MAP_TYPE_ARRAY];
 * encodes `type => BPF_MAP_TYPE_ARRAY` key/value pair completely using BTF
 * type definition, while using only sizeof(void *) space in ELF data section.
 */
static bool get_map_field_int(const char *map_name, const struct btf *btf,
			      const struct btf_member *m, __u32 *res)
{
	const struct btf_type *t = skip_mods_and_typedefs(btf, m->type, NULL);
	const char *name = btf__name_by_offset(btf, m->name_off);
	const struct btf_array *arr_info;
	const struct btf_type *arr_t;

	if (!btf_is_ptr(t)) {
		pr_warn("map '%s': attr '%s': expected PTR, got %s.\n",
			map_name, name, btf_kind_str(t));
		return false;
	}

	arr_t = btf__type_by_id(btf, t->type);
	if (!arr_t) {
		pr_warn("map '%s': attr '%s': type [%u] not found.\n",
			map_name, name, t->type);
		return false;
	}
	if (!btf_is_array(arr_t)) {
		pr_warn("map '%s': attr '%s': expected ARRAY, got %s.\n",
			map_name, name, btf_kind_str(arr_t));
		return false;
	}
	arr_info = btf_array(arr_t);
	*res = arr_info->nelems;
	return true;
}

static int pathname_concat(char *buf, size_t buf_sz, const char *path, const char *name)
{
	int len;

	len = snprintf(buf, buf_sz, "%s/%s", path, name);
	if (len < 0)
		return -EINVAL;
	if (len >= buf_sz)
		return -ENAMETOOLONG;

	return 0;
}

static int build_map_pin_path(struct bpf_map *map, const char *path)
{
	char buf[PATH_MAX];
	int err;

	if (!path)
		path = "/sys/fs/bpf";

	err = pathname_concat(buf, sizeof(buf), path, bpf_map__name(map));
	if (err)
		return err;

	return bpf_map__set_pin_path(map, buf);
}

/* should match definition in bpf_helpers.h */
enum libbpf_pin_type {
	LIBBPF_PIN_NONE,
	/* PIN_BY_NAME: pin maps by name (in /sys/fs/bpf by default) */
	LIBBPF_PIN_BY_NAME,
};

int parse_btf_map_def(const char *map_name, struct btf *btf,
		      const struct btf_type *def_t, bool strict,
		      struct btf_map_def *map_def, struct btf_map_def *inner_def)
{
	const struct btf_type *t;
	const struct btf_member *m;
	bool is_inner = inner_def == NULL;
	int vlen, i;

	vlen = btf_vlen(def_t);
	m = btf_members(def_t);
	for (i = 0; i < vlen; i++, m++) {
		const char *name = btf__name_by_offset(btf, m->name_off);

		if (!name) {
			pr_warn("map '%s': invalid field #%d.\n", map_name, i);
			return -EINVAL;
		}
		if (strcmp(name, "type") == 0) {
			if (!get_map_field_int(map_name, btf, m, &map_def->map_type))
				return -EINVAL;
			map_def->parts |= MAP_DEF_MAP_TYPE;
		} else if (strcmp(name, "max_entries") == 0) {
			if (!get_map_field_int(map_name, btf, m, &map_def->max_entries))
				return -EINVAL;
			map_def->parts |= MAP_DEF_MAX_ENTRIES;
		} else if (strcmp(name, "map_flags") == 0) {
			if (!get_map_field_int(map_name, btf, m, &map_def->map_flags))
				return -EINVAL;
			map_def->parts |= MAP_DEF_MAP_FLAGS;
		} else if (strcmp(name, "numa_node") == 0) {
			if (!get_map_field_int(map_name, btf, m, &map_def->numa_node))
				return -EINVAL;
			map_def->parts |= MAP_DEF_NUMA_NODE;
		} else if (strcmp(name, "key_size") == 0) {
			__u32 sz;

			if (!get_map_field_int(map_name, btf, m, &sz))
				return -EINVAL;
			if (map_def->key_size && map_def->key_size != sz) {
				pr_warn("map '%s': conflicting key size %u != %u.\n",
					map_name, map_def->key_size, sz);
				return -EINVAL;
			}
			map_def->key_size = sz;
			map_def->parts |= MAP_DEF_KEY_SIZE;
		} else if (strcmp(name, "key") == 0) {
			__s64 sz;

			t = btf__type_by_id(btf, m->type);
			if (!t) {
				pr_warn("map '%s': key type [%d] not found.\n",
					map_name, m->type);
				return -EINVAL;
			}
			if (!btf_is_ptr(t)) {
				pr_warn("map '%s': key spec is not PTR: %s.\n",
					map_name, btf_kind_str(t));
				return -EINVAL;
			}
			sz = btf__resolve_size(btf, t->type);
			if (sz < 0) {
				pr_warn("map '%s': can't determine key size for type [%u]: %zd.\n",
					map_name, t->type, (ssize_t)sz);
				return sz;
			}
			if (map_def->key_size && map_def->key_size != sz) {
				pr_warn("map '%s': conflicting key size %u != %zd.\n",
					map_name, map_def->key_size, (ssize_t)sz);
				return -EINVAL;
			}
			map_def->key_size = sz;
			map_def->key_type_id = t->type;
			map_def->parts |= MAP_DEF_KEY_SIZE | MAP_DEF_KEY_TYPE;
		} else if (strcmp(name, "value_size") == 0) {
			__u32 sz;

			if (!get_map_field_int(map_name, btf, m, &sz))
				return -EINVAL;
			if (map_def->value_size && map_def->value_size != sz) {
				pr_warn("map '%s': conflicting value size %u != %u.\n",
					map_name, map_def->value_size, sz);
				return -EINVAL;
			}
			map_def->value_size = sz;
			map_def->parts |= MAP_DEF_VALUE_SIZE;
		} else if (strcmp(name, "value") == 0) {
			__s64 sz;

			t = btf__type_by_id(btf, m->type);
			if (!t) {
				pr_warn("map '%s': value type [%d] not found.\n",
					map_name, m->type);
				return -EINVAL;
			}
			if (!btf_is_ptr(t)) {
				pr_warn("map '%s': value spec is not PTR: %s.\n",
					map_name, btf_kind_str(t));
				return -EINVAL;
			}
			sz = btf__resolve_size(btf, t->type);
			if (sz < 0) {
				pr_warn("map '%s': can't determine value size for type [%u]: %zd.\n",
					map_name, t->type, (ssize_t)sz);
				return sz;
			}
			if (map_def->value_size && map_def->value_size != sz) {
				pr_warn("map '%s': conflicting value size %u != %zd.\n",
					map_name, map_def->value_size, (ssize_t)sz);
				return -EINVAL;
			}
			map_def->value_size = sz;
			map_def->value_type_id = t->type;
			map_def->parts |= MAP_DEF_VALUE_SIZE | MAP_DEF_VALUE_TYPE;
		}
		else if (strcmp(name, "values") == 0) {
			bool is_map_in_map = bpf_map_type__is_map_in_map(map_def->map_type);
			bool is_prog_array = map_def->map_type == BPF_MAP_TYPE_PROG_ARRAY;
			const char *desc = is_map_in_map ? "map-in-map inner" : "prog-array value";
			char inner_map_name[128];
			int err;

			if (is_inner) {
				pr_warn("map '%s': multi-level inner maps not supported.\n",
					map_name);
				return -ENOTSUP;
			}
			if (i != vlen - 1) {
				pr_warn("map '%s': '%s' member should be last.\n",
					map_name, name);
				return -EINVAL;
			}
			if (!is_map_in_map && !is_prog_array) {
				pr_warn("map '%s': should be map-in-map or prog-array.\n",
					map_name);
				return -ENOTSUP;
			}
			if (map_def->value_size && map_def->value_size != 4) {
				pr_warn("map '%s': conflicting value size %u != 4.\n",
					map_name, map_def->value_size);
				return -EINVAL;
			}
			map_def->value_size = 4;
			t = btf__type_by_id(btf, m->type);
			if (!t) {
				pr_warn("map '%s': %s type [%d] not found.\n",
					map_name, desc, m->type);
				return -EINVAL;
			}
			if (!btf_is_array(t) || btf_array(t)->nelems) {
				pr_warn("map '%s': %s spec is not a zero-sized array.\n",
					map_name, desc);
				return -EINVAL;
			}
			t = skip_mods_and_typedefs(btf, btf_array(t)->type, NULL);
			if (!btf_is_ptr(t)) {
				pr_warn("map '%s': %s def is of unexpected kind %s.\n",
					map_name, desc, btf_kind_str(t));
				return -EINVAL;
			}
			t = skip_mods_and_typedefs(btf, t->type, NULL);
			if (is_prog_array) {
				if (!btf_is_func_proto(t)) {
					pr_warn("map '%s': prog-array value def is of unexpected kind %s.\n",
						map_name, btf_kind_str(t));
					return -EINVAL;
				}
				continue;
			}
			if (!btf_is_struct(t)) {
				pr_warn("map '%s': map-in-map inner def is of unexpected kind %s.\n",
					map_name, btf_kind_str(t));
				return -EINVAL;
			}

			snprintf(inner_map_name, sizeof(inner_map_name), "%s.inner", map_name);
			err = parse_btf_map_def(inner_map_name, btf, t, strict, inner_def, NULL);
			if (err)
				return err;

			map_def->parts |= MAP_DEF_INNER_MAP;
		} else if (strcmp(name, "pinning") == 0) {
			__u32 val;

			if (is_inner) {
				pr_warn("map '%s': inner def can't be pinned.\n", map_name);
				return -EINVAL;
			}
			if (!get_map_field_int(map_name, btf, m, &val))
				return -EINVAL;
			if (val != LIBBPF_PIN_NONE && val != LIBBPF_PIN_BY_NAME) {
				pr_warn("map '%s': invalid pinning value %u.\n",
					map_name, val);
				return -EINVAL;
			}
			map_def->pinning = val;
			map_def->parts |= MAP_DEF_PINNING;
		} else if (strcmp(name, "map_extra") == 0) {
			__u32 map_extra;

			if (!get_map_field_int(map_name, btf, m, &map_extra))
				return -EINVAL;
			map_def->map_extra = map_extra;
			map_def->parts |= MAP_DEF_MAP_EXTRA;
		} else {
			if (strict) {
				pr_warn("map '%s': unknown field '%s'.\n", map_name, name);
				return -ENOTSUP;
			}
			pr_debug("map '%s': ignoring unknown field '%s'.\n", map_name, name);
		}
	}

	if (map_def->map_type == BPF_MAP_TYPE_UNSPEC) {
		pr_warn("map '%s': map type isn't specified.\n", map_name);
		return -EINVAL;
	}

	return 0;
}

static size_t adjust_ringbuf_sz(size_t sz)
{
	__u32 page_sz = sysconf(_SC_PAGE_SIZE);
	__u32 mul;

	/* if user forgot to set any size, make sure they see error */
	if (sz == 0)
		return 0;
	/* Kernel expects BPF_MAP_TYPE_RINGBUF's max_entries to be
	 * a power-of-2 multiple of kernel's page size. If user diligently
	 * satisified these conditions, pass the size through.
	 */
	if ((sz % page_sz) == 0 && is_pow_of_2(sz / page_sz))
		return sz;

	/* Otherwise find closest (page_sz * power_of_2) product bigger than
	 * user-set size to satisfy both user size request and kernel
	 * requirements and substitute correct max_entries for map creation.
	 */
	for (mul = 1; mul <= UINT_MAX / page_sz; mul <<= 1) {
		if (mul * page_sz > sz)
			return mul * page_sz;
	}

	/* if it's impossible to satisfy the conditions (i.e., user size is
	 * very close to UINT_MAX but is not a power-of-2 multiple of
	 * page_size) then just return original size and let kernel reject it
	 */
	return sz;
}

<<<<<<< HEAD
=======
static bool map_is_ringbuf(const struct bpf_map *map)
{
	return map->def.type == BPF_MAP_TYPE_RINGBUF ||
	       map->def.type == BPF_MAP_TYPE_USER_RINGBUF;
}

>>>>>>> 66283a8f
static void fill_map_from_def(struct bpf_map *map, const struct btf_map_def *def)
{
	map->def.type = def->map_type;
	map->def.key_size = def->key_size;
	map->def.value_size = def->value_size;
	map->def.max_entries = def->max_entries;
	map->def.map_flags = def->map_flags;
	map->map_extra = def->map_extra;

	map->numa_node = def->numa_node;
	map->btf_key_type_id = def->key_type_id;
	map->btf_value_type_id = def->value_type_id;

	/* auto-adjust BPF ringbuf map max_entries to be a multiple of page size */
<<<<<<< HEAD
	if (map->def.type == BPF_MAP_TYPE_RINGBUF)
=======
	if (map_is_ringbuf(map))
>>>>>>> 66283a8f
		map->def.max_entries = adjust_ringbuf_sz(map->def.max_entries);

	if (def->parts & MAP_DEF_MAP_TYPE)
		pr_debug("map '%s': found type = %u.\n", map->name, def->map_type);

	if (def->parts & MAP_DEF_KEY_TYPE)
		pr_debug("map '%s': found key [%u], sz = %u.\n",
			 map->name, def->key_type_id, def->key_size);
	else if (def->parts & MAP_DEF_KEY_SIZE)
		pr_debug("map '%s': found key_size = %u.\n", map->name, def->key_size);

	if (def->parts & MAP_DEF_VALUE_TYPE)
		pr_debug("map '%s': found value [%u], sz = %u.\n",
			 map->name, def->value_type_id, def->value_size);
	else if (def->parts & MAP_DEF_VALUE_SIZE)
		pr_debug("map '%s': found value_size = %u.\n", map->name, def->value_size);

	if (def->parts & MAP_DEF_MAX_ENTRIES)
		pr_debug("map '%s': found max_entries = %u.\n", map->name, def->max_entries);
	if (def->parts & MAP_DEF_MAP_FLAGS)
		pr_debug("map '%s': found map_flags = 0x%x.\n", map->name, def->map_flags);
	if (def->parts & MAP_DEF_MAP_EXTRA)
		pr_debug("map '%s': found map_extra = 0x%llx.\n", map->name,
			 (unsigned long long)def->map_extra);
	if (def->parts & MAP_DEF_PINNING)
		pr_debug("map '%s': found pinning = %u.\n", map->name, def->pinning);
	if (def->parts & MAP_DEF_NUMA_NODE)
		pr_debug("map '%s': found numa_node = %u.\n", map->name, def->numa_node);

	if (def->parts & MAP_DEF_INNER_MAP)
		pr_debug("map '%s': found inner map definition.\n", map->name);
}

static const char *btf_var_linkage_str(__u32 linkage)
{
	switch (linkage) {
	case BTF_VAR_STATIC: return "static";
	case BTF_VAR_GLOBAL_ALLOCATED: return "global";
	case BTF_VAR_GLOBAL_EXTERN: return "extern";
	default: return "unknown";
	}
}

static int bpf_object__init_user_btf_map(struct bpf_object *obj,
					 const struct btf_type *sec,
					 int var_idx, int sec_idx,
					 const Elf_Data *data, bool strict,
					 const char *pin_root_path)
{
	struct btf_map_def map_def = {}, inner_def = {};
	const struct btf_type *var, *def;
	const struct btf_var_secinfo *vi;
	const struct btf_var *var_extra;
	const char *map_name;
	struct bpf_map *map;
	int err;

	vi = btf_var_secinfos(sec) + var_idx;
	var = btf__type_by_id(obj->btf, vi->type);
	var_extra = btf_var(var);
	map_name = btf__name_by_offset(obj->btf, var->name_off);

	if (map_name == NULL || map_name[0] == '\0') {
		pr_warn("map #%d: empty name.\n", var_idx);
		return -EINVAL;
	}
	if ((__u64)vi->offset + vi->size > data->d_size) {
		pr_warn("map '%s' BTF data is corrupted.\n", map_name);
		return -EINVAL;
	}
	if (!btf_is_var(var)) {
		pr_warn("map '%s': unexpected var kind %s.\n",
			map_name, btf_kind_str(var));
		return -EINVAL;
	}
	if (var_extra->linkage != BTF_VAR_GLOBAL_ALLOCATED) {
		pr_warn("map '%s': unsupported map linkage %s.\n",
			map_name, btf_var_linkage_str(var_extra->linkage));
		return -EOPNOTSUPP;
	}

	def = skip_mods_and_typedefs(obj->btf, var->type, NULL);
	if (!btf_is_struct(def)) {
		pr_warn("map '%s': unexpected def kind %s.\n",
			map_name, btf_kind_str(var));
		return -EINVAL;
	}
	if (def->size > vi->size) {
		pr_warn("map '%s': invalid def size.\n", map_name);
		return -EINVAL;
	}

	map = bpf_object__add_map(obj);
	if (IS_ERR(map))
		return PTR_ERR(map);
	map->name = strdup(map_name);
	if (!map->name) {
		pr_warn("map '%s': failed to alloc map name.\n", map_name);
		return -ENOMEM;
	}
	map->libbpf_type = LIBBPF_MAP_UNSPEC;
	map->def.type = BPF_MAP_TYPE_UNSPEC;
	map->sec_idx = sec_idx;
	map->sec_offset = vi->offset;
	map->btf_var_idx = var_idx;
	pr_debug("map '%s': at sec_idx %d, offset %zu.\n",
		 map_name, map->sec_idx, map->sec_offset);

	err = parse_btf_map_def(map->name, obj->btf, def, strict, &map_def, &inner_def);
	if (err)
		return err;

	fill_map_from_def(map, &map_def);

	if (map_def.pinning == LIBBPF_PIN_BY_NAME) {
		err = build_map_pin_path(map, pin_root_path);
		if (err) {
			pr_warn("map '%s': couldn't build pin path.\n", map->name);
			return err;
		}
	}

	if (map_def.parts & MAP_DEF_INNER_MAP) {
		map->inner_map = calloc(1, sizeof(*map->inner_map));
		if (!map->inner_map)
			return -ENOMEM;
		map->inner_map->fd = -1;
		map->inner_map->sec_idx = sec_idx;
		map->inner_map->name = malloc(strlen(map_name) + sizeof(".inner") + 1);
		if (!map->inner_map->name)
			return -ENOMEM;
		sprintf(map->inner_map->name, "%s.inner", map_name);

		fill_map_from_def(map->inner_map, &inner_def);
	}

	err = bpf_map_find_btf_info(obj, map);
	if (err)
		return err;

	return 0;
}

static int bpf_object__init_user_btf_maps(struct bpf_object *obj, bool strict,
					  const char *pin_root_path)
{
	const struct btf_type *sec = NULL;
	int nr_types, i, vlen, err;
	const struct btf_type *t;
	const char *name;
	Elf_Data *data;
	Elf_Scn *scn;

	if (obj->efile.btf_maps_shndx < 0)
		return 0;

	scn = elf_sec_by_idx(obj, obj->efile.btf_maps_shndx);
	data = elf_sec_data(obj, scn);
	if (!scn || !data) {
		pr_warn("elf: failed to get %s map definitions for %s\n",
			MAPS_ELF_SEC, obj->path);
		return -EINVAL;
	}

	nr_types = btf__type_cnt(obj->btf);
	for (i = 1; i < nr_types; i++) {
		t = btf__type_by_id(obj->btf, i);
		if (!btf_is_datasec(t))
			continue;
		name = btf__name_by_offset(obj->btf, t->name_off);
		if (strcmp(name, MAPS_ELF_SEC) == 0) {
			sec = t;
			obj->efile.btf_maps_sec_btf_id = i;
			break;
		}
	}

	if (!sec) {
		pr_warn("DATASEC '%s' not found.\n", MAPS_ELF_SEC);
		return -ENOENT;
	}

	vlen = btf_vlen(sec);
	for (i = 0; i < vlen; i++) {
		err = bpf_object__init_user_btf_map(obj, sec, i,
						    obj->efile.btf_maps_shndx,
						    data, strict,
						    pin_root_path);
		if (err)
			return err;
	}

	return 0;
}

static int bpf_object__init_maps(struct bpf_object *obj,
				 const struct bpf_object_open_opts *opts)
{
	const char *pin_root_path;
	bool strict;
	int err = 0;

	strict = !OPTS_GET(opts, relaxed_maps, false);
	pin_root_path = OPTS_GET(opts, pin_root_path, NULL);

	err = err ?: bpf_object__init_user_btf_maps(obj, strict, pin_root_path);
	err = err ?: bpf_object__init_global_data_maps(obj);
	err = err ?: bpf_object__init_kconfig_map(obj);
	err = err ?: bpf_object__init_struct_ops_maps(obj);

	return err;
}

static bool section_have_execinstr(struct bpf_object *obj, int idx)
{
	Elf64_Shdr *sh;

	sh = elf_sec_hdr(obj, elf_sec_by_idx(obj, idx));
	if (!sh)
		return false;

	return sh->sh_flags & SHF_EXECINSTR;
}

static bool btf_needs_sanitization(struct bpf_object *obj)
{
	bool has_func_global = kernel_supports(obj, FEAT_BTF_GLOBAL_FUNC);
	bool has_datasec = kernel_supports(obj, FEAT_BTF_DATASEC);
	bool has_float = kernel_supports(obj, FEAT_BTF_FLOAT);
	bool has_func = kernel_supports(obj, FEAT_BTF_FUNC);
	bool has_decl_tag = kernel_supports(obj, FEAT_BTF_DECL_TAG);
	bool has_type_tag = kernel_supports(obj, FEAT_BTF_TYPE_TAG);
	bool has_enum64 = kernel_supports(obj, FEAT_BTF_ENUM64);

	return !has_func || !has_datasec || !has_func_global || !has_float ||
	       !has_decl_tag || !has_type_tag || !has_enum64;
}

static int bpf_object__sanitize_btf(struct bpf_object *obj, struct btf *btf)
{
	bool has_func_global = kernel_supports(obj, FEAT_BTF_GLOBAL_FUNC);
	bool has_datasec = kernel_supports(obj, FEAT_BTF_DATASEC);
	bool has_float = kernel_supports(obj, FEAT_BTF_FLOAT);
	bool has_func = kernel_supports(obj, FEAT_BTF_FUNC);
	bool has_decl_tag = kernel_supports(obj, FEAT_BTF_DECL_TAG);
	bool has_type_tag = kernel_supports(obj, FEAT_BTF_TYPE_TAG);
	bool has_enum64 = kernel_supports(obj, FEAT_BTF_ENUM64);
	int enum64_placeholder_id = 0;
	struct btf_type *t;
	int i, j, vlen;

	for (i = 1; i < btf__type_cnt(btf); i++) {
		t = (struct btf_type *)btf__type_by_id(btf, i);

		if ((!has_datasec && btf_is_var(t)) || (!has_decl_tag && btf_is_decl_tag(t))) {
			/* replace VAR/DECL_TAG with INT */
			t->info = BTF_INFO_ENC(BTF_KIND_INT, 0, 0);
			/*
			 * using size = 1 is the safest choice, 4 will be too
			 * big and cause kernel BTF validation failure if
			 * original variable took less than 4 bytes
			 */
			t->size = 1;
			*(int *)(t + 1) = BTF_INT_ENC(0, 0, 8);
		} else if (!has_datasec && btf_is_datasec(t)) {
			/* replace DATASEC with STRUCT */
			const struct btf_var_secinfo *v = btf_var_secinfos(t);
			struct btf_member *m = btf_members(t);
			struct btf_type *vt;
			char *name;

			name = (char *)btf__name_by_offset(btf, t->name_off);
			while (*name) {
				if (*name == '.')
					*name = '_';
				name++;
			}

			vlen = btf_vlen(t);
			t->info = BTF_INFO_ENC(BTF_KIND_STRUCT, 0, vlen);
			for (j = 0; j < vlen; j++, v++, m++) {
				/* order of field assignments is important */
				m->offset = v->offset * 8;
				m->type = v->type;
				/* preserve variable name as member name */
				vt = (void *)btf__type_by_id(btf, v->type);
				m->name_off = vt->name_off;
			}
		} else if (!has_func && btf_is_func_proto(t)) {
			/* replace FUNC_PROTO with ENUM */
			vlen = btf_vlen(t);
			t->info = BTF_INFO_ENC(BTF_KIND_ENUM, 0, vlen);
			t->size = sizeof(__u32); /* kernel enforced */
		} else if (!has_func && btf_is_func(t)) {
			/* replace FUNC with TYPEDEF */
			t->info = BTF_INFO_ENC(BTF_KIND_TYPEDEF, 0, 0);
		} else if (!has_func_global && btf_is_func(t)) {
			/* replace BTF_FUNC_GLOBAL with BTF_FUNC_STATIC */
			t->info = BTF_INFO_ENC(BTF_KIND_FUNC, 0, 0);
		} else if (!has_float && btf_is_float(t)) {
			/* replace FLOAT with an equally-sized empty STRUCT;
			 * since C compilers do not accept e.g. "float" as a
			 * valid struct name, make it anonymous
			 */
			t->name_off = 0;
			t->info = BTF_INFO_ENC(BTF_KIND_STRUCT, 0, 0);
		} else if (!has_type_tag && btf_is_type_tag(t)) {
			/* replace TYPE_TAG with a CONST */
			t->name_off = 0;
			t->info = BTF_INFO_ENC(BTF_KIND_CONST, 0, 0);
		} else if (!has_enum64 && btf_is_enum(t)) {
			/* clear the kflag */
			t->info = btf_type_info(btf_kind(t), btf_vlen(t), false);
		} else if (!has_enum64 && btf_is_enum64(t)) {
			/* replace ENUM64 with a union */
			struct btf_member *m;

			if (enum64_placeholder_id == 0) {
				enum64_placeholder_id = btf__add_int(btf, "enum64_placeholder", 1, 0);
				if (enum64_placeholder_id < 0)
					return enum64_placeholder_id;

				t = (struct btf_type *)btf__type_by_id(btf, i);
			}

			m = btf_members(t);
			vlen = btf_vlen(t);
			t->info = BTF_INFO_ENC(BTF_KIND_UNION, 0, vlen);
			for (j = 0; j < vlen; j++, m++) {
				m->type = enum64_placeholder_id;
				m->offset = 0;
			}
                }
	}

	return 0;
}

static bool libbpf_needs_btf(const struct bpf_object *obj)
{
	return obj->efile.btf_maps_shndx >= 0 ||
	       obj->efile.st_ops_shndx >= 0 ||
	       obj->nr_extern > 0;
}

static bool kernel_needs_btf(const struct bpf_object *obj)
{
	return obj->efile.st_ops_shndx >= 0;
}

static int bpf_object__init_btf(struct bpf_object *obj,
				Elf_Data *btf_data,
				Elf_Data *btf_ext_data)
{
	int err = -ENOENT;

	if (btf_data) {
		obj->btf = btf__new(btf_data->d_buf, btf_data->d_size);
		err = libbpf_get_error(obj->btf);
		if (err) {
			obj->btf = NULL;
			pr_warn("Error loading ELF section %s: %d.\n", BTF_ELF_SEC, err);
			goto out;
		}
		/* enforce 8-byte pointers for BPF-targeted BTFs */
		btf__set_pointer_size(obj->btf, 8);
	}
	if (btf_ext_data) {
		struct btf_ext_info *ext_segs[3];
		int seg_num, sec_num;

		if (!obj->btf) {
			pr_debug("Ignore ELF section %s because its depending ELF section %s is not found.\n",
				 BTF_EXT_ELF_SEC, BTF_ELF_SEC);
			goto out;
		}
		obj->btf_ext = btf_ext__new(btf_ext_data->d_buf, btf_ext_data->d_size);
		err = libbpf_get_error(obj->btf_ext);
		if (err) {
			pr_warn("Error loading ELF section %s: %d. Ignored and continue.\n",
				BTF_EXT_ELF_SEC, err);
			obj->btf_ext = NULL;
			goto out;
		}

		/* setup .BTF.ext to ELF section mapping */
		ext_segs[0] = &obj->btf_ext->func_info;
		ext_segs[1] = &obj->btf_ext->line_info;
		ext_segs[2] = &obj->btf_ext->core_relo_info;
		for (seg_num = 0; seg_num < ARRAY_SIZE(ext_segs); seg_num++) {
			struct btf_ext_info *seg = ext_segs[seg_num];
			const struct btf_ext_info_sec *sec;
			const char *sec_name;
			Elf_Scn *scn;

			if (seg->sec_cnt == 0)
				continue;

			seg->sec_idxs = calloc(seg->sec_cnt, sizeof(*seg->sec_idxs));
			if (!seg->sec_idxs) {
				err = -ENOMEM;
				goto out;
			}

			sec_num = 0;
			for_each_btf_ext_sec(seg, sec) {
				/* preventively increment index to avoid doing
				 * this before every continue below
				 */
				sec_num++;

				sec_name = btf__name_by_offset(obj->btf, sec->sec_name_off);
				if (str_is_empty(sec_name))
					continue;
				scn = elf_sec_by_name(obj, sec_name);
				if (!scn)
					continue;

				seg->sec_idxs[sec_num - 1] = elf_ndxscn(scn);
			}
		}
	}
out:
	if (err && libbpf_needs_btf(obj)) {
		pr_warn("BTF is required, but is missing or corrupted.\n");
		return err;
	}
	return 0;
}

static int compare_vsi_off(const void *_a, const void *_b)
{
	const struct btf_var_secinfo *a = _a;
	const struct btf_var_secinfo *b = _b;

	return a->offset - b->offset;
}

static int btf_fixup_datasec(struct bpf_object *obj, struct btf *btf,
			     struct btf_type *t)
{
	__u32 size = 0, off = 0, i, vars = btf_vlen(t);
	const char *name = btf__name_by_offset(btf, t->name_off);
	const struct btf_type *t_var;
	struct btf_var_secinfo *vsi;
	const struct btf_var *var;
	int ret;

	if (!name) {
		pr_debug("No name found in string section for DATASEC kind.\n");
		return -ENOENT;
	}

	/* .extern datasec size and var offsets were set correctly during
	 * extern collection step, so just skip straight to sorting variables
	 */
	if (t->size)
		goto sort_vars;

	ret = find_elf_sec_sz(obj, name, &size);
	if (ret || !size) {
		pr_debug("Invalid size for section %s: %u bytes\n", name, size);
		return -ENOENT;
	}

	t->size = size;

	for (i = 0, vsi = btf_var_secinfos(t); i < vars; i++, vsi++) {
		t_var = btf__type_by_id(btf, vsi->type);
		if (!t_var || !btf_is_var(t_var)) {
			pr_debug("Non-VAR type seen in section %s\n", name);
			return -EINVAL;
		}

		var = btf_var(t_var);
		if (var->linkage == BTF_VAR_STATIC)
			continue;

		name = btf__name_by_offset(btf, t_var->name_off);
		if (!name) {
			pr_debug("No name found in string section for VAR kind\n");
			return -ENOENT;
		}

		ret = find_elf_var_offset(obj, name, &off);
		if (ret) {
			pr_debug("No offset found in symbol table for VAR %s\n",
				 name);
			return -ENOENT;
		}

		vsi->offset = off;
	}

sort_vars:
	qsort(btf_var_secinfos(t), vars, sizeof(*vsi), compare_vsi_off);
	return 0;
}

static int btf_finalize_data(struct bpf_object *obj, struct btf *btf)
{
	int err = 0;
	__u32 i, n = btf__type_cnt(btf);

	for (i = 1; i < n; i++) {
		struct btf_type *t = btf_type_by_id(btf, i);

		/* Loader needs to fix up some of the things compiler
		 * couldn't get its hands on while emitting BTF. This
		 * is section size and global variable offset. We use
		 * the info from the ELF itself for this purpose.
		 */
		if (btf_is_datasec(t)) {
			err = btf_fixup_datasec(obj, btf, t);
			if (err)
				break;
		}
	}

	return libbpf_err(err);
}

static int bpf_object__finalize_btf(struct bpf_object *obj)
{
	int err;

	if (!obj->btf)
		return 0;

	err = btf_finalize_data(obj, obj->btf);
	if (err) {
		pr_warn("Error finalizing %s: %d.\n", BTF_ELF_SEC, err);
		return err;
	}

	return 0;
}

static bool prog_needs_vmlinux_btf(struct bpf_program *prog)
{
	if (prog->type == BPF_PROG_TYPE_STRUCT_OPS ||
	    prog->type == BPF_PROG_TYPE_LSM)
		return true;

	/* BPF_PROG_TYPE_TRACING programs which do not attach to other programs
	 * also need vmlinux BTF
	 */
	if (prog->type == BPF_PROG_TYPE_TRACING && !prog->attach_prog_fd)
		return true;

	return false;
}

static bool obj_needs_vmlinux_btf(const struct bpf_object *obj)
{
	struct bpf_program *prog;
	int i;

	/* CO-RE relocations need kernel BTF, only when btf_custom_path
	 * is not specified
	 */
	if (obj->btf_ext && obj->btf_ext->core_relo_info.len && !obj->btf_custom_path)
		return true;

	/* Support for typed ksyms needs kernel BTF */
	for (i = 0; i < obj->nr_extern; i++) {
		const struct extern_desc *ext;

		ext = &obj->externs[i];
		if (ext->type == EXT_KSYM && ext->ksym.type_id)
			return true;
	}

	bpf_object__for_each_program(prog, obj) {
		if (!prog->autoload)
			continue;
		if (prog_needs_vmlinux_btf(prog))
			return true;
	}

	return false;
}

static int bpf_object__load_vmlinux_btf(struct bpf_object *obj, bool force)
{
	int err;

	/* btf_vmlinux could be loaded earlier */
	if (obj->btf_vmlinux || obj->gen_loader)
		return 0;

	if (!force && !obj_needs_vmlinux_btf(obj))
		return 0;

	obj->btf_vmlinux = btf__load_vmlinux_btf();
	err = libbpf_get_error(obj->btf_vmlinux);
	if (err) {
		pr_warn("Error loading vmlinux BTF: %d\n", err);
		obj->btf_vmlinux = NULL;
		return err;
	}
	return 0;
}

static int bpf_object__sanitize_and_load_btf(struct bpf_object *obj)
{
	struct btf *kern_btf = obj->btf;
	bool btf_mandatory, sanitize;
	int i, err = 0;

	if (!obj->btf)
		return 0;

	if (!kernel_supports(obj, FEAT_BTF)) {
		if (kernel_needs_btf(obj)) {
			err = -EOPNOTSUPP;
			goto report;
		}
		pr_debug("Kernel doesn't support BTF, skipping uploading it.\n");
		return 0;
	}

	/* Even though some subprogs are global/weak, user might prefer more
	 * permissive BPF verification process that BPF verifier performs for
	 * static functions, taking into account more context from the caller
	 * functions. In such case, they need to mark such subprogs with
	 * __attribute__((visibility("hidden"))) and libbpf will adjust
	 * corresponding FUNC BTF type to be marked as static and trigger more
	 * involved BPF verification process.
	 */
	for (i = 0; i < obj->nr_programs; i++) {
		struct bpf_program *prog = &obj->programs[i];
		struct btf_type *t;
		const char *name;
		int j, n;

		if (!prog->mark_btf_static || !prog_is_subprog(obj, prog))
			continue;

		n = btf__type_cnt(obj->btf);
		for (j = 1; j < n; j++) {
			t = btf_type_by_id(obj->btf, j);
			if (!btf_is_func(t) || btf_func_linkage(t) != BTF_FUNC_GLOBAL)
				continue;

			name = btf__str_by_offset(obj->btf, t->name_off);
			if (strcmp(name, prog->name) != 0)
				continue;

			t->info = btf_type_info(BTF_KIND_FUNC, BTF_FUNC_STATIC, 0);
			break;
		}
	}

	sanitize = btf_needs_sanitization(obj);
	if (sanitize) {
		const void *raw_data;
		__u32 sz;

		/* clone BTF to sanitize a copy and leave the original intact */
		raw_data = btf__raw_data(obj->btf, &sz);
		kern_btf = btf__new(raw_data, sz);
		err = libbpf_get_error(kern_btf);
		if (err)
			return err;

		/* enforce 8-byte pointers for BPF-targeted BTFs */
		btf__set_pointer_size(obj->btf, 8);
		err = bpf_object__sanitize_btf(obj, kern_btf);
		if (err)
			return err;
	}

	if (obj->gen_loader) {
		__u32 raw_size = 0;
		const void *raw_data = btf__raw_data(kern_btf, &raw_size);

		if (!raw_data)
			return -ENOMEM;
		bpf_gen__load_btf(obj->gen_loader, raw_data, raw_size);
		/* Pretend to have valid FD to pass various fd >= 0 checks.
		 * This fd == 0 will not be used with any syscall and will be reset to -1 eventually.
		 */
		btf__set_fd(kern_btf, 0);
	} else {
		/* currently BPF_BTF_LOAD only supports log_level 1 */
		err = btf_load_into_kernel(kern_btf, obj->log_buf, obj->log_size,
					   obj->log_level ? 1 : 0);
	}
	if (sanitize) {
		if (!err) {
			/* move fd to libbpf's BTF */
			btf__set_fd(obj->btf, btf__fd(kern_btf));
			btf__set_fd(kern_btf, -1);
		}
		btf__free(kern_btf);
	}
report:
	if (err) {
		btf_mandatory = kernel_needs_btf(obj);
		pr_warn("Error loading .BTF into kernel: %d. %s\n", err,
			btf_mandatory ? "BTF is mandatory, can't proceed."
				      : "BTF is optional, ignoring.");
		if (!btf_mandatory)
			err = 0;
	}
	return err;
}

static const char *elf_sym_str(const struct bpf_object *obj, size_t off)
{
	const char *name;

	name = elf_strptr(obj->efile.elf, obj->efile.strtabidx, off);
	if (!name) {
		pr_warn("elf: failed to get section name string at offset %zu from %s: %s\n",
			off, obj->path, elf_errmsg(-1));
		return NULL;
	}

	return name;
}

static const char *elf_sec_str(const struct bpf_object *obj, size_t off)
{
	const char *name;

	name = elf_strptr(obj->efile.elf, obj->efile.shstrndx, off);
	if (!name) {
		pr_warn("elf: failed to get section name string at offset %zu from %s: %s\n",
			off, obj->path, elf_errmsg(-1));
		return NULL;
	}

	return name;
}

static Elf_Scn *elf_sec_by_idx(const struct bpf_object *obj, size_t idx)
{
	Elf_Scn *scn;

	scn = elf_getscn(obj->efile.elf, idx);
	if (!scn) {
		pr_warn("elf: failed to get section(%zu) from %s: %s\n",
			idx, obj->path, elf_errmsg(-1));
		return NULL;
	}
	return scn;
}

static Elf_Scn *elf_sec_by_name(const struct bpf_object *obj, const char *name)
{
	Elf_Scn *scn = NULL;
	Elf *elf = obj->efile.elf;
	const char *sec_name;

	while ((scn = elf_nextscn(elf, scn)) != NULL) {
		sec_name = elf_sec_name(obj, scn);
		if (!sec_name)
			return NULL;

		if (strcmp(sec_name, name) != 0)
			continue;

		return scn;
	}
	return NULL;
}

static Elf64_Shdr *elf_sec_hdr(const struct bpf_object *obj, Elf_Scn *scn)
{
	Elf64_Shdr *shdr;

	if (!scn)
		return NULL;

	shdr = elf64_getshdr(scn);
	if (!shdr) {
		pr_warn("elf: failed to get section(%zu) header from %s: %s\n",
			elf_ndxscn(scn), obj->path, elf_errmsg(-1));
		return NULL;
	}

	return shdr;
}

static const char *elf_sec_name(const struct bpf_object *obj, Elf_Scn *scn)
{
	const char *name;
	Elf64_Shdr *sh;

	if (!scn)
		return NULL;

	sh = elf_sec_hdr(obj, scn);
	if (!sh)
		return NULL;

	name = elf_sec_str(obj, sh->sh_name);
	if (!name) {
		pr_warn("elf: failed to get section(%zu) name from %s: %s\n",
			elf_ndxscn(scn), obj->path, elf_errmsg(-1));
		return NULL;
	}

	return name;
}

static Elf_Data *elf_sec_data(const struct bpf_object *obj, Elf_Scn *scn)
{
	Elf_Data *data;

	if (!scn)
		return NULL;

	data = elf_getdata(scn, 0);
	if (!data) {
		pr_warn("elf: failed to get section(%zu) %s data from %s: %s\n",
			elf_ndxscn(scn), elf_sec_name(obj, scn) ?: "<?>",
			obj->path, elf_errmsg(-1));
		return NULL;
	}

	return data;
}

static Elf64_Sym *elf_sym_by_idx(const struct bpf_object *obj, size_t idx)
{
	if (idx >= obj->efile.symbols->d_size / sizeof(Elf64_Sym))
		return NULL;

	return (Elf64_Sym *)obj->efile.symbols->d_buf + idx;
}

static Elf64_Rel *elf_rel_by_idx(Elf_Data *data, size_t idx)
{
	if (idx >= data->d_size / sizeof(Elf64_Rel))
		return NULL;

	return (Elf64_Rel *)data->d_buf + idx;
}

static bool is_sec_name_dwarf(const char *name)
{
	/* approximation, but the actual list is too long */
	return str_has_pfx(name, ".debug_");
}

static bool ignore_elf_section(Elf64_Shdr *hdr, const char *name)
{
	/* no special handling of .strtab */
	if (hdr->sh_type == SHT_STRTAB)
		return true;

	/* ignore .llvm_addrsig section as well */
	if (hdr->sh_type == SHT_LLVM_ADDRSIG)
		return true;

	/* no subprograms will lead to an empty .text section, ignore it */
	if (hdr->sh_type == SHT_PROGBITS && hdr->sh_size == 0 &&
	    strcmp(name, ".text") == 0)
		return true;

	/* DWARF sections */
	if (is_sec_name_dwarf(name))
		return true;

	if (str_has_pfx(name, ".rel")) {
		name += sizeof(".rel") - 1;
		/* DWARF section relocations */
		if (is_sec_name_dwarf(name))
			return true;

		/* .BTF and .BTF.ext don't need relocations */
		if (strcmp(name, BTF_ELF_SEC) == 0 ||
		    strcmp(name, BTF_EXT_ELF_SEC) == 0)
			return true;
	}

	return false;
}

static int cmp_progs(const void *_a, const void *_b)
{
	const struct bpf_program *a = _a;
	const struct bpf_program *b = _b;

	if (a->sec_idx != b->sec_idx)
		return a->sec_idx < b->sec_idx ? -1 : 1;

	/* sec_insn_off can't be the same within the section */
	return a->sec_insn_off < b->sec_insn_off ? -1 : 1;
}

static int bpf_object__elf_collect(struct bpf_object *obj)
{
	struct elf_sec_desc *sec_desc;
	Elf *elf = obj->efile.elf;
	Elf_Data *btf_ext_data = NULL;
	Elf_Data *btf_data = NULL;
	int idx = 0, err = 0;
	const char *name;
	Elf_Data *data;
	Elf_Scn *scn;
	Elf64_Shdr *sh;

	/* ELF section indices are 0-based, but sec #0 is special "invalid"
	 * section. e_shnum does include sec #0, so e_shnum is the necessary
	 * size of an array to keep all the sections.
	 */
	obj->efile.sec_cnt = obj->efile.ehdr->e_shnum;
	obj->efile.secs = calloc(obj->efile.sec_cnt, sizeof(*obj->efile.secs));
	if (!obj->efile.secs)
		return -ENOMEM;

	/* a bunch of ELF parsing functionality depends on processing symbols,
	 * so do the first pass and find the symbol table
	 */
	scn = NULL;
	while ((scn = elf_nextscn(elf, scn)) != NULL) {
		sh = elf_sec_hdr(obj, scn);
		if (!sh)
			return -LIBBPF_ERRNO__FORMAT;

		if (sh->sh_type == SHT_SYMTAB) {
			if (obj->efile.symbols) {
				pr_warn("elf: multiple symbol tables in %s\n", obj->path);
				return -LIBBPF_ERRNO__FORMAT;
			}

			data = elf_sec_data(obj, scn);
			if (!data)
				return -LIBBPF_ERRNO__FORMAT;

			idx = elf_ndxscn(scn);

			obj->efile.symbols = data;
			obj->efile.symbols_shndx = idx;
			obj->efile.strtabidx = sh->sh_link;
		}
	}

	if (!obj->efile.symbols) {
		pr_warn("elf: couldn't find symbol table in %s, stripped object file?\n",
			obj->path);
		return -ENOENT;
	}

	scn = NULL;
	while ((scn = elf_nextscn(elf, scn)) != NULL) {
		idx = elf_ndxscn(scn);
		sec_desc = &obj->efile.secs[idx];

		sh = elf_sec_hdr(obj, scn);
		if (!sh)
			return -LIBBPF_ERRNO__FORMAT;

		name = elf_sec_str(obj, sh->sh_name);
		if (!name)
			return -LIBBPF_ERRNO__FORMAT;

		if (ignore_elf_section(sh, name))
			continue;

		data = elf_sec_data(obj, scn);
		if (!data)
			return -LIBBPF_ERRNO__FORMAT;

		pr_debug("elf: section(%d) %s, size %ld, link %d, flags %lx, type=%d\n",
			 idx, name, (unsigned long)data->d_size,
			 (int)sh->sh_link, (unsigned long)sh->sh_flags,
			 (int)sh->sh_type);

		if (strcmp(name, "license") == 0) {
			err = bpf_object__init_license(obj, data->d_buf, data->d_size);
			if (err)
				return err;
		} else if (strcmp(name, "version") == 0) {
			err = bpf_object__init_kversion(obj, data->d_buf, data->d_size);
			if (err)
				return err;
		} else if (strcmp(name, "maps") == 0) {
			pr_warn("elf: legacy map definitions in 'maps' section are not supported by libbpf v1.0+\n");
			return -ENOTSUP;
		} else if (strcmp(name, MAPS_ELF_SEC) == 0) {
			obj->efile.btf_maps_shndx = idx;
		} else if (strcmp(name, BTF_ELF_SEC) == 0) {
			if (sh->sh_type != SHT_PROGBITS)
				return -LIBBPF_ERRNO__FORMAT;
			btf_data = data;
		} else if (strcmp(name, BTF_EXT_ELF_SEC) == 0) {
			if (sh->sh_type != SHT_PROGBITS)
				return -LIBBPF_ERRNO__FORMAT;
			btf_ext_data = data;
		} else if (sh->sh_type == SHT_SYMTAB) {
			/* already processed during the first pass above */
		} else if (sh->sh_type == SHT_PROGBITS && data->d_size > 0) {
			if (sh->sh_flags & SHF_EXECINSTR) {
				if (strcmp(name, ".text") == 0)
					obj->efile.text_shndx = idx;
				err = bpf_object__add_programs(obj, data, name, idx);
				if (err)
					return err;
			} else if (strcmp(name, DATA_SEC) == 0 ||
				   str_has_pfx(name, DATA_SEC ".")) {
				sec_desc->sec_type = SEC_DATA;
				sec_desc->shdr = sh;
				sec_desc->data = data;
			} else if (strcmp(name, RODATA_SEC) == 0 ||
				   str_has_pfx(name, RODATA_SEC ".")) {
				sec_desc->sec_type = SEC_RODATA;
				sec_desc->shdr = sh;
				sec_desc->data = data;
			} else if (strcmp(name, STRUCT_OPS_SEC) == 0) {
				obj->efile.st_ops_data = data;
				obj->efile.st_ops_shndx = idx;
			} else {
				pr_info("elf: skipping unrecognized data section(%d) %s\n",
					idx, name);
			}
		} else if (sh->sh_type == SHT_REL) {
			int targ_sec_idx = sh->sh_info; /* points to other section */

			if (sh->sh_entsize != sizeof(Elf64_Rel) ||
			    targ_sec_idx >= obj->efile.sec_cnt)
				return -LIBBPF_ERRNO__FORMAT;

			/* Only do relo for section with exec instructions */
			if (!section_have_execinstr(obj, targ_sec_idx) &&
			    strcmp(name, ".rel" STRUCT_OPS_SEC) &&
			    strcmp(name, ".rel" MAPS_ELF_SEC)) {
				pr_info("elf: skipping relo section(%d) %s for section(%d) %s\n",
					idx, name, targ_sec_idx,
					elf_sec_name(obj, elf_sec_by_idx(obj, targ_sec_idx)) ?: "<?>");
				continue;
			}

			sec_desc->sec_type = SEC_RELO;
			sec_desc->shdr = sh;
			sec_desc->data = data;
		} else if (sh->sh_type == SHT_NOBITS && strcmp(name, BSS_SEC) == 0) {
			sec_desc->sec_type = SEC_BSS;
			sec_desc->shdr = sh;
			sec_desc->data = data;
		} else {
			pr_info("elf: skipping section(%d) %s (size %zu)\n", idx, name,
				(size_t)sh->sh_size);
		}
	}

	if (!obj->efile.strtabidx || obj->efile.strtabidx > idx) {
		pr_warn("elf: symbol strings section missing or invalid in %s\n", obj->path);
		return -LIBBPF_ERRNO__FORMAT;
	}

	/* sort BPF programs by section name and in-section instruction offset
	 * for faster search */
	if (obj->nr_programs)
		qsort(obj->programs, obj->nr_programs, sizeof(*obj->programs), cmp_progs);

	return bpf_object__init_btf(obj, btf_data, btf_ext_data);
}

static bool sym_is_extern(const Elf64_Sym *sym)
{
	int bind = ELF64_ST_BIND(sym->st_info);
	/* externs are symbols w/ type=NOTYPE, bind=GLOBAL|WEAK, section=UND */
	return sym->st_shndx == SHN_UNDEF &&
	       (bind == STB_GLOBAL || bind == STB_WEAK) &&
	       ELF64_ST_TYPE(sym->st_info) == STT_NOTYPE;
}

static bool sym_is_subprog(const Elf64_Sym *sym, int text_shndx)
{
	int bind = ELF64_ST_BIND(sym->st_info);
	int type = ELF64_ST_TYPE(sym->st_info);

	/* in .text section */
	if (sym->st_shndx != text_shndx)
		return false;

	/* local function */
	if (bind == STB_LOCAL && type == STT_SECTION)
		return true;

	/* global function */
	return bind == STB_GLOBAL && type == STT_FUNC;
}

static int find_extern_btf_id(const struct btf *btf, const char *ext_name)
{
	const struct btf_type *t;
	const char *tname;
	int i, n;

	if (!btf)
		return -ESRCH;

	n = btf__type_cnt(btf);
	for (i = 1; i < n; i++) {
		t = btf__type_by_id(btf, i);

		if (!btf_is_var(t) && !btf_is_func(t))
			continue;

		tname = btf__name_by_offset(btf, t->name_off);
		if (strcmp(tname, ext_name))
			continue;

		if (btf_is_var(t) &&
		    btf_var(t)->linkage != BTF_VAR_GLOBAL_EXTERN)
			return -EINVAL;

		if (btf_is_func(t) && btf_func_linkage(t) != BTF_FUNC_EXTERN)
			return -EINVAL;

		return i;
	}

	return -ENOENT;
}

static int find_extern_sec_btf_id(struct btf *btf, int ext_btf_id) {
	const struct btf_var_secinfo *vs;
	const struct btf_type *t;
	int i, j, n;

	if (!btf)
		return -ESRCH;

	n = btf__type_cnt(btf);
	for (i = 1; i < n; i++) {
		t = btf__type_by_id(btf, i);

		if (!btf_is_datasec(t))
			continue;

		vs = btf_var_secinfos(t);
		for (j = 0; j < btf_vlen(t); j++, vs++) {
			if (vs->type == ext_btf_id)
				return i;
		}
	}

	return -ENOENT;
}

static enum kcfg_type find_kcfg_type(const struct btf *btf, int id,
				     bool *is_signed)
{
	const struct btf_type *t;
	const char *name;

	t = skip_mods_and_typedefs(btf, id, NULL);
	name = btf__name_by_offset(btf, t->name_off);

	if (is_signed)
		*is_signed = false;
	switch (btf_kind(t)) {
	case BTF_KIND_INT: {
		int enc = btf_int_encoding(t);

		if (enc & BTF_INT_BOOL)
			return t->size == 1 ? KCFG_BOOL : KCFG_UNKNOWN;
		if (is_signed)
			*is_signed = enc & BTF_INT_SIGNED;
		if (t->size == 1)
			return KCFG_CHAR;
		if (t->size < 1 || t->size > 8 || (t->size & (t->size - 1)))
			return KCFG_UNKNOWN;
		return KCFG_INT;
	}
	case BTF_KIND_ENUM:
		if (t->size != 4)
			return KCFG_UNKNOWN;
		if (strcmp(name, "libbpf_tristate"))
			return KCFG_UNKNOWN;
		return KCFG_TRISTATE;
	case BTF_KIND_ENUM64:
		if (strcmp(name, "libbpf_tristate"))
			return KCFG_UNKNOWN;
		return KCFG_TRISTATE;
	case BTF_KIND_ARRAY:
		if (btf_array(t)->nelems == 0)
			return KCFG_UNKNOWN;
		if (find_kcfg_type(btf, btf_array(t)->type, NULL) != KCFG_CHAR)
			return KCFG_UNKNOWN;
		return KCFG_CHAR_ARR;
	default:
		return KCFG_UNKNOWN;
	}
}

static int cmp_externs(const void *_a, const void *_b)
{
	const struct extern_desc *a = _a;
	const struct extern_desc *b = _b;

	if (a->type != b->type)
		return a->type < b->type ? -1 : 1;

	if (a->type == EXT_KCFG) {
		/* descending order by alignment requirements */
		if (a->kcfg.align != b->kcfg.align)
			return a->kcfg.align > b->kcfg.align ? -1 : 1;
		/* ascending order by size, within same alignment class */
		if (a->kcfg.sz != b->kcfg.sz)
			return a->kcfg.sz < b->kcfg.sz ? -1 : 1;
	}

	/* resolve ties by name */
	return strcmp(a->name, b->name);
}

static int find_int_btf_id(const struct btf *btf)
{
	const struct btf_type *t;
	int i, n;

	n = btf__type_cnt(btf);
	for (i = 1; i < n; i++) {
		t = btf__type_by_id(btf, i);

		if (btf_is_int(t) && btf_int_bits(t) == 32)
			return i;
	}

	return 0;
}

static int add_dummy_ksym_var(struct btf *btf)
{
	int i, int_btf_id, sec_btf_id, dummy_var_btf_id;
	const struct btf_var_secinfo *vs;
	const struct btf_type *sec;

	if (!btf)
		return 0;

	sec_btf_id = btf__find_by_name_kind(btf, KSYMS_SEC,
					    BTF_KIND_DATASEC);
	if (sec_btf_id < 0)
		return 0;

	sec = btf__type_by_id(btf, sec_btf_id);
	vs = btf_var_secinfos(sec);
	for (i = 0; i < btf_vlen(sec); i++, vs++) {
		const struct btf_type *vt;

		vt = btf__type_by_id(btf, vs->type);
		if (btf_is_func(vt))
			break;
	}

	/* No func in ksyms sec.  No need to add dummy var. */
	if (i == btf_vlen(sec))
		return 0;

	int_btf_id = find_int_btf_id(btf);
	dummy_var_btf_id = btf__add_var(btf,
					"dummy_ksym",
					BTF_VAR_GLOBAL_ALLOCATED,
					int_btf_id);
	if (dummy_var_btf_id < 0)
		pr_warn("cannot create a dummy_ksym var\n");

	return dummy_var_btf_id;
}

static int bpf_object__collect_externs(struct bpf_object *obj)
{
	struct btf_type *sec, *kcfg_sec = NULL, *ksym_sec = NULL;
	const struct btf_type *t;
	struct extern_desc *ext;
	int i, n, off, dummy_var_btf_id;
	const char *ext_name, *sec_name;
	Elf_Scn *scn;
	Elf64_Shdr *sh;

	if (!obj->efile.symbols)
		return 0;

	scn = elf_sec_by_idx(obj, obj->efile.symbols_shndx);
	sh = elf_sec_hdr(obj, scn);
	if (!sh || sh->sh_entsize != sizeof(Elf64_Sym))
		return -LIBBPF_ERRNO__FORMAT;

	dummy_var_btf_id = add_dummy_ksym_var(obj->btf);
	if (dummy_var_btf_id < 0)
		return dummy_var_btf_id;

	n = sh->sh_size / sh->sh_entsize;
	pr_debug("looking for externs among %d symbols...\n", n);

	for (i = 0; i < n; i++) {
		Elf64_Sym *sym = elf_sym_by_idx(obj, i);

		if (!sym)
			return -LIBBPF_ERRNO__FORMAT;
		if (!sym_is_extern(sym))
			continue;
		ext_name = elf_sym_str(obj, sym->st_name);
		if (!ext_name || !ext_name[0])
			continue;

		ext = obj->externs;
		ext = libbpf_reallocarray(ext, obj->nr_extern + 1, sizeof(*ext));
		if (!ext)
			return -ENOMEM;
		obj->externs = ext;
		ext = &ext[obj->nr_extern];
		memset(ext, 0, sizeof(*ext));
		obj->nr_extern++;

		ext->btf_id = find_extern_btf_id(obj->btf, ext_name);
		if (ext->btf_id <= 0) {
			pr_warn("failed to find BTF for extern '%s': %d\n",
				ext_name, ext->btf_id);
			return ext->btf_id;
		}
		t = btf__type_by_id(obj->btf, ext->btf_id);
		ext->name = btf__name_by_offset(obj->btf, t->name_off);
		ext->sym_idx = i;
		ext->is_weak = ELF64_ST_BIND(sym->st_info) == STB_WEAK;

		ext->sec_btf_id = find_extern_sec_btf_id(obj->btf, ext->btf_id);
		if (ext->sec_btf_id <= 0) {
			pr_warn("failed to find BTF for extern '%s' [%d] section: %d\n",
				ext_name, ext->btf_id, ext->sec_btf_id);
			return ext->sec_btf_id;
		}
		sec = (void *)btf__type_by_id(obj->btf, ext->sec_btf_id);
		sec_name = btf__name_by_offset(obj->btf, sec->name_off);

		if (strcmp(sec_name, KCONFIG_SEC) == 0) {
			if (btf_is_func(t)) {
				pr_warn("extern function %s is unsupported under %s section\n",
					ext->name, KCONFIG_SEC);
				return -ENOTSUP;
			}
			kcfg_sec = sec;
			ext->type = EXT_KCFG;
			ext->kcfg.sz = btf__resolve_size(obj->btf, t->type);
			if (ext->kcfg.sz <= 0) {
				pr_warn("failed to resolve size of extern (kcfg) '%s': %d\n",
					ext_name, ext->kcfg.sz);
				return ext->kcfg.sz;
			}
			ext->kcfg.align = btf__align_of(obj->btf, t->type);
			if (ext->kcfg.align <= 0) {
				pr_warn("failed to determine alignment of extern (kcfg) '%s': %d\n",
					ext_name, ext->kcfg.align);
				return -EINVAL;
			}
			ext->kcfg.type = find_kcfg_type(obj->btf, t->type,
						        &ext->kcfg.is_signed);
			if (ext->kcfg.type == KCFG_UNKNOWN) {
				pr_warn("extern (kcfg) '%s': type is unsupported\n", ext_name);
				return -ENOTSUP;
			}
		} else if (strcmp(sec_name, KSYMS_SEC) == 0) {
			ksym_sec = sec;
			ext->type = EXT_KSYM;
			skip_mods_and_typedefs(obj->btf, t->type,
					       &ext->ksym.type_id);
		} else {
			pr_warn("unrecognized extern section '%s'\n", sec_name);
			return -ENOTSUP;
		}
	}
	pr_debug("collected %d externs total\n", obj->nr_extern);

	if (!obj->nr_extern)
		return 0;

	/* sort externs by type, for kcfg ones also by (align, size, name) */
	qsort(obj->externs, obj->nr_extern, sizeof(*ext), cmp_externs);

	/* for .ksyms section, we need to turn all externs into allocated
	 * variables in BTF to pass kernel verification; we do this by
	 * pretending that each extern is a 8-byte variable
	 */
	if (ksym_sec) {
		/* find existing 4-byte integer type in BTF to use for fake
		 * extern variables in DATASEC
		 */
		int int_btf_id = find_int_btf_id(obj->btf);
		/* For extern function, a dummy_var added earlier
		 * will be used to replace the vs->type and
		 * its name string will be used to refill
		 * the missing param's name.
		 */
		const struct btf_type *dummy_var;

		dummy_var = btf__type_by_id(obj->btf, dummy_var_btf_id);
		for (i = 0; i < obj->nr_extern; i++) {
			ext = &obj->externs[i];
			if (ext->type != EXT_KSYM)
				continue;
			pr_debug("extern (ksym) #%d: symbol %d, name %s\n",
				 i, ext->sym_idx, ext->name);
		}

		sec = ksym_sec;
		n = btf_vlen(sec);
		for (i = 0, off = 0; i < n; i++, off += sizeof(int)) {
			struct btf_var_secinfo *vs = btf_var_secinfos(sec) + i;
			struct btf_type *vt;

			vt = (void *)btf__type_by_id(obj->btf, vs->type);
			ext_name = btf__name_by_offset(obj->btf, vt->name_off);
			ext = find_extern_by_name(obj, ext_name);
			if (!ext) {
				pr_warn("failed to find extern definition for BTF %s '%s'\n",
					btf_kind_str(vt), ext_name);
				return -ESRCH;
			}
			if (btf_is_func(vt)) {
				const struct btf_type *func_proto;
				struct btf_param *param;
				int j;

				func_proto = btf__type_by_id(obj->btf,
							     vt->type);
				param = btf_params(func_proto);
				/* Reuse the dummy_var string if the
				 * func proto does not have param name.
				 */
				for (j = 0; j < btf_vlen(func_proto); j++)
					if (param[j].type && !param[j].name_off)
						param[j].name_off =
							dummy_var->name_off;
				vs->type = dummy_var_btf_id;
				vt->info &= ~0xffff;
				vt->info |= BTF_FUNC_GLOBAL;
			} else {
				btf_var(vt)->linkage = BTF_VAR_GLOBAL_ALLOCATED;
				vt->type = int_btf_id;
			}
			vs->offset = off;
			vs->size = sizeof(int);
		}
		sec->size = off;
	}

	if (kcfg_sec) {
		sec = kcfg_sec;
		/* for kcfg externs calculate their offsets within a .kconfig map */
		off = 0;
		for (i = 0; i < obj->nr_extern; i++) {
			ext = &obj->externs[i];
			if (ext->type != EXT_KCFG)
				continue;

			ext->kcfg.data_off = roundup(off, ext->kcfg.align);
			off = ext->kcfg.data_off + ext->kcfg.sz;
			pr_debug("extern (kcfg) #%d: symbol %d, off %u, name %s\n",
				 i, ext->sym_idx, ext->kcfg.data_off, ext->name);
		}
		sec->size = off;
		n = btf_vlen(sec);
		for (i = 0; i < n; i++) {
			struct btf_var_secinfo *vs = btf_var_secinfos(sec) + i;

			t = btf__type_by_id(obj->btf, vs->type);
			ext_name = btf__name_by_offset(obj->btf, t->name_off);
			ext = find_extern_by_name(obj, ext_name);
			if (!ext) {
				pr_warn("failed to find extern definition for BTF var '%s'\n",
					ext_name);
				return -ESRCH;
			}
			btf_var(t)->linkage = BTF_VAR_GLOBAL_ALLOCATED;
			vs->offset = ext->kcfg.data_off;
		}
	}
	return 0;
}

static bool prog_is_subprog(const struct bpf_object *obj, const struct bpf_program *prog)
{
	return prog->sec_idx == obj->efile.text_shndx && obj->nr_programs > 1;
}

struct bpf_program *
bpf_object__find_program_by_name(const struct bpf_object *obj,
				 const char *name)
{
	struct bpf_program *prog;

	bpf_object__for_each_program(prog, obj) {
		if (prog_is_subprog(obj, prog))
			continue;
		if (!strcmp(prog->name, name))
			return prog;
	}
	return errno = ENOENT, NULL;
}

static bool bpf_object__shndx_is_data(const struct bpf_object *obj,
				      int shndx)
{
	switch (obj->efile.secs[shndx].sec_type) {
	case SEC_BSS:
	case SEC_DATA:
	case SEC_RODATA:
		return true;
	default:
		return false;
	}
}

static bool bpf_object__shndx_is_maps(const struct bpf_object *obj,
				      int shndx)
{
	return shndx == obj->efile.btf_maps_shndx;
}

static enum libbpf_map_type
bpf_object__section_to_libbpf_map_type(const struct bpf_object *obj, int shndx)
{
	if (shndx == obj->efile.symbols_shndx)
		return LIBBPF_MAP_KCONFIG;

	switch (obj->efile.secs[shndx].sec_type) {
	case SEC_BSS:
		return LIBBPF_MAP_BSS;
	case SEC_DATA:
		return LIBBPF_MAP_DATA;
	case SEC_RODATA:
		return LIBBPF_MAP_RODATA;
	default:
		return LIBBPF_MAP_UNSPEC;
	}
}

static int bpf_program__record_reloc(struct bpf_program *prog,
				     struct reloc_desc *reloc_desc,
				     __u32 insn_idx, const char *sym_name,
				     const Elf64_Sym *sym, const Elf64_Rel *rel)
{
	struct bpf_insn *insn = &prog->insns[insn_idx];
	size_t map_idx, nr_maps = prog->obj->nr_maps;
	struct bpf_object *obj = prog->obj;
	__u32 shdr_idx = sym->st_shndx;
	enum libbpf_map_type type;
	const char *sym_sec_name;
	struct bpf_map *map;

	if (!is_call_insn(insn) && !is_ldimm64_insn(insn)) {
		pr_warn("prog '%s': invalid relo against '%s' for insns[%d].code 0x%x\n",
			prog->name, sym_name, insn_idx, insn->code);
		return -LIBBPF_ERRNO__RELOC;
	}

	if (sym_is_extern(sym)) {
		int sym_idx = ELF64_R_SYM(rel->r_info);
		int i, n = obj->nr_extern;
		struct extern_desc *ext;

		for (i = 0; i < n; i++) {
			ext = &obj->externs[i];
			if (ext->sym_idx == sym_idx)
				break;
		}
		if (i >= n) {
			pr_warn("prog '%s': extern relo failed to find extern for '%s' (%d)\n",
				prog->name, sym_name, sym_idx);
			return -LIBBPF_ERRNO__RELOC;
		}
		pr_debug("prog '%s': found extern #%d '%s' (sym %d) for insn #%u\n",
			 prog->name, i, ext->name, ext->sym_idx, insn_idx);
		if (insn->code == (BPF_JMP | BPF_CALL))
			reloc_desc->type = RELO_EXTERN_FUNC;
		else
			reloc_desc->type = RELO_EXTERN_VAR;
		reloc_desc->insn_idx = insn_idx;
		reloc_desc->sym_off = i; /* sym_off stores extern index */
		return 0;
	}

	/* sub-program call relocation */
	if (is_call_insn(insn)) {
		if (insn->src_reg != BPF_PSEUDO_CALL) {
			pr_warn("prog '%s': incorrect bpf_call opcode\n", prog->name);
			return -LIBBPF_ERRNO__RELOC;
		}
		/* text_shndx can be 0, if no default "main" program exists */
		if (!shdr_idx || shdr_idx != obj->efile.text_shndx) {
			sym_sec_name = elf_sec_name(obj, elf_sec_by_idx(obj, shdr_idx));
			pr_warn("prog '%s': bad call relo against '%s' in section '%s'\n",
				prog->name, sym_name, sym_sec_name);
			return -LIBBPF_ERRNO__RELOC;
		}
		if (sym->st_value % BPF_INSN_SZ) {
			pr_warn("prog '%s': bad call relo against '%s' at offset %zu\n",
				prog->name, sym_name, (size_t)sym->st_value);
			return -LIBBPF_ERRNO__RELOC;
		}
		reloc_desc->type = RELO_CALL;
		reloc_desc->insn_idx = insn_idx;
		reloc_desc->sym_off = sym->st_value;
		return 0;
	}

	if (!shdr_idx || shdr_idx >= SHN_LORESERVE) {
		pr_warn("prog '%s': invalid relo against '%s' in special section 0x%x; forgot to initialize global var?..\n",
			prog->name, sym_name, shdr_idx);
		return -LIBBPF_ERRNO__RELOC;
	}

	/* loading subprog addresses */
	if (sym_is_subprog(sym, obj->efile.text_shndx)) {
		/* global_func: sym->st_value = offset in the section, insn->imm = 0.
		 * local_func: sym->st_value = 0, insn->imm = offset in the section.
		 */
		if ((sym->st_value % BPF_INSN_SZ) || (insn->imm % BPF_INSN_SZ)) {
			pr_warn("prog '%s': bad subprog addr relo against '%s' at offset %zu+%d\n",
				prog->name, sym_name, (size_t)sym->st_value, insn->imm);
			return -LIBBPF_ERRNO__RELOC;
		}

		reloc_desc->type = RELO_SUBPROG_ADDR;
		reloc_desc->insn_idx = insn_idx;
		reloc_desc->sym_off = sym->st_value;
		return 0;
	}

	type = bpf_object__section_to_libbpf_map_type(obj, shdr_idx);
	sym_sec_name = elf_sec_name(obj, elf_sec_by_idx(obj, shdr_idx));

	/* generic map reference relocation */
	if (type == LIBBPF_MAP_UNSPEC) {
		if (!bpf_object__shndx_is_maps(obj, shdr_idx)) {
			pr_warn("prog '%s': bad map relo against '%s' in section '%s'\n",
				prog->name, sym_name, sym_sec_name);
			return -LIBBPF_ERRNO__RELOC;
		}
		for (map_idx = 0; map_idx < nr_maps; map_idx++) {
			map = &obj->maps[map_idx];
			if (map->libbpf_type != type ||
			    map->sec_idx != sym->st_shndx ||
			    map->sec_offset != sym->st_value)
				continue;
			pr_debug("prog '%s': found map %zd (%s, sec %d, off %zu) for insn #%u\n",
				 prog->name, map_idx, map->name, map->sec_idx,
				 map->sec_offset, insn_idx);
			break;
		}
		if (map_idx >= nr_maps) {
			pr_warn("prog '%s': map relo failed to find map for section '%s', off %zu\n",
				prog->name, sym_sec_name, (size_t)sym->st_value);
			return -LIBBPF_ERRNO__RELOC;
		}
		reloc_desc->type = RELO_LD64;
		reloc_desc->insn_idx = insn_idx;
		reloc_desc->map_idx = map_idx;
		reloc_desc->sym_off = 0; /* sym->st_value determines map_idx */
		return 0;
	}

	/* global data map relocation */
	if (!bpf_object__shndx_is_data(obj, shdr_idx)) {
		pr_warn("prog '%s': bad data relo against section '%s'\n",
			prog->name, sym_sec_name);
		return -LIBBPF_ERRNO__RELOC;
	}
	for (map_idx = 0; map_idx < nr_maps; map_idx++) {
		map = &obj->maps[map_idx];
		if (map->libbpf_type != type || map->sec_idx != sym->st_shndx)
			continue;
		pr_debug("prog '%s': found data map %zd (%s, sec %d, off %zu) for insn %u\n",
			 prog->name, map_idx, map->name, map->sec_idx,
			 map->sec_offset, insn_idx);
		break;
	}
	if (map_idx >= nr_maps) {
		pr_warn("prog '%s': data relo failed to find map for section '%s'\n",
			prog->name, sym_sec_name);
		return -LIBBPF_ERRNO__RELOC;
	}

	reloc_desc->type = RELO_DATA;
	reloc_desc->insn_idx = insn_idx;
	reloc_desc->map_idx = map_idx;
	reloc_desc->sym_off = sym->st_value;
	return 0;
}

static bool prog_contains_insn(const struct bpf_program *prog, size_t insn_idx)
{
	return insn_idx >= prog->sec_insn_off &&
	       insn_idx < prog->sec_insn_off + prog->sec_insn_cnt;
}

static struct bpf_program *find_prog_by_sec_insn(const struct bpf_object *obj,
						 size_t sec_idx, size_t insn_idx)
{
	int l = 0, r = obj->nr_programs - 1, m;
	struct bpf_program *prog;

	while (l < r) {
		m = l + (r - l + 1) / 2;
		prog = &obj->programs[m];

		if (prog->sec_idx < sec_idx ||
		    (prog->sec_idx == sec_idx && prog->sec_insn_off <= insn_idx))
			l = m;
		else
			r = m - 1;
	}
	/* matching program could be at index l, but it still might be the
	 * wrong one, so we need to double check conditions for the last time
	 */
	prog = &obj->programs[l];
	if (prog->sec_idx == sec_idx && prog_contains_insn(prog, insn_idx))
		return prog;
	return NULL;
}

static int
bpf_object__collect_prog_relos(struct bpf_object *obj, Elf64_Shdr *shdr, Elf_Data *data)
{
	const char *relo_sec_name, *sec_name;
	size_t sec_idx = shdr->sh_info, sym_idx;
	struct bpf_program *prog;
	struct reloc_desc *relos;
	int err, i, nrels;
	const char *sym_name;
	__u32 insn_idx;
	Elf_Scn *scn;
	Elf_Data *scn_data;
	Elf64_Sym *sym;
	Elf64_Rel *rel;

	if (sec_idx >= obj->efile.sec_cnt)
		return -EINVAL;

	scn = elf_sec_by_idx(obj, sec_idx);
	scn_data = elf_sec_data(obj, scn);

	relo_sec_name = elf_sec_str(obj, shdr->sh_name);
	sec_name = elf_sec_name(obj, scn);
	if (!relo_sec_name || !sec_name)
		return -EINVAL;

	pr_debug("sec '%s': collecting relocation for section(%zu) '%s'\n",
		 relo_sec_name, sec_idx, sec_name);
	nrels = shdr->sh_size / shdr->sh_entsize;

	for (i = 0; i < nrels; i++) {
		rel = elf_rel_by_idx(data, i);
		if (!rel) {
			pr_warn("sec '%s': failed to get relo #%d\n", relo_sec_name, i);
			return -LIBBPF_ERRNO__FORMAT;
		}

		sym_idx = ELF64_R_SYM(rel->r_info);
		sym = elf_sym_by_idx(obj, sym_idx);
		if (!sym) {
			pr_warn("sec '%s': symbol #%zu not found for relo #%d\n",
				relo_sec_name, sym_idx, i);
			return -LIBBPF_ERRNO__FORMAT;
		}

		if (sym->st_shndx >= obj->efile.sec_cnt) {
			pr_warn("sec '%s': corrupted symbol #%zu pointing to invalid section #%zu for relo #%d\n",
				relo_sec_name, sym_idx, (size_t)sym->st_shndx, i);
			return -LIBBPF_ERRNO__FORMAT;
		}

		if (rel->r_offset % BPF_INSN_SZ || rel->r_offset >= scn_data->d_size) {
			pr_warn("sec '%s': invalid offset 0x%zx for relo #%d\n",
				relo_sec_name, (size_t)rel->r_offset, i);
			return -LIBBPF_ERRNO__FORMAT;
		}

		insn_idx = rel->r_offset / BPF_INSN_SZ;
		/* relocations against static functions are recorded as
		 * relocations against the section that contains a function;
		 * in such case, symbol will be STT_SECTION and sym.st_name
		 * will point to empty string (0), so fetch section name
		 * instead
		 */
		if (ELF64_ST_TYPE(sym->st_info) == STT_SECTION && sym->st_name == 0)
			sym_name = elf_sec_name(obj, elf_sec_by_idx(obj, sym->st_shndx));
		else
			sym_name = elf_sym_str(obj, sym->st_name);
		sym_name = sym_name ?: "<?";

		pr_debug("sec '%s': relo #%d: insn #%u against '%s'\n",
			 relo_sec_name, i, insn_idx, sym_name);

		prog = find_prog_by_sec_insn(obj, sec_idx, insn_idx);
		if (!prog) {
			pr_debug("sec '%s': relo #%d: couldn't find program in section '%s' for insn #%u, probably overridden weak function, skipping...\n",
				relo_sec_name, i, sec_name, insn_idx);
			continue;
		}

		relos = libbpf_reallocarray(prog->reloc_desc,
					    prog->nr_reloc + 1, sizeof(*relos));
		if (!relos)
			return -ENOMEM;
		prog->reloc_desc = relos;

		/* adjust insn_idx to local BPF program frame of reference */
		insn_idx -= prog->sec_insn_off;
		err = bpf_program__record_reloc(prog, &relos[prog->nr_reloc],
						insn_idx, sym_name, sym, rel);
		if (err)
			return err;

		prog->nr_reloc++;
	}
	return 0;
}

static int bpf_map_find_btf_info(struct bpf_object *obj, struct bpf_map *map)
{
	int id;

	if (!obj->btf)
		return -ENOENT;

	/* if it's BTF-defined map, we don't need to search for type IDs.
	 * For struct_ops map, it does not need btf_key_type_id and
	 * btf_value_type_id.
	 */
	if (map->sec_idx == obj->efile.btf_maps_shndx || bpf_map__is_struct_ops(map))
		return 0;

	/*
	 * LLVM annotates global data differently in BTF, that is,
	 * only as '.data', '.bss' or '.rodata'.
	 */
	if (!bpf_map__is_internal(map))
		return -ENOENT;
<<<<<<< HEAD

	id = btf__find_by_name(obj->btf, map->real_name);
	if (id < 0)
		return id;

=======

	id = btf__find_by_name(obj->btf, map->real_name);
	if (id < 0)
		return id;

>>>>>>> 66283a8f
	map->btf_key_type_id = 0;
	map->btf_value_type_id = id;
	return 0;
}

static int bpf_get_map_info_from_fdinfo(int fd, struct bpf_map_info *info)
{
	char file[PATH_MAX], buff[4096];
	FILE *fp;
	__u32 val;
	int err;

	snprintf(file, sizeof(file), "/proc/%d/fdinfo/%d", getpid(), fd);
	memset(info, 0, sizeof(*info));

	fp = fopen(file, "r");
	if (!fp) {
		err = -errno;
		pr_warn("failed to open %s: %d. No procfs support?\n", file,
			err);
		return err;
	}

	while (fgets(buff, sizeof(buff), fp)) {
		if (sscanf(buff, "map_type:\t%u", &val) == 1)
			info->type = val;
		else if (sscanf(buff, "key_size:\t%u", &val) == 1)
			info->key_size = val;
		else if (sscanf(buff, "value_size:\t%u", &val) == 1)
			info->value_size = val;
		else if (sscanf(buff, "max_entries:\t%u", &val) == 1)
			info->max_entries = val;
		else if (sscanf(buff, "map_flags:\t%i", &val) == 1)
			info->map_flags = val;
	}

	fclose(fp);

	return 0;
}

bool bpf_map__autocreate(const struct bpf_map *map)
{
	return map->autocreate;
}

int bpf_map__set_autocreate(struct bpf_map *map, bool autocreate)
{
	if (map->obj->loaded)
		return libbpf_err(-EBUSY);

	map->autocreate = autocreate;
	return 0;
}

int bpf_map__reuse_fd(struct bpf_map *map, int fd)
{
<<<<<<< HEAD
	struct bpf_map_info info = {};
=======
	struct bpf_map_info info;
>>>>>>> 66283a8f
	__u32 len = sizeof(info), name_len;
	int new_fd, err;
	char *new_name;

	memset(&info, 0, len);
	err = bpf_obj_get_info_by_fd(fd, &info, &len);
	if (err && errno == EINVAL)
		err = bpf_get_map_info_from_fdinfo(fd, &info);
	if (err)
		return libbpf_err(err);

	name_len = strlen(info.name);
	if (name_len == BPF_OBJ_NAME_LEN - 1 && strncmp(map->name, info.name, name_len) == 0)
		new_name = strdup(map->name);
	else
		new_name = strdup(info.name);

	if (!new_name)
		return libbpf_err(-errno);

	new_fd = open("/", O_RDONLY | O_CLOEXEC);
	if (new_fd < 0) {
		err = -errno;
		goto err_free_new_name;
	}

	new_fd = dup3(fd, new_fd, O_CLOEXEC);
	if (new_fd < 0) {
		err = -errno;
		goto err_close_new_fd;
	}

	err = zclose(map->fd);
	if (err) {
		err = -errno;
		goto err_close_new_fd;
	}
	free(map->name);

	map->fd = new_fd;
	map->name = new_name;
	map->def.type = info.type;
	map->def.key_size = info.key_size;
	map->def.value_size = info.value_size;
	map->def.max_entries = info.max_entries;
	map->def.map_flags = info.map_flags;
	map->btf_key_type_id = info.btf_key_type_id;
	map->btf_value_type_id = info.btf_value_type_id;
	map->reused = true;
	map->map_extra = info.map_extra;

	return 0;

err_close_new_fd:
	close(new_fd);
err_free_new_name:
	free(new_name);
	return libbpf_err(err);
}

__u32 bpf_map__max_entries(const struct bpf_map *map)
{
	return map->def.max_entries;
}

struct bpf_map *bpf_map__inner_map(struct bpf_map *map)
{
	if (!bpf_map_type__is_map_in_map(map->def.type))
		return errno = EINVAL, NULL;

	return map->inner_map;
}

int bpf_map__set_max_entries(struct bpf_map *map, __u32 max_entries)
{
	if (map->obj->loaded)
		return libbpf_err(-EBUSY);

	map->def.max_entries = max_entries;

	/* auto-adjust BPF ringbuf map max_entries to be a multiple of page size */
<<<<<<< HEAD
	if (map->def.type == BPF_MAP_TYPE_RINGBUF)
=======
	if (map_is_ringbuf(map))
>>>>>>> 66283a8f
		map->def.max_entries = adjust_ringbuf_sz(map->def.max_entries);

	return 0;
}

static int
bpf_object__probe_loading(struct bpf_object *obj)
{
	char *cp, errmsg[STRERR_BUFSIZE];
	struct bpf_insn insns[] = {
		BPF_MOV64_IMM(BPF_REG_0, 0),
		BPF_EXIT_INSN(),
	};
	int ret, insn_cnt = ARRAY_SIZE(insns);

	if (obj->gen_loader)
		return 0;

	ret = bump_rlimit_memlock();
	if (ret)
		pr_warn("Failed to bump RLIMIT_MEMLOCK (err = %d), you might need to do it explicitly!\n", ret);

	/* make sure basic loading works */
	ret = bpf_prog_load(BPF_PROG_TYPE_SOCKET_FILTER, NULL, "GPL", insns, insn_cnt, NULL);
	if (ret < 0)
		ret = bpf_prog_load(BPF_PROG_TYPE_TRACEPOINT, NULL, "GPL", insns, insn_cnt, NULL);
	if (ret < 0) {
		ret = errno;
		cp = libbpf_strerror_r(ret, errmsg, sizeof(errmsg));
		pr_warn("Error in %s():%s(%d). Couldn't load trivial BPF "
			"program. Make sure your kernel supports BPF "
			"(CONFIG_BPF_SYSCALL=y) and/or that RLIMIT_MEMLOCK is "
			"set to big enough value.\n", __func__, cp, ret);
		return -ret;
	}
	close(ret);

	return 0;
}

static int probe_fd(int fd)
{
	if (fd >= 0)
		close(fd);
	return fd >= 0;
}

static int probe_kern_prog_name(void)
{
	const size_t attr_sz = offsetofend(union bpf_attr, prog_name);
	struct bpf_insn insns[] = {
		BPF_MOV64_IMM(BPF_REG_0, 0),
		BPF_EXIT_INSN(),
	};
	union bpf_attr attr;
	int ret;

	memset(&attr, 0, attr_sz);
	attr.prog_type = BPF_PROG_TYPE_SOCKET_FILTER;
	attr.license = ptr_to_u64("GPL");
	attr.insns = ptr_to_u64(insns);
	attr.insn_cnt = (__u32)ARRAY_SIZE(insns);
	libbpf_strlcpy(attr.prog_name, "libbpf_nametest", sizeof(attr.prog_name));

	/* make sure loading with name works */
	ret = sys_bpf_prog_load(&attr, attr_sz, PROG_LOAD_ATTEMPTS);
	return probe_fd(ret);
}

static int probe_kern_global_data(void)
{
	char *cp, errmsg[STRERR_BUFSIZE];
	struct bpf_insn insns[] = {
		BPF_LD_MAP_VALUE(BPF_REG_1, 0, 16),
		BPF_ST_MEM(BPF_DW, BPF_REG_1, 0, 42),
		BPF_MOV64_IMM(BPF_REG_0, 0),
		BPF_EXIT_INSN(),
	};
	int ret, map, insn_cnt = ARRAY_SIZE(insns);

	map = bpf_map_create(BPF_MAP_TYPE_ARRAY, "libbpf_global", sizeof(int), 32, 1, NULL);
	if (map < 0) {
		ret = -errno;
		cp = libbpf_strerror_r(ret, errmsg, sizeof(errmsg));
		pr_warn("Error in %s():%s(%d). Couldn't create simple array map.\n",
			__func__, cp, -ret);
		return ret;
	}

	insns[0].imm = map;

	ret = bpf_prog_load(BPF_PROG_TYPE_SOCKET_FILTER, NULL, "GPL", insns, insn_cnt, NULL);
	close(map);
	return probe_fd(ret);
}

static int probe_kern_btf(void)
{
	static const char strs[] = "\0int";
	__u32 types[] = {
		/* int */
		BTF_TYPE_INT_ENC(1, BTF_INT_SIGNED, 0, 32, 4),
	};

	return probe_fd(libbpf__load_raw_btf((char *)types, sizeof(types),
					     strs, sizeof(strs)));
}

static int probe_kern_btf_func(void)
{
	static const char strs[] = "\0int\0x\0a";
	/* void x(int a) {} */
	__u32 types[] = {
		/* int */
		BTF_TYPE_INT_ENC(1, BTF_INT_SIGNED, 0, 32, 4),  /* [1] */
		/* FUNC_PROTO */                                /* [2] */
		BTF_TYPE_ENC(0, BTF_INFO_ENC(BTF_KIND_FUNC_PROTO, 0, 1), 0),
		BTF_PARAM_ENC(7, 1),
		/* FUNC x */                                    /* [3] */
		BTF_TYPE_ENC(5, BTF_INFO_ENC(BTF_KIND_FUNC, 0, 0), 2),
	};

	return probe_fd(libbpf__load_raw_btf((char *)types, sizeof(types),
					     strs, sizeof(strs)));
}

static int probe_kern_btf_func_global(void)
{
	static const char strs[] = "\0int\0x\0a";
	/* static void x(int a) {} */
	__u32 types[] = {
		/* int */
		BTF_TYPE_INT_ENC(1, BTF_INT_SIGNED, 0, 32, 4),  /* [1] */
		/* FUNC_PROTO */                                /* [2] */
		BTF_TYPE_ENC(0, BTF_INFO_ENC(BTF_KIND_FUNC_PROTO, 0, 1), 0),
		BTF_PARAM_ENC(7, 1),
		/* FUNC x BTF_FUNC_GLOBAL */                    /* [3] */
		BTF_TYPE_ENC(5, BTF_INFO_ENC(BTF_KIND_FUNC, 0, BTF_FUNC_GLOBAL), 2),
	};

	return probe_fd(libbpf__load_raw_btf((char *)types, sizeof(types),
					     strs, sizeof(strs)));
}

static int probe_kern_btf_datasec(void)
{
	static const char strs[] = "\0x\0.data";
	/* static int a; */
	__u32 types[] = {
		/* int */
		BTF_TYPE_INT_ENC(0, BTF_INT_SIGNED, 0, 32, 4),  /* [1] */
		/* VAR x */                                     /* [2] */
		BTF_TYPE_ENC(1, BTF_INFO_ENC(BTF_KIND_VAR, 0, 0), 1),
		BTF_VAR_STATIC,
		/* DATASEC val */                               /* [3] */
		BTF_TYPE_ENC(3, BTF_INFO_ENC(BTF_KIND_DATASEC, 0, 1), 4),
		BTF_VAR_SECINFO_ENC(2, 0, 4),
	};

	return probe_fd(libbpf__load_raw_btf((char *)types, sizeof(types),
					     strs, sizeof(strs)));
}

static int probe_kern_btf_float(void)
{
	static const char strs[] = "\0float";
	__u32 types[] = {
		/* float */
		BTF_TYPE_FLOAT_ENC(1, 4),
	};

	return probe_fd(libbpf__load_raw_btf((char *)types, sizeof(types),
					     strs, sizeof(strs)));
}

static int probe_kern_btf_decl_tag(void)
{
	static const char strs[] = "\0tag";
	__u32 types[] = {
		/* int */
		BTF_TYPE_INT_ENC(0, BTF_INT_SIGNED, 0, 32, 4),  /* [1] */
		/* VAR x */                                     /* [2] */
		BTF_TYPE_ENC(1, BTF_INFO_ENC(BTF_KIND_VAR, 0, 0), 1),
		BTF_VAR_STATIC,
		/* attr */
		BTF_TYPE_DECL_TAG_ENC(1, 2, -1),
	};

	return probe_fd(libbpf__load_raw_btf((char *)types, sizeof(types),
					     strs, sizeof(strs)));
}

static int probe_kern_btf_type_tag(void)
{
	static const char strs[] = "\0tag";
	__u32 types[] = {
		/* int */
		BTF_TYPE_INT_ENC(0, BTF_INT_SIGNED, 0, 32, 4),		/* [1] */
		/* attr */
		BTF_TYPE_TYPE_TAG_ENC(1, 1),				/* [2] */
		/* ptr */
		BTF_TYPE_ENC(0, BTF_INFO_ENC(BTF_KIND_PTR, 0, 0), 2),	/* [3] */
	};

	return probe_fd(libbpf__load_raw_btf((char *)types, sizeof(types),
					     strs, sizeof(strs)));
}

static int probe_kern_array_mmap(void)
{
	LIBBPF_OPTS(bpf_map_create_opts, opts, .map_flags = BPF_F_MMAPABLE);
	int fd;

	fd = bpf_map_create(BPF_MAP_TYPE_ARRAY, "libbpf_mmap", sizeof(int), sizeof(int), 1, &opts);
	return probe_fd(fd);
}

static int probe_kern_exp_attach_type(void)
{
	LIBBPF_OPTS(bpf_prog_load_opts, opts, .expected_attach_type = BPF_CGROUP_INET_SOCK_CREATE);
	struct bpf_insn insns[] = {
		BPF_MOV64_IMM(BPF_REG_0, 0),
		BPF_EXIT_INSN(),
	};
	int fd, insn_cnt = ARRAY_SIZE(insns);

	/* use any valid combination of program type and (optional)
	 * non-zero expected attach type (i.e., not a BPF_CGROUP_INET_INGRESS)
	 * to see if kernel supports expected_attach_type field for
	 * BPF_PROG_LOAD command
	 */
	fd = bpf_prog_load(BPF_PROG_TYPE_CGROUP_SOCK, NULL, "GPL", insns, insn_cnt, &opts);
	return probe_fd(fd);
}

static int probe_kern_probe_read_kernel(void)
{
	struct bpf_insn insns[] = {
		BPF_MOV64_REG(BPF_REG_1, BPF_REG_10),	/* r1 = r10 (fp) */
		BPF_ALU64_IMM(BPF_ADD, BPF_REG_1, -8),	/* r1 += -8 */
		BPF_MOV64_IMM(BPF_REG_2, 8),		/* r2 = 8 */
		BPF_MOV64_IMM(BPF_REG_3, 0),		/* r3 = 0 */
		BPF_RAW_INSN(BPF_JMP | BPF_CALL, 0, 0, 0, BPF_FUNC_probe_read_kernel),
		BPF_EXIT_INSN(),
	};
	int fd, insn_cnt = ARRAY_SIZE(insns);

	fd = bpf_prog_load(BPF_PROG_TYPE_TRACEPOINT, NULL, "GPL", insns, insn_cnt, NULL);
	return probe_fd(fd);
}

static int probe_prog_bind_map(void)
{
	char *cp, errmsg[STRERR_BUFSIZE];
	struct bpf_insn insns[] = {
		BPF_MOV64_IMM(BPF_REG_0, 0),
		BPF_EXIT_INSN(),
	};
	int ret, map, prog, insn_cnt = ARRAY_SIZE(insns);

	map = bpf_map_create(BPF_MAP_TYPE_ARRAY, "libbpf_det_bind", sizeof(int), 32, 1, NULL);
	if (map < 0) {
		ret = -errno;
		cp = libbpf_strerror_r(ret, errmsg, sizeof(errmsg));
		pr_warn("Error in %s():%s(%d). Couldn't create simple array map.\n",
			__func__, cp, -ret);
		return ret;
	}

	prog = bpf_prog_load(BPF_PROG_TYPE_SOCKET_FILTER, NULL, "GPL", insns, insn_cnt, NULL);
	if (prog < 0) {
		close(map);
		return 0;
	}

	ret = bpf_prog_bind_map(prog, map, NULL);

	close(map);
	close(prog);

	return ret >= 0;
}

static int probe_module_btf(void)
{
	static const char strs[] = "\0int";
	__u32 types[] = {
		/* int */
		BTF_TYPE_INT_ENC(1, BTF_INT_SIGNED, 0, 32, 4),
	};
	struct bpf_btf_info info;
	__u32 len = sizeof(info);
	char name[16];
	int fd, err;

	fd = libbpf__load_raw_btf((char *)types, sizeof(types), strs, sizeof(strs));
	if (fd < 0)
		return 0; /* BTF not supported at all */

	memset(&info, 0, sizeof(info));
	info.name = ptr_to_u64(name);
	info.name_len = sizeof(name);

	/* check that BPF_OBJ_GET_INFO_BY_FD supports specifying name pointer;
	 * kernel's module BTF support coincides with support for
	 * name/name_len fields in struct bpf_btf_info.
	 */
	err = bpf_obj_get_info_by_fd(fd, &info, &len);
	close(fd);
	return !err;
}

static int probe_perf_link(void)
{
	struct bpf_insn insns[] = {
		BPF_MOV64_IMM(BPF_REG_0, 0),
		BPF_EXIT_INSN(),
	};
	int prog_fd, link_fd, err;

	prog_fd = bpf_prog_load(BPF_PROG_TYPE_TRACEPOINT, NULL, "GPL",
				insns, ARRAY_SIZE(insns), NULL);
	if (prog_fd < 0)
		return -errno;

	/* use invalid perf_event FD to get EBADF, if link is supported;
	 * otherwise EINVAL should be returned
	 */
	link_fd = bpf_link_create(prog_fd, -1, BPF_PERF_EVENT, NULL);
	err = -errno; /* close() can clobber errno */

	if (link_fd >= 0)
		close(link_fd);
	close(prog_fd);

	return link_fd < 0 && err == -EBADF;
}

static int probe_kern_bpf_cookie(void)
{
	struct bpf_insn insns[] = {
		BPF_RAW_INSN(BPF_JMP | BPF_CALL, 0, 0, 0, BPF_FUNC_get_attach_cookie),
		BPF_EXIT_INSN(),
	};
	int ret, insn_cnt = ARRAY_SIZE(insns);

	ret = bpf_prog_load(BPF_PROG_TYPE_KPROBE, NULL, "GPL", insns, insn_cnt, NULL);
	return probe_fd(ret);
}

static int probe_kern_btf_enum64(void)
{
	static const char strs[] = "\0enum64";
	__u32 types[] = {
		BTF_TYPE_ENC(1, BTF_INFO_ENC(BTF_KIND_ENUM64, 0, 0), 8),
	};

	return probe_fd(libbpf__load_raw_btf((char *)types, sizeof(types),
					     strs, sizeof(strs)));
}

static int probe_kern_syscall_wrapper(void);

enum kern_feature_result {
	FEAT_UNKNOWN = 0,
	FEAT_SUPPORTED = 1,
	FEAT_MISSING = 2,
};

typedef int (*feature_probe_fn)(void);

static struct kern_feature_desc {
	const char *desc;
	feature_probe_fn probe;
	enum kern_feature_result res;
} feature_probes[__FEAT_CNT] = {
	[FEAT_PROG_NAME] = {
		"BPF program name", probe_kern_prog_name,
	},
	[FEAT_GLOBAL_DATA] = {
		"global variables", probe_kern_global_data,
	},
	[FEAT_BTF] = {
		"minimal BTF", probe_kern_btf,
	},
	[FEAT_BTF_FUNC] = {
		"BTF functions", probe_kern_btf_func,
	},
	[FEAT_BTF_GLOBAL_FUNC] = {
		"BTF global function", probe_kern_btf_func_global,
	},
	[FEAT_BTF_DATASEC] = {
		"BTF data section and variable", probe_kern_btf_datasec,
	},
	[FEAT_ARRAY_MMAP] = {
		"ARRAY map mmap()", probe_kern_array_mmap,
	},
	[FEAT_EXP_ATTACH_TYPE] = {
		"BPF_PROG_LOAD expected_attach_type attribute",
		probe_kern_exp_attach_type,
	},
	[FEAT_PROBE_READ_KERN] = {
		"bpf_probe_read_kernel() helper", probe_kern_probe_read_kernel,
	},
	[FEAT_PROG_BIND_MAP] = {
		"BPF_PROG_BIND_MAP support", probe_prog_bind_map,
	},
	[FEAT_MODULE_BTF] = {
		"module BTF support", probe_module_btf,
	},
	[FEAT_BTF_FLOAT] = {
		"BTF_KIND_FLOAT support", probe_kern_btf_float,
	},
	[FEAT_PERF_LINK] = {
		"BPF perf link support", probe_perf_link,
	},
	[FEAT_BTF_DECL_TAG] = {
		"BTF_KIND_DECL_TAG support", probe_kern_btf_decl_tag,
	},
	[FEAT_BTF_TYPE_TAG] = {
		"BTF_KIND_TYPE_TAG support", probe_kern_btf_type_tag,
	},
	[FEAT_MEMCG_ACCOUNT] = {
		"memcg-based memory accounting", probe_memcg_account,
	},
	[FEAT_BPF_COOKIE] = {
		"BPF cookie support", probe_kern_bpf_cookie,
	},
	[FEAT_BTF_ENUM64] = {
		"BTF_KIND_ENUM64 support", probe_kern_btf_enum64,
	},
	[FEAT_SYSCALL_WRAPPER] = {
		"Kernel using syscall wrapper", probe_kern_syscall_wrapper,
	},
};

bool kernel_supports(const struct bpf_object *obj, enum kern_feature_id feat_id)
{
	struct kern_feature_desc *feat = &feature_probes[feat_id];
	int ret;

	if (obj && obj->gen_loader)
		/* To generate loader program assume the latest kernel
		 * to avoid doing extra prog_load, map_create syscalls.
		 */
		return true;

	if (READ_ONCE(feat->res) == FEAT_UNKNOWN) {
		ret = feat->probe();
		if (ret > 0) {
			WRITE_ONCE(feat->res, FEAT_SUPPORTED);
		} else if (ret == 0) {
			WRITE_ONCE(feat->res, FEAT_MISSING);
		} else {
			pr_warn("Detection of kernel %s support failed: %d\n", feat->desc, ret);
			WRITE_ONCE(feat->res, FEAT_MISSING);
		}
	}

	return READ_ONCE(feat->res) == FEAT_SUPPORTED;
}

static bool map_is_reuse_compat(const struct bpf_map *map, int map_fd)
{
	struct bpf_map_info map_info;
	char msg[STRERR_BUFSIZE];
	__u32 map_info_len = sizeof(map_info);
	int err;

	memset(&map_info, 0, map_info_len);
	err = bpf_obj_get_info_by_fd(map_fd, &map_info, &map_info_len);
	if (err && errno == EINVAL)
		err = bpf_get_map_info_from_fdinfo(map_fd, &map_info);
	if (err) {
		pr_warn("failed to get map info for map FD %d: %s\n", map_fd,
			libbpf_strerror_r(errno, msg, sizeof(msg)));
		return false;
	}

	return (map_info.type == map->def.type &&
		map_info.key_size == map->def.key_size &&
		map_info.value_size == map->def.value_size &&
		map_info.max_entries == map->def.max_entries &&
		map_info.map_flags == map->def.map_flags &&
		map_info.map_extra == map->map_extra);
}

static int
bpf_object__reuse_map(struct bpf_map *map)
{
	char *cp, errmsg[STRERR_BUFSIZE];
	int err, pin_fd;

	pin_fd = bpf_obj_get(map->pin_path);
	if (pin_fd < 0) {
		err = -errno;
		if (err == -ENOENT) {
			pr_debug("found no pinned map to reuse at '%s'\n",
				 map->pin_path);
			return 0;
		}

		cp = libbpf_strerror_r(-err, errmsg, sizeof(errmsg));
		pr_warn("couldn't retrieve pinned map '%s': %s\n",
			map->pin_path, cp);
		return err;
	}

	if (!map_is_reuse_compat(map, pin_fd)) {
		pr_warn("couldn't reuse pinned map at '%s': parameter mismatch\n",
			map->pin_path);
		close(pin_fd);
		return -EINVAL;
	}

	err = bpf_map__reuse_fd(map, pin_fd);
	close(pin_fd);
	if (err) {
		return err;
	}
	map->pinned = true;
	pr_debug("reused pinned map at '%s'\n", map->pin_path);

	return 0;
}

static int
bpf_object__populate_internal_map(struct bpf_object *obj, struct bpf_map *map)
{
	enum libbpf_map_type map_type = map->libbpf_type;
	char *cp, errmsg[STRERR_BUFSIZE];
	int err, zero = 0;

	if (obj->gen_loader) {
		bpf_gen__map_update_elem(obj->gen_loader, map - obj->maps,
					 map->mmaped, map->def.value_size);
		if (map_type == LIBBPF_MAP_RODATA || map_type == LIBBPF_MAP_KCONFIG)
			bpf_gen__map_freeze(obj->gen_loader, map - obj->maps);
		return 0;
	}
	err = bpf_map_update_elem(map->fd, &zero, map->mmaped, 0);
	if (err) {
		err = -errno;
		cp = libbpf_strerror_r(err, errmsg, sizeof(errmsg));
		pr_warn("Error setting initial map(%s) contents: %s\n",
			map->name, cp);
		return err;
	}

	/* Freeze .rodata and .kconfig map as read-only from syscall side. */
	if (map_type == LIBBPF_MAP_RODATA || map_type == LIBBPF_MAP_KCONFIG) {
		err = bpf_map_freeze(map->fd);
		if (err) {
			err = -errno;
			cp = libbpf_strerror_r(err, errmsg, sizeof(errmsg));
			pr_warn("Error freezing map(%s) as read-only: %s\n",
				map->name, cp);
			return err;
		}
	}
	return 0;
}

static void bpf_map__destroy(struct bpf_map *map);

static int bpf_object__create_map(struct bpf_object *obj, struct bpf_map *map, bool is_inner)
{
	LIBBPF_OPTS(bpf_map_create_opts, create_attr);
	struct bpf_map_def *def = &map->def;
	const char *map_name = NULL;
	int err = 0;

	if (kernel_supports(obj, FEAT_PROG_NAME))
		map_name = map->name;
	create_attr.map_ifindex = map->map_ifindex;
	create_attr.map_flags = def->map_flags;
	create_attr.numa_node = map->numa_node;
	create_attr.map_extra = map->map_extra;

	if (bpf_map__is_struct_ops(map))
		create_attr.btf_vmlinux_value_type_id = map->btf_vmlinux_value_type_id;

	if (obj->btf && btf__fd(obj->btf) >= 0) {
		create_attr.btf_fd = btf__fd(obj->btf);
		create_attr.btf_key_type_id = map->btf_key_type_id;
		create_attr.btf_value_type_id = map->btf_value_type_id;
	}

	if (bpf_map_type__is_map_in_map(def->type)) {
		if (map->inner_map) {
			err = bpf_object__create_map(obj, map->inner_map, true);
			if (err) {
				pr_warn("map '%s': failed to create inner map: %d\n",
					map->name, err);
				return err;
			}
			map->inner_map_fd = bpf_map__fd(map->inner_map);
		}
		if (map->inner_map_fd >= 0)
			create_attr.inner_map_fd = map->inner_map_fd;
	}

	switch (def->type) {
	case BPF_MAP_TYPE_PERF_EVENT_ARRAY:
	case BPF_MAP_TYPE_CGROUP_ARRAY:
	case BPF_MAP_TYPE_STACK_TRACE:
	case BPF_MAP_TYPE_ARRAY_OF_MAPS:
	case BPF_MAP_TYPE_HASH_OF_MAPS:
	case BPF_MAP_TYPE_DEVMAP:
	case BPF_MAP_TYPE_DEVMAP_HASH:
	case BPF_MAP_TYPE_CPUMAP:
	case BPF_MAP_TYPE_XSKMAP:
	case BPF_MAP_TYPE_SOCKMAP:
	case BPF_MAP_TYPE_SOCKHASH:
	case BPF_MAP_TYPE_QUEUE:
	case BPF_MAP_TYPE_STACK:
		create_attr.btf_fd = 0;
		create_attr.btf_key_type_id = 0;
		create_attr.btf_value_type_id = 0;
		map->btf_key_type_id = 0;
		map->btf_value_type_id = 0;
	default:
		break;
	}

	if (obj->gen_loader) {
		bpf_gen__map_create(obj->gen_loader, def->type, map_name,
				    def->key_size, def->value_size, def->max_entries,
				    &create_attr, is_inner ? -1 : map - obj->maps);
		/* Pretend to have valid FD to pass various fd >= 0 checks.
		 * This fd == 0 will not be used with any syscall and will be reset to -1 eventually.
		 */
		map->fd = 0;
	} else {
		map->fd = bpf_map_create(def->type, map_name,
					 def->key_size, def->value_size,
					 def->max_entries, &create_attr);
	}
	if (map->fd < 0 && (create_attr.btf_key_type_id ||
			    create_attr.btf_value_type_id)) {
		char *cp, errmsg[STRERR_BUFSIZE];

		err = -errno;
		cp = libbpf_strerror_r(err, errmsg, sizeof(errmsg));
		pr_warn("Error in bpf_create_map_xattr(%s):%s(%d). Retrying without BTF.\n",
			map->name, cp, err);
		create_attr.btf_fd = 0;
		create_attr.btf_key_type_id = 0;
		create_attr.btf_value_type_id = 0;
		map->btf_key_type_id = 0;
		map->btf_value_type_id = 0;
		map->fd = bpf_map_create(def->type, map_name,
					 def->key_size, def->value_size,
					 def->max_entries, &create_attr);
	}

	err = map->fd < 0 ? -errno : 0;

	if (bpf_map_type__is_map_in_map(def->type) && map->inner_map) {
		if (obj->gen_loader)
			map->inner_map->fd = -1;
		bpf_map__destroy(map->inner_map);
		zfree(&map->inner_map);
	}

	return err;
}

static int init_map_in_map_slots(struct bpf_object *obj, struct bpf_map *map)
{
	const struct bpf_map *targ_map;
	unsigned int i;
	int fd, err = 0;

	for (i = 0; i < map->init_slots_sz; i++) {
		if (!map->init_slots[i])
			continue;

		targ_map = map->init_slots[i];
		fd = bpf_map__fd(targ_map);

		if (obj->gen_loader) {
			bpf_gen__populate_outer_map(obj->gen_loader,
						    map - obj->maps, i,
						    targ_map - obj->maps);
		} else {
			err = bpf_map_update_elem(map->fd, &i, &fd, 0);
		}
		if (err) {
			err = -errno;
			pr_warn("map '%s': failed to initialize slot [%d] to map '%s' fd=%d: %d\n",
				map->name, i, targ_map->name, fd, err);
			return err;
		}
		pr_debug("map '%s': slot [%d] set to map '%s' fd=%d\n",
			 map->name, i, targ_map->name, fd);
	}

	zfree(&map->init_slots);
	map->init_slots_sz = 0;

	return 0;
}

static int init_prog_array_slots(struct bpf_object *obj, struct bpf_map *map)
{
	const struct bpf_program *targ_prog;
	unsigned int i;
	int fd, err;

	if (obj->gen_loader)
		return -ENOTSUP;

	for (i = 0; i < map->init_slots_sz; i++) {
		if (!map->init_slots[i])
			continue;

		targ_prog = map->init_slots[i];
		fd = bpf_program__fd(targ_prog);

		err = bpf_map_update_elem(map->fd, &i, &fd, 0);
		if (err) {
			err = -errno;
			pr_warn("map '%s': failed to initialize slot [%d] to prog '%s' fd=%d: %d\n",
				map->name, i, targ_prog->name, fd, err);
			return err;
		}
		pr_debug("map '%s': slot [%d] set to prog '%s' fd=%d\n",
			 map->name, i, targ_prog->name, fd);
	}

	zfree(&map->init_slots);
	map->init_slots_sz = 0;

	return 0;
}

static int bpf_object_init_prog_arrays(struct bpf_object *obj)
{
	struct bpf_map *map;
	int i, err;

	for (i = 0; i < obj->nr_maps; i++) {
		map = &obj->maps[i];

		if (!map->init_slots_sz || map->def.type != BPF_MAP_TYPE_PROG_ARRAY)
			continue;

		err = init_prog_array_slots(obj, map);
		if (err < 0) {
			zclose(map->fd);
			return err;
		}
	}
	return 0;
}

static int map_set_def_max_entries(struct bpf_map *map)
{
	if (map->def.type == BPF_MAP_TYPE_PERF_EVENT_ARRAY && !map->def.max_entries) {
		int nr_cpus;

		nr_cpus = libbpf_num_possible_cpus();
		if (nr_cpus < 0) {
			pr_warn("map '%s': failed to determine number of system CPUs: %d\n",
				map->name, nr_cpus);
			return nr_cpus;
		}
		pr_debug("map '%s': setting size to %d\n", map->name, nr_cpus);
		map->def.max_entries = nr_cpus;
	}

	return 0;
}

static int
bpf_object__create_maps(struct bpf_object *obj)
{
	struct bpf_map *map;
	char *cp, errmsg[STRERR_BUFSIZE];
	unsigned int i, j;
	int err;
	bool retried;

	for (i = 0; i < obj->nr_maps; i++) {
		map = &obj->maps[i];

		/* To support old kernels, we skip creating global data maps
		 * (.rodata, .data, .kconfig, etc); later on, during program
		 * loading, if we detect that at least one of the to-be-loaded
		 * programs is referencing any global data map, we'll error
		 * out with program name and relocation index logged.
		 * This approach allows to accommodate Clang emitting
		 * unnecessary .rodata.str1.1 sections for string literals,
		 * but also it allows to have CO-RE applications that use
		 * global variables in some of BPF programs, but not others.
		 * If those global variable-using programs are not loaded at
		 * runtime due to bpf_program__set_autoload(prog, false),
		 * bpf_object loading will succeed just fine even on old
		 * kernels.
		 */
		if (bpf_map__is_internal(map) && !kernel_supports(obj, FEAT_GLOBAL_DATA))
			map->autocreate = false;

		if (!map->autocreate) {
			pr_debug("map '%s': skipped auto-creating...\n", map->name);
			continue;
		}

		err = map_set_def_max_entries(map);
		if (err)
			goto err_out;

		retried = false;
retry:
		if (map->pin_path) {
			err = bpf_object__reuse_map(map);
			if (err) {
				pr_warn("map '%s': error reusing pinned map\n",
					map->name);
				goto err_out;
			}
			if (retried && map->fd < 0) {
				pr_warn("map '%s': cannot find pinned map\n",
					map->name);
				err = -ENOENT;
				goto err_out;
			}
		}

		if (map->fd >= 0) {
			pr_debug("map '%s': skipping creation (preset fd=%d)\n",
				 map->name, map->fd);
		} else {
			err = bpf_object__create_map(obj, map, false);
			if (err)
				goto err_out;

			pr_debug("map '%s': created successfully, fd=%d\n",
				 map->name, map->fd);

			if (bpf_map__is_internal(map)) {
				err = bpf_object__populate_internal_map(obj, map);
				if (err < 0) {
					zclose(map->fd);
					goto err_out;
				}
			}

			if (map->init_slots_sz && map->def.type != BPF_MAP_TYPE_PROG_ARRAY) {
				err = init_map_in_map_slots(obj, map);
				if (err < 0) {
					zclose(map->fd);
					goto err_out;
				}
			}
		}

		if (map->pin_path && !map->pinned) {
			err = bpf_map__pin(map, NULL);
			if (err) {
				zclose(map->fd);
				if (!retried && err == -EEXIST) {
					retried = true;
					goto retry;
				}
				pr_warn("map '%s': failed to auto-pin at '%s': %d\n",
					map->name, map->pin_path, err);
				goto err_out;
			}
		}
	}

	return 0;

err_out:
	cp = libbpf_strerror_r(err, errmsg, sizeof(errmsg));
	pr_warn("map '%s': failed to create: %s(%d)\n", map->name, cp, err);
	pr_perm_msg(err);
	for (j = 0; j < i; j++)
		zclose(obj->maps[j].fd);
	return err;
}

static bool bpf_core_is_flavor_sep(const char *s)
{
	/* check X___Y name pattern, where X and Y are not underscores */
	return s[0] != '_' &&				      /* X */
	       s[1] == '_' && s[2] == '_' && s[3] == '_' &&   /* ___ */
	       s[4] != '_';				      /* Y */
}

/* Given 'some_struct_name___with_flavor' return the length of a name prefix
 * before last triple underscore. Struct name part after last triple
 * underscore is ignored by BPF CO-RE relocation during relocation matching.
 */
size_t bpf_core_essential_name_len(const char *name)
{
	size_t n = strlen(name);
	int i;

	for (i = n - 5; i >= 0; i--) {
		if (bpf_core_is_flavor_sep(name + i))
			return i + 1;
	}
	return n;
}

void bpf_core_free_cands(struct bpf_core_cand_list *cands)
{
	if (!cands)
		return;

	free(cands->cands);
	free(cands);
}

int bpf_core_add_cands(struct bpf_core_cand *local_cand,
		       size_t local_essent_len,
		       const struct btf *targ_btf,
		       const char *targ_btf_name,
		       int targ_start_id,
		       struct bpf_core_cand_list *cands)
{
	struct bpf_core_cand *new_cands, *cand;
	const struct btf_type *t, *local_t;
	const char *targ_name, *local_name;
	size_t targ_essent_len;
	int n, i;

	local_t = btf__type_by_id(local_cand->btf, local_cand->id);
	local_name = btf__str_by_offset(local_cand->btf, local_t->name_off);

	n = btf__type_cnt(targ_btf);
	for (i = targ_start_id; i < n; i++) {
		t = btf__type_by_id(targ_btf, i);
		if (!btf_kind_core_compat(t, local_t))
			continue;

		targ_name = btf__name_by_offset(targ_btf, t->name_off);
		if (str_is_empty(targ_name))
			continue;

		targ_essent_len = bpf_core_essential_name_len(targ_name);
		if (targ_essent_len != local_essent_len)
			continue;

		if (strncmp(local_name, targ_name, local_essent_len) != 0)
			continue;

		pr_debug("CO-RE relocating [%d] %s %s: found target candidate [%d] %s %s in [%s]\n",
			 local_cand->id, btf_kind_str(local_t),
			 local_name, i, btf_kind_str(t), targ_name,
			 targ_btf_name);
		new_cands = libbpf_reallocarray(cands->cands, cands->len + 1,
					      sizeof(*cands->cands));
		if (!new_cands)
			return -ENOMEM;

		cand = &new_cands[cands->len];
		cand->btf = targ_btf;
		cand->id = i;

		cands->cands = new_cands;
		cands->len++;
	}
	return 0;
}

static int load_module_btfs(struct bpf_object *obj)
{
	struct bpf_btf_info info;
	struct module_btf *mod_btf;
	struct btf *btf;
	char name[64];
	__u32 id = 0, len;
	int err, fd;

	if (obj->btf_modules_loaded)
		return 0;

	if (obj->gen_loader)
		return 0;

	/* don't do this again, even if we find no module BTFs */
	obj->btf_modules_loaded = true;

	/* kernel too old to support module BTFs */
	if (!kernel_supports(obj, FEAT_MODULE_BTF))
		return 0;

	while (true) {
		err = bpf_btf_get_next_id(id, &id);
		if (err && errno == ENOENT)
			return 0;
		if (err) {
			err = -errno;
			pr_warn("failed to iterate BTF objects: %d\n", err);
			return err;
		}

		fd = bpf_btf_get_fd_by_id(id);
		if (fd < 0) {
			if (errno == ENOENT)
				continue; /* expected race: BTF was unloaded */
			err = -errno;
			pr_warn("failed to get BTF object #%d FD: %d\n", id, err);
			return err;
		}

		len = sizeof(info);
		memset(&info, 0, sizeof(info));
		info.name = ptr_to_u64(name);
		info.name_len = sizeof(name);

		err = bpf_obj_get_info_by_fd(fd, &info, &len);
		if (err) {
			err = -errno;
			pr_warn("failed to get BTF object #%d info: %d\n", id, err);
			goto err_out;
		}

		/* ignore non-module BTFs */
		if (!info.kernel_btf || strcmp(name, "vmlinux") == 0) {
			close(fd);
			continue;
		}

		btf = btf_get_from_fd(fd, obj->btf_vmlinux);
		err = libbpf_get_error(btf);
		if (err) {
			pr_warn("failed to load module [%s]'s BTF object #%d: %d\n",
				name, id, err);
			goto err_out;
		}

		err = libbpf_ensure_mem((void **)&obj->btf_modules, &obj->btf_module_cap,
				        sizeof(*obj->btf_modules), obj->btf_module_cnt + 1);
		if (err)
			goto err_out;

		mod_btf = &obj->btf_modules[obj->btf_module_cnt++];

		mod_btf->btf = btf;
		mod_btf->id = id;
		mod_btf->fd = fd;
		mod_btf->name = strdup(name);
		if (!mod_btf->name) {
			err = -ENOMEM;
			goto err_out;
		}
		continue;

err_out:
		close(fd);
		return err;
	}

	return 0;
}

static struct bpf_core_cand_list *
bpf_core_find_cands(struct bpf_object *obj, const struct btf *local_btf, __u32 local_type_id)
{
	struct bpf_core_cand local_cand = {};
	struct bpf_core_cand_list *cands;
	const struct btf *main_btf;
	const struct btf_type *local_t;
	const char *local_name;
	size_t local_essent_len;
	int err, i;

	local_cand.btf = local_btf;
	local_cand.id = local_type_id;
	local_t = btf__type_by_id(local_btf, local_type_id);
	if (!local_t)
		return ERR_PTR(-EINVAL);

	local_name = btf__name_by_offset(local_btf, local_t->name_off);
	if (str_is_empty(local_name))
		return ERR_PTR(-EINVAL);
	local_essent_len = bpf_core_essential_name_len(local_name);

	cands = calloc(1, sizeof(*cands));
	if (!cands)
		return ERR_PTR(-ENOMEM);

	/* Attempt to find target candidates in vmlinux BTF first */
	main_btf = obj->btf_vmlinux_override ?: obj->btf_vmlinux;
	err = bpf_core_add_cands(&local_cand, local_essent_len, main_btf, "vmlinux", 1, cands);
	if (err)
		goto err_out;

	/* if vmlinux BTF has any candidate, don't got for module BTFs */
	if (cands->len)
		return cands;

	/* if vmlinux BTF was overridden, don't attempt to load module BTFs */
	if (obj->btf_vmlinux_override)
		return cands;

	/* now look through module BTFs, trying to still find candidates */
	err = load_module_btfs(obj);
	if (err)
		goto err_out;

	for (i = 0; i < obj->btf_module_cnt; i++) {
		err = bpf_core_add_cands(&local_cand, local_essent_len,
					 obj->btf_modules[i].btf,
					 obj->btf_modules[i].name,
					 btf__type_cnt(obj->btf_vmlinux),
					 cands);
		if (err)
			goto err_out;
	}

	return cands;
err_out:
	bpf_core_free_cands(cands);
	return ERR_PTR(err);
}

/* Check local and target types for compatibility. This check is used for
 * type-based CO-RE relocations and follow slightly different rules than
 * field-based relocations. This function assumes that root types were already
 * checked for name match. Beyond that initial root-level name check, names
 * are completely ignored. Compatibility rules are as follows:
 *   - any two STRUCTs/UNIONs/FWDs/ENUMs/INTs are considered compatible, but
 *     kind should match for local and target types (i.e., STRUCT is not
 *     compatible with UNION);
 *   - for ENUMs, the size is ignored;
 *   - for INT, size and signedness are ignored;
 *   - for ARRAY, dimensionality is ignored, element types are checked for
 *     compatibility recursively;
 *   - CONST/VOLATILE/RESTRICT modifiers are ignored;
 *   - TYPEDEFs/PTRs are compatible if types they pointing to are compatible;
 *   - FUNC_PROTOs are compatible if they have compatible signature: same
 *     number of input args and compatible return and argument types.
 * These rules are not set in stone and probably will be adjusted as we get
 * more experience with using BPF CO-RE relocations.
 */
int bpf_core_types_are_compat(const struct btf *local_btf, __u32 local_id,
			      const struct btf *targ_btf, __u32 targ_id)
{
	return __bpf_core_types_are_compat(local_btf, local_id, targ_btf, targ_id, 32);
}

int bpf_core_types_match(const struct btf *local_btf, __u32 local_id,
			 const struct btf *targ_btf, __u32 targ_id)
{
	return __bpf_core_types_match(local_btf, local_id, targ_btf, targ_id, false, 32);
}

static size_t bpf_core_hash_fn(const void *key, void *ctx)
{
	return (size_t)key;
}

static bool bpf_core_equal_fn(const void *k1, const void *k2, void *ctx)
{
	return k1 == k2;
}

static void *u32_as_hash_key(__u32 x)
{
	return (void *)(uintptr_t)x;
}

static int record_relo_core(struct bpf_program *prog,
			    const struct bpf_core_relo *core_relo, int insn_idx)
{
	struct reloc_desc *relos, *relo;

	relos = libbpf_reallocarray(prog->reloc_desc,
				    prog->nr_reloc + 1, sizeof(*relos));
	if (!relos)
		return -ENOMEM;
	relo = &relos[prog->nr_reloc];
	relo->type = RELO_CORE;
	relo->insn_idx = insn_idx;
	relo->core_relo = core_relo;
	prog->reloc_desc = relos;
	prog->nr_reloc++;
	return 0;
}

static const struct bpf_core_relo *find_relo_core(struct bpf_program *prog, int insn_idx)
{
	struct reloc_desc *relo;
	int i;

	for (i = 0; i < prog->nr_reloc; i++) {
		relo = &prog->reloc_desc[i];
		if (relo->type != RELO_CORE || relo->insn_idx != insn_idx)
			continue;

		return relo->core_relo;
	}

	return NULL;
}

static int bpf_core_resolve_relo(struct bpf_program *prog,
				 const struct bpf_core_relo *relo,
				 int relo_idx,
				 const struct btf *local_btf,
				 struct hashmap *cand_cache,
				 struct bpf_core_relo_res *targ_res)
{
	struct bpf_core_spec specs_scratch[3] = {};
	const void *type_key = u32_as_hash_key(relo->type_id);
	struct bpf_core_cand_list *cands = NULL;
	const char *prog_name = prog->name;
	const struct btf_type *local_type;
	const char *local_name;
	__u32 local_id = relo->type_id;
	int err;

	local_type = btf__type_by_id(local_btf, local_id);
	if (!local_type)
		return -EINVAL;

	local_name = btf__name_by_offset(local_btf, local_type->name_off);
	if (!local_name)
		return -EINVAL;

	if (relo->kind != BPF_CORE_TYPE_ID_LOCAL &&
	    !hashmap__find(cand_cache, type_key, (void **)&cands)) {
		cands = bpf_core_find_cands(prog->obj, local_btf, local_id);
		if (IS_ERR(cands)) {
			pr_warn("prog '%s': relo #%d: target candidate search failed for [%d] %s %s: %ld\n",
				prog_name, relo_idx, local_id, btf_kind_str(local_type),
				local_name, PTR_ERR(cands));
			return PTR_ERR(cands);
		}
		err = hashmap__set(cand_cache, type_key, cands, NULL, NULL);
		if (err) {
			bpf_core_free_cands(cands);
			return err;
		}
	}

	return bpf_core_calc_relo_insn(prog_name, relo, relo_idx, local_btf, cands, specs_scratch,
				       targ_res);
}

static int
bpf_object__relocate_core(struct bpf_object *obj, const char *targ_btf_path)
{
	const struct btf_ext_info_sec *sec;
	struct bpf_core_relo_res targ_res;
	const struct bpf_core_relo *rec;
	const struct btf_ext_info *seg;
	struct hashmap_entry *entry;
	struct hashmap *cand_cache = NULL;
	struct bpf_program *prog;
	struct bpf_insn *insn;
	const char *sec_name;
	int i, err = 0, insn_idx, sec_idx, sec_num;

	if (obj->btf_ext->core_relo_info.len == 0)
		return 0;

	if (targ_btf_path) {
		obj->btf_vmlinux_override = btf__parse(targ_btf_path, NULL);
		err = libbpf_get_error(obj->btf_vmlinux_override);
		if (err) {
			pr_warn("failed to parse target BTF: %d\n", err);
			return err;
		}
	}

	cand_cache = hashmap__new(bpf_core_hash_fn, bpf_core_equal_fn, NULL);
	if (IS_ERR(cand_cache)) {
		err = PTR_ERR(cand_cache);
		goto out;
	}

	seg = &obj->btf_ext->core_relo_info;
	sec_num = 0;
	for_each_btf_ext_sec(seg, sec) {
		sec_idx = seg->sec_idxs[sec_num];
		sec_num++;

		sec_name = btf__name_by_offset(obj->btf, sec->sec_name_off);
		if (str_is_empty(sec_name)) {
			err = -EINVAL;
			goto out;
		}

		pr_debug("sec '%s': found %d CO-RE relocations\n", sec_name, sec->num_info);

		for_each_btf_ext_rec(seg, sec, i, rec) {
			if (rec->insn_off % BPF_INSN_SZ)
				return -EINVAL;
			insn_idx = rec->insn_off / BPF_INSN_SZ;
			prog = find_prog_by_sec_insn(obj, sec_idx, insn_idx);
			if (!prog) {
				/* When __weak subprog is "overridden" by another instance
				 * of the subprog from a different object file, linker still
				 * appends all the .BTF.ext info that used to belong to that
				 * eliminated subprogram.
				 * This is similar to what x86-64 linker does for relocations.
				 * So just ignore such relocations just like we ignore
				 * subprog instructions when discovering subprograms.
				 */
				pr_debug("sec '%s': skipping CO-RE relocation #%d for insn #%d belonging to eliminated weak subprogram\n",
					 sec_name, i, insn_idx);
				continue;
			}
			/* no need to apply CO-RE relocation if the program is
			 * not going to be loaded
			 */
			if (!prog->autoload)
				continue;

			/* adjust insn_idx from section frame of reference to the local
			 * program's frame of reference; (sub-)program code is not yet
			 * relocated, so it's enough to just subtract in-section offset
			 */
			insn_idx = insn_idx - prog->sec_insn_off;
			if (insn_idx >= prog->insns_cnt)
				return -EINVAL;
			insn = &prog->insns[insn_idx];

			err = record_relo_core(prog, rec, insn_idx);
			if (err) {
				pr_warn("prog '%s': relo #%d: failed to record relocation: %d\n",
					prog->name, i, err);
				goto out;
			}

			if (prog->obj->gen_loader)
				continue;

			err = bpf_core_resolve_relo(prog, rec, i, obj->btf, cand_cache, &targ_res);
			if (err) {
				pr_warn("prog '%s': relo #%d: failed to relocate: %d\n",
					prog->name, i, err);
				goto out;
			}

			err = bpf_core_patch_insn(prog->name, insn, insn_idx, rec, i, &targ_res);
			if (err) {
				pr_warn("prog '%s': relo #%d: failed to patch insn #%u: %d\n",
					prog->name, i, insn_idx, err);
				goto out;
			}
		}
	}

out:
	/* obj->btf_vmlinux and module BTFs are freed after object load */
	btf__free(obj->btf_vmlinux_override);
	obj->btf_vmlinux_override = NULL;

	if (!IS_ERR_OR_NULL(cand_cache)) {
		hashmap__for_each_entry(cand_cache, entry, i) {
			bpf_core_free_cands(entry->value);
		}
		hashmap__free(cand_cache);
	}
	return err;
}

/* base map load ldimm64 special constant, used also for log fixup logic */
#define MAP_LDIMM64_POISON_BASE 2001000000
#define MAP_LDIMM64_POISON_PFX "200100"

static void poison_map_ldimm64(struct bpf_program *prog, int relo_idx,
			       int insn_idx, struct bpf_insn *insn,
			       int map_idx, const struct bpf_map *map)
{
	int i;

	pr_debug("prog '%s': relo #%d: poisoning insn #%d that loads map #%d '%s'\n",
		 prog->name, relo_idx, insn_idx, map_idx, map->name);

	/* we turn single ldimm64 into two identical invalid calls */
	for (i = 0; i < 2; i++) {
		insn->code = BPF_JMP | BPF_CALL;
		insn->dst_reg = 0;
		insn->src_reg = 0;
		insn->off = 0;
		/* if this instruction is reachable (not a dead code),
		 * verifier will complain with something like:
		 * invalid func unknown#2001000123
		 * where lower 123 is map index into obj->maps[] array
		 */
		insn->imm = MAP_LDIMM64_POISON_BASE + map_idx;

		insn++;
	}
}

/* Relocate data references within program code:
 *  - map references;
 *  - global variable references;
 *  - extern references.
 */
static int
bpf_object__relocate_data(struct bpf_object *obj, struct bpf_program *prog)
{
	int i;

	for (i = 0; i < prog->nr_reloc; i++) {
		struct reloc_desc *relo = &prog->reloc_desc[i];
		struct bpf_insn *insn = &prog->insns[relo->insn_idx];
		const struct bpf_map *map;
		struct extern_desc *ext;

		switch (relo->type) {
		case RELO_LD64:
			map = &obj->maps[relo->map_idx];
			if (obj->gen_loader) {
				insn[0].src_reg = BPF_PSEUDO_MAP_IDX;
				insn[0].imm = relo->map_idx;
			} else if (map->autocreate) {
				insn[0].src_reg = BPF_PSEUDO_MAP_FD;
				insn[0].imm = map->fd;
			} else {
				poison_map_ldimm64(prog, i, relo->insn_idx, insn,
						   relo->map_idx, map);
			}
			break;
		case RELO_DATA:
			map = &obj->maps[relo->map_idx];
			insn[1].imm = insn[0].imm + relo->sym_off;
			if (obj->gen_loader) {
				insn[0].src_reg = BPF_PSEUDO_MAP_IDX_VALUE;
				insn[0].imm = relo->map_idx;
			} else if (map->autocreate) {
				insn[0].src_reg = BPF_PSEUDO_MAP_VALUE;
				insn[0].imm = map->fd;
			} else {
				poison_map_ldimm64(prog, i, relo->insn_idx, insn,
						   relo->map_idx, map);
			}
			break;
		case RELO_EXTERN_VAR:
			ext = &obj->externs[relo->sym_off];
			if (ext->type == EXT_KCFG) {
				if (obj->gen_loader) {
					insn[0].src_reg = BPF_PSEUDO_MAP_IDX_VALUE;
					insn[0].imm = obj->kconfig_map_idx;
				} else {
					insn[0].src_reg = BPF_PSEUDO_MAP_VALUE;
					insn[0].imm = obj->maps[obj->kconfig_map_idx].fd;
				}
				insn[1].imm = ext->kcfg.data_off;
			} else /* EXT_KSYM */ {
				if (ext->ksym.type_id && ext->is_set) { /* typed ksyms */
					insn[0].src_reg = BPF_PSEUDO_BTF_ID;
					insn[0].imm = ext->ksym.kernel_btf_id;
					insn[1].imm = ext->ksym.kernel_btf_obj_fd;
				} else { /* typeless ksyms or unresolved typed ksyms */
					insn[0].imm = (__u32)ext->ksym.addr;
					insn[1].imm = ext->ksym.addr >> 32;
				}
			}
			break;
		case RELO_EXTERN_FUNC:
			ext = &obj->externs[relo->sym_off];
			insn[0].src_reg = BPF_PSEUDO_KFUNC_CALL;
			if (ext->is_set) {
				insn[0].imm = ext->ksym.kernel_btf_id;
				insn[0].off = ext->ksym.btf_fd_idx;
			} else { /* unresolved weak kfunc */
				insn[0].imm = 0;
				insn[0].off = 0;
			}
			break;
		case RELO_SUBPROG_ADDR:
			if (insn[0].src_reg != BPF_PSEUDO_FUNC) {
				pr_warn("prog '%s': relo #%d: bad insn\n",
					prog->name, i);
				return -EINVAL;
			}
			/* handled already */
			break;
		case RELO_CALL:
			/* handled already */
			break;
		case RELO_CORE:
			/* will be handled by bpf_program_record_relos() */
			break;
		default:
			pr_warn("prog '%s': relo #%d: bad relo type %d\n",
				prog->name, i, relo->type);
			return -EINVAL;
		}
	}

	return 0;
}

static int adjust_prog_btf_ext_info(const struct bpf_object *obj,
				    const struct bpf_program *prog,
				    const struct btf_ext_info *ext_info,
				    void **prog_info, __u32 *prog_rec_cnt,
				    __u32 *prog_rec_sz)
{
	void *copy_start = NULL, *copy_end = NULL;
	void *rec, *rec_end, *new_prog_info;
	const struct btf_ext_info_sec *sec;
	size_t old_sz, new_sz;
	int i, sec_num, sec_idx, off_adj;

	sec_num = 0;
	for_each_btf_ext_sec(ext_info, sec) {
		sec_idx = ext_info->sec_idxs[sec_num];
		sec_num++;
		if (prog->sec_idx != sec_idx)
			continue;

		for_each_btf_ext_rec(ext_info, sec, i, rec) {
			__u32 insn_off = *(__u32 *)rec / BPF_INSN_SZ;

			if (insn_off < prog->sec_insn_off)
				continue;
			if (insn_off >= prog->sec_insn_off + prog->sec_insn_cnt)
				break;

			if (!copy_start)
				copy_start = rec;
			copy_end = rec + ext_info->rec_size;
		}

		if (!copy_start)
			return -ENOENT;

		/* append func/line info of a given (sub-)program to the main
		 * program func/line info
		 */
		old_sz = (size_t)(*prog_rec_cnt) * ext_info->rec_size;
		new_sz = old_sz + (copy_end - copy_start);
		new_prog_info = realloc(*prog_info, new_sz);
		if (!new_prog_info)
			return -ENOMEM;
		*prog_info = new_prog_info;
		*prog_rec_cnt = new_sz / ext_info->rec_size;
		memcpy(new_prog_info + old_sz, copy_start, copy_end - copy_start);

		/* Kernel instruction offsets are in units of 8-byte
		 * instructions, while .BTF.ext instruction offsets generated
		 * by Clang are in units of bytes. So convert Clang offsets
		 * into kernel offsets and adjust offset according to program
		 * relocated position.
		 */
		off_adj = prog->sub_insn_off - prog->sec_insn_off;
		rec = new_prog_info + old_sz;
		rec_end = new_prog_info + new_sz;
		for (; rec < rec_end; rec += ext_info->rec_size) {
			__u32 *insn_off = rec;

			*insn_off = *insn_off / BPF_INSN_SZ + off_adj;
		}
		*prog_rec_sz = ext_info->rec_size;
		return 0;
	}

	return -ENOENT;
}

static int
reloc_prog_func_and_line_info(const struct bpf_object *obj,
			      struct bpf_program *main_prog,
			      const struct bpf_program *prog)
{
	int err;

	/* no .BTF.ext relocation if .BTF.ext is missing or kernel doesn't
	 * supprot func/line info
	 */
	if (!obj->btf_ext || !kernel_supports(obj, FEAT_BTF_FUNC))
		return 0;

	/* only attempt func info relocation if main program's func_info
	 * relocation was successful
	 */
	if (main_prog != prog && !main_prog->func_info)
		goto line_info;

	err = adjust_prog_btf_ext_info(obj, prog, &obj->btf_ext->func_info,
				       &main_prog->func_info,
				       &main_prog->func_info_cnt,
				       &main_prog->func_info_rec_size);
	if (err) {
		if (err != -ENOENT) {
			pr_warn("prog '%s': error relocating .BTF.ext function info: %d\n",
				prog->name, err);
			return err;
		}
		if (main_prog->func_info) {
			/*
			 * Some info has already been found but has problem
			 * in the last btf_ext reloc. Must have to error out.
			 */
			pr_warn("prog '%s': missing .BTF.ext function info.\n", prog->name);
			return err;
		}
		/* Have problem loading the very first info. Ignore the rest. */
		pr_warn("prog '%s': missing .BTF.ext function info for the main program, skipping all of .BTF.ext func info.\n",
			prog->name);
	}

line_info:
	/* don't relocate line info if main program's relocation failed */
	if (main_prog != prog && !main_prog->line_info)
		return 0;

	err = adjust_prog_btf_ext_info(obj, prog, &obj->btf_ext->line_info,
				       &main_prog->line_info,
				       &main_prog->line_info_cnt,
				       &main_prog->line_info_rec_size);
	if (err) {
		if (err != -ENOENT) {
			pr_warn("prog '%s': error relocating .BTF.ext line info: %d\n",
				prog->name, err);
			return err;
		}
		if (main_prog->line_info) {
			/*
			 * Some info has already been found but has problem
			 * in the last btf_ext reloc. Must have to error out.
			 */
			pr_warn("prog '%s': missing .BTF.ext line info.\n", prog->name);
			return err;
		}
		/* Have problem loading the very first info. Ignore the rest. */
		pr_warn("prog '%s': missing .BTF.ext line info for the main program, skipping all of .BTF.ext line info.\n",
			prog->name);
	}
	return 0;
}

static int cmp_relo_by_insn_idx(const void *key, const void *elem)
{
	size_t insn_idx = *(const size_t *)key;
	const struct reloc_desc *relo = elem;

	if (insn_idx == relo->insn_idx)
		return 0;
	return insn_idx < relo->insn_idx ? -1 : 1;
}

static struct reloc_desc *find_prog_insn_relo(const struct bpf_program *prog, size_t insn_idx)
{
	if (!prog->nr_reloc)
		return NULL;
	return bsearch(&insn_idx, prog->reloc_desc, prog->nr_reloc,
		       sizeof(*prog->reloc_desc), cmp_relo_by_insn_idx);
}

static int append_subprog_relos(struct bpf_program *main_prog, struct bpf_program *subprog)
{
	int new_cnt = main_prog->nr_reloc + subprog->nr_reloc;
	struct reloc_desc *relos;
	int i;

	if (main_prog == subprog)
		return 0;
	relos = libbpf_reallocarray(main_prog->reloc_desc, new_cnt, sizeof(*relos));
	if (!relos)
		return -ENOMEM;
	if (subprog->nr_reloc)
		memcpy(relos + main_prog->nr_reloc, subprog->reloc_desc,
		       sizeof(*relos) * subprog->nr_reloc);

	for (i = main_prog->nr_reloc; i < new_cnt; i++)
		relos[i].insn_idx += subprog->sub_insn_off;
	/* After insn_idx adjustment the 'relos' array is still sorted
	 * by insn_idx and doesn't break bsearch.
	 */
	main_prog->reloc_desc = relos;
	main_prog->nr_reloc = new_cnt;
	return 0;
}

static int
bpf_object__reloc_code(struct bpf_object *obj, struct bpf_program *main_prog,
		       struct bpf_program *prog)
{
	size_t sub_insn_idx, insn_idx, new_cnt;
	struct bpf_program *subprog;
	struct bpf_insn *insns, *insn;
	struct reloc_desc *relo;
	int err;

	err = reloc_prog_func_and_line_info(obj, main_prog, prog);
	if (err)
		return err;

	for (insn_idx = 0; insn_idx < prog->sec_insn_cnt; insn_idx++) {
		insn = &main_prog->insns[prog->sub_insn_off + insn_idx];
		if (!insn_is_subprog_call(insn) && !insn_is_pseudo_func(insn))
			continue;

		relo = find_prog_insn_relo(prog, insn_idx);
		if (relo && relo->type == RELO_EXTERN_FUNC)
			/* kfunc relocations will be handled later
			 * in bpf_object__relocate_data()
			 */
			continue;
		if (relo && relo->type != RELO_CALL && relo->type != RELO_SUBPROG_ADDR) {
			pr_warn("prog '%s': unexpected relo for insn #%zu, type %d\n",
				prog->name, insn_idx, relo->type);
			return -LIBBPF_ERRNO__RELOC;
		}
		if (relo) {
			/* sub-program instruction index is a combination of
			 * an offset of a symbol pointed to by relocation and
			 * call instruction's imm field; for global functions,
			 * call always has imm = -1, but for static functions
			 * relocation is against STT_SECTION and insn->imm
			 * points to a start of a static function
			 *
			 * for subprog addr relocation, the relo->sym_off + insn->imm is
			 * the byte offset in the corresponding section.
			 */
			if (relo->type == RELO_CALL)
				sub_insn_idx = relo->sym_off / BPF_INSN_SZ + insn->imm + 1;
			else
				sub_insn_idx = (relo->sym_off + insn->imm) / BPF_INSN_SZ;
		} else if (insn_is_pseudo_func(insn)) {
			/*
			 * RELO_SUBPROG_ADDR relo is always emitted even if both
			 * functions are in the same section, so it shouldn't reach here.
			 */
			pr_warn("prog '%s': missing subprog addr relo for insn #%zu\n",
				prog->name, insn_idx);
			return -LIBBPF_ERRNO__RELOC;
		} else {
			/* if subprogram call is to a static function within
			 * the same ELF section, there won't be any relocation
			 * emitted, but it also means there is no additional
			 * offset necessary, insns->imm is relative to
			 * instruction's original position within the section
			 */
			sub_insn_idx = prog->sec_insn_off + insn_idx + insn->imm + 1;
		}

		/* we enforce that sub-programs should be in .text section */
		subprog = find_prog_by_sec_insn(obj, obj->efile.text_shndx, sub_insn_idx);
		if (!subprog) {
			pr_warn("prog '%s': no .text section found yet sub-program call exists\n",
				prog->name);
			return -LIBBPF_ERRNO__RELOC;
		}

		/* if it's the first call instruction calling into this
		 * subprogram (meaning this subprog hasn't been processed
		 * yet) within the context of current main program:
		 *   - append it at the end of main program's instructions blog;
		 *   - process is recursively, while current program is put on hold;
		 *   - if that subprogram calls some other not yet processes
		 *   subprogram, same thing will happen recursively until
		 *   there are no more unprocesses subprograms left to append
		 *   and relocate.
		 */
		if (subprog->sub_insn_off == 0) {
			subprog->sub_insn_off = main_prog->insns_cnt;

			new_cnt = main_prog->insns_cnt + subprog->insns_cnt;
			insns = libbpf_reallocarray(main_prog->insns, new_cnt, sizeof(*insns));
			if (!insns) {
				pr_warn("prog '%s': failed to realloc prog code\n", main_prog->name);
				return -ENOMEM;
			}
			main_prog->insns = insns;
			main_prog->insns_cnt = new_cnt;

			memcpy(main_prog->insns + subprog->sub_insn_off, subprog->insns,
			       subprog->insns_cnt * sizeof(*insns));

			pr_debug("prog '%s': added %zu insns from sub-prog '%s'\n",
				 main_prog->name, subprog->insns_cnt, subprog->name);

			/* The subprog insns are now appended. Append its relos too. */
			err = append_subprog_relos(main_prog, subprog);
			if (err)
				return err;
			err = bpf_object__reloc_code(obj, main_prog, subprog);
			if (err)
				return err;
		}

		/* main_prog->insns memory could have been re-allocated, so
		 * calculate pointer again
		 */
		insn = &main_prog->insns[prog->sub_insn_off + insn_idx];
		/* calculate correct instruction position within current main
		 * prog; each main prog can have a different set of
		 * subprograms appended (potentially in different order as
		 * well), so position of any subprog can be different for
		 * different main programs */
		insn->imm = subprog->sub_insn_off - (prog->sub_insn_off + insn_idx) - 1;

		pr_debug("prog '%s': insn #%zu relocated, imm %d points to subprog '%s' (now at %zu offset)\n",
			 prog->name, insn_idx, insn->imm, subprog->name, subprog->sub_insn_off);
	}

	return 0;
}

/*
 * Relocate sub-program calls.
 *
 * Algorithm operates as follows. Each entry-point BPF program (referred to as
 * main prog) is processed separately. For each subprog (non-entry functions,
 * that can be called from either entry progs or other subprogs) gets their
 * sub_insn_off reset to zero. This serves as indicator that this subprogram
 * hasn't been yet appended and relocated within current main prog. Once its
 * relocated, sub_insn_off will point at the position within current main prog
 * where given subprog was appended. This will further be used to relocate all
 * the call instructions jumping into this subprog.
 *
 * We start with main program and process all call instructions. If the call
 * is into a subprog that hasn't been processed (i.e., subprog->sub_insn_off
 * is zero), subprog instructions are appended at the end of main program's
 * instruction array. Then main program is "put on hold" while we recursively
 * process newly appended subprogram. If that subprogram calls into another
 * subprogram that hasn't been appended, new subprogram is appended again to
 * the *main* prog's instructions (subprog's instructions are always left
 * untouched, as they need to be in unmodified state for subsequent main progs
 * and subprog instructions are always sent only as part of a main prog) and
 * the process continues recursively. Once all the subprogs called from a main
 * prog or any of its subprogs are appended (and relocated), all their
 * positions within finalized instructions array are known, so it's easy to
 * rewrite call instructions with correct relative offsets, corresponding to
 * desired target subprog.
 *
 * Its important to realize that some subprogs might not be called from some
 * main prog and any of its called/used subprogs. Those will keep their
 * subprog->sub_insn_off as zero at all times and won't be appended to current
 * main prog and won't be relocated within the context of current main prog.
 * They might still be used from other main progs later.
 *
 * Visually this process can be shown as below. Suppose we have two main
 * programs mainA and mainB and BPF object contains three subprogs: subA,
 * subB, and subC. mainA calls only subA, mainB calls only subC, but subA and
 * subC both call subB:
 *
 *        +--------+ +-------+
 *        |        v v       |
 *     +--+---+ +--+-+-+ +---+--+
 *     | subA | | subB | | subC |
 *     +--+---+ +------+ +---+--+
 *        ^                  ^
 *        |                  |
 *    +---+-------+   +------+----+
 *    |   mainA   |   |   mainB   |
 *    +-----------+   +-----------+
 *
 * We'll start relocating mainA, will find subA, append it and start
 * processing sub A recursively:
 *
 *    +-----------+------+
 *    |   mainA   | subA |
 *    +-----------+------+
 *
 * At this point we notice that subB is used from subA, so we append it and
 * relocate (there are no further subcalls from subB):
 *
 *    +-----------+------+------+
 *    |   mainA   | subA | subB |
 *    +-----------+------+------+
 *
 * At this point, we relocate subA calls, then go one level up and finish with
 * relocatin mainA calls. mainA is done.
 *
 * For mainB process is similar but results in different order. We start with
 * mainB and skip subA and subB, as mainB never calls them (at least
 * directly), but we see subC is needed, so we append and start processing it:
 *
 *    +-----------+------+
 *    |   mainB   | subC |
 *    +-----------+------+
 * Now we see subC needs subB, so we go back to it, append and relocate it:
 *
 *    +-----------+------+------+
 *    |   mainB   | subC | subB |
 *    +-----------+------+------+
 *
 * At this point we unwind recursion, relocate calls in subC, then in mainB.
 */
static int
bpf_object__relocate_calls(struct bpf_object *obj, struct bpf_program *prog)
{
	struct bpf_program *subprog;
	int i, err;

	/* mark all subprogs as not relocated (yet) within the context of
	 * current main program
	 */
	for (i = 0; i < obj->nr_programs; i++) {
		subprog = &obj->programs[i];
		if (!prog_is_subprog(obj, subprog))
			continue;

		subprog->sub_insn_off = 0;
	}

	err = bpf_object__reloc_code(obj, prog, prog);
	if (err)
		return err;

	return 0;
}

static void
bpf_object__free_relocs(struct bpf_object *obj)
{
	struct bpf_program *prog;
	int i;

	/* free up relocation descriptors */
	for (i = 0; i < obj->nr_programs; i++) {
		prog = &obj->programs[i];
		zfree(&prog->reloc_desc);
		prog->nr_reloc = 0;
	}
}

static int cmp_relocs(const void *_a, const void *_b)
{
	const struct reloc_desc *a = _a;
	const struct reloc_desc *b = _b;

	if (a->insn_idx != b->insn_idx)
		return a->insn_idx < b->insn_idx ? -1 : 1;

	/* no two relocations should have the same insn_idx, but ... */
	if (a->type != b->type)
		return a->type < b->type ? -1 : 1;

	return 0;
}

static void bpf_object__sort_relos(struct bpf_object *obj)
{
	int i;

	for (i = 0; i < obj->nr_programs; i++) {
		struct bpf_program *p = &obj->programs[i];

		if (!p->nr_reloc)
			continue;

		qsort(p->reloc_desc, p->nr_reloc, sizeof(*p->reloc_desc), cmp_relocs);
	}
}

static int
bpf_object__relocate(struct bpf_object *obj, const char *targ_btf_path)
{
	struct bpf_program *prog;
	size_t i, j;
	int err;

	if (obj->btf_ext) {
		err = bpf_object__relocate_core(obj, targ_btf_path);
		if (err) {
			pr_warn("failed to perform CO-RE relocations: %d\n",
				err);
			return err;
		}
		bpf_object__sort_relos(obj);
	}

	/* Before relocating calls pre-process relocations and mark
	 * few ld_imm64 instructions that points to subprogs.
	 * Otherwise bpf_object__reloc_code() later would have to consider
	 * all ld_imm64 insns as relocation candidates. That would
	 * reduce relocation speed, since amount of find_prog_insn_relo()
	 * would increase and most of them will fail to find a relo.
	 */
	for (i = 0; i < obj->nr_programs; i++) {
		prog = &obj->programs[i];
		for (j = 0; j < prog->nr_reloc; j++) {
			struct reloc_desc *relo = &prog->reloc_desc[j];
			struct bpf_insn *insn = &prog->insns[relo->insn_idx];

			/* mark the insn, so it's recognized by insn_is_pseudo_func() */
			if (relo->type == RELO_SUBPROG_ADDR)
				insn[0].src_reg = BPF_PSEUDO_FUNC;
		}
	}

	/* relocate subprogram calls and append used subprograms to main
	 * programs; each copy of subprogram code needs to be relocated
	 * differently for each main program, because its code location might
	 * have changed.
	 * Append subprog relos to main programs to allow data relos to be
	 * processed after text is completely relocated.
	 */
	for (i = 0; i < obj->nr_programs; i++) {
		prog = &obj->programs[i];
		/* sub-program's sub-calls are relocated within the context of
		 * its main program only
		 */
		if (prog_is_subprog(obj, prog))
			continue;
		if (!prog->autoload)
			continue;

		err = bpf_object__relocate_calls(obj, prog);
		if (err) {
			pr_warn("prog '%s': failed to relocate calls: %d\n",
				prog->name, err);
			return err;
		}
	}
	/* Process data relos for main programs */
	for (i = 0; i < obj->nr_programs; i++) {
		prog = &obj->programs[i];
		if (prog_is_subprog(obj, prog))
			continue;
		if (!prog->autoload)
			continue;
		err = bpf_object__relocate_data(obj, prog);
		if (err) {
			pr_warn("prog '%s': failed to relocate data references: %d\n",
				prog->name, err);
			return err;
		}
	}

	return 0;
}

static int bpf_object__collect_st_ops_relos(struct bpf_object *obj,
					    Elf64_Shdr *shdr, Elf_Data *data);

static int bpf_object__collect_map_relos(struct bpf_object *obj,
					 Elf64_Shdr *shdr, Elf_Data *data)
{
	const int bpf_ptr_sz = 8, host_ptr_sz = sizeof(void *);
	int i, j, nrels, new_sz;
	const struct btf_var_secinfo *vi = NULL;
	const struct btf_type *sec, *var, *def;
	struct bpf_map *map = NULL, *targ_map = NULL;
	struct bpf_program *targ_prog = NULL;
	bool is_prog_array, is_map_in_map;
	const struct btf_member *member;
	const char *name, *mname, *type;
	unsigned int moff;
	Elf64_Sym *sym;
	Elf64_Rel *rel;
	void *tmp;

	if (!obj->efile.btf_maps_sec_btf_id || !obj->btf)
		return -EINVAL;
	sec = btf__type_by_id(obj->btf, obj->efile.btf_maps_sec_btf_id);
	if (!sec)
		return -EINVAL;

	nrels = shdr->sh_size / shdr->sh_entsize;
	for (i = 0; i < nrels; i++) {
		rel = elf_rel_by_idx(data, i);
		if (!rel) {
			pr_warn(".maps relo #%d: failed to get ELF relo\n", i);
			return -LIBBPF_ERRNO__FORMAT;
		}

		sym = elf_sym_by_idx(obj, ELF64_R_SYM(rel->r_info));
		if (!sym) {
			pr_warn(".maps relo #%d: symbol %zx not found\n",
				i, (size_t)ELF64_R_SYM(rel->r_info));
			return -LIBBPF_ERRNO__FORMAT;
		}
		name = elf_sym_str(obj, sym->st_name) ?: "<?>";

		pr_debug(".maps relo #%d: for %zd value %zd rel->r_offset %zu name %d ('%s')\n",
			 i, (ssize_t)(rel->r_info >> 32), (size_t)sym->st_value,
			 (size_t)rel->r_offset, sym->st_name, name);

		for (j = 0; j < obj->nr_maps; j++) {
			map = &obj->maps[j];
			if (map->sec_idx != obj->efile.btf_maps_shndx)
				continue;

			vi = btf_var_secinfos(sec) + map->btf_var_idx;
			if (vi->offset <= rel->r_offset &&
			    rel->r_offset + bpf_ptr_sz <= vi->offset + vi->size)
				break;
		}
		if (j == obj->nr_maps) {
			pr_warn(".maps relo #%d: cannot find map '%s' at rel->r_offset %zu\n",
				i, name, (size_t)rel->r_offset);
			return -EINVAL;
		}

		is_map_in_map = bpf_map_type__is_map_in_map(map->def.type);
		is_prog_array = map->def.type == BPF_MAP_TYPE_PROG_ARRAY;
		type = is_map_in_map ? "map" : "prog";
		if (is_map_in_map) {
			if (sym->st_shndx != obj->efile.btf_maps_shndx) {
				pr_warn(".maps relo #%d: '%s' isn't a BTF-defined map\n",
					i, name);
				return -LIBBPF_ERRNO__RELOC;
			}
			if (map->def.type == BPF_MAP_TYPE_HASH_OF_MAPS &&
			    map->def.key_size != sizeof(int)) {
				pr_warn(".maps relo #%d: hash-of-maps '%s' should have key size %zu.\n",
					i, map->name, sizeof(int));
				return -EINVAL;
			}
			targ_map = bpf_object__find_map_by_name(obj, name);
			if (!targ_map) {
				pr_warn(".maps relo #%d: '%s' isn't a valid map reference\n",
					i, name);
				return -ESRCH;
			}
		} else if (is_prog_array) {
			targ_prog = bpf_object__find_program_by_name(obj, name);
			if (!targ_prog) {
				pr_warn(".maps relo #%d: '%s' isn't a valid program reference\n",
					i, name);
				return -ESRCH;
			}
			if (targ_prog->sec_idx != sym->st_shndx ||
			    targ_prog->sec_insn_off * 8 != sym->st_value ||
			    prog_is_subprog(obj, targ_prog)) {
				pr_warn(".maps relo #%d: '%s' isn't an entry-point program\n",
					i, name);
				return -LIBBPF_ERRNO__RELOC;
			}
		} else {
			return -EINVAL;
		}

		var = btf__type_by_id(obj->btf, vi->type);
		def = skip_mods_and_typedefs(obj->btf, var->type, NULL);
		if (btf_vlen(def) == 0)
			return -EINVAL;
		member = btf_members(def) + btf_vlen(def) - 1;
		mname = btf__name_by_offset(obj->btf, member->name_off);
		if (strcmp(mname, "values"))
			return -EINVAL;

		moff = btf_member_bit_offset(def, btf_vlen(def) - 1) / 8;
		if (rel->r_offset - vi->offset < moff)
			return -EINVAL;

		moff = rel->r_offset - vi->offset - moff;
		/* here we use BPF pointer size, which is always 64 bit, as we
		 * are parsing ELF that was built for BPF target
		 */
		if (moff % bpf_ptr_sz)
			return -EINVAL;
		moff /= bpf_ptr_sz;
		if (moff >= map->init_slots_sz) {
			new_sz = moff + 1;
			tmp = libbpf_reallocarray(map->init_slots, new_sz, host_ptr_sz);
			if (!tmp)
				return -ENOMEM;
			map->init_slots = tmp;
			memset(map->init_slots + map->init_slots_sz, 0,
			       (new_sz - map->init_slots_sz) * host_ptr_sz);
			map->init_slots_sz = new_sz;
		}
		map->init_slots[moff] = is_map_in_map ? (void *)targ_map : (void *)targ_prog;

		pr_debug(".maps relo #%d: map '%s' slot [%d] points to %s '%s'\n",
			 i, map->name, moff, type, name);
	}

	return 0;
}

static int bpf_object__collect_relos(struct bpf_object *obj)
{
	int i, err;

	for (i = 0; i < obj->efile.sec_cnt; i++) {
		struct elf_sec_desc *sec_desc = &obj->efile.secs[i];
		Elf64_Shdr *shdr;
		Elf_Data *data;
		int idx;

		if (sec_desc->sec_type != SEC_RELO)
			continue;

		shdr = sec_desc->shdr;
		data = sec_desc->data;
		idx = shdr->sh_info;

		if (shdr->sh_type != SHT_REL) {
			pr_warn("internal error at %d\n", __LINE__);
			return -LIBBPF_ERRNO__INTERNAL;
		}

		if (idx == obj->efile.st_ops_shndx)
			err = bpf_object__collect_st_ops_relos(obj, shdr, data);
		else if (idx == obj->efile.btf_maps_shndx)
			err = bpf_object__collect_map_relos(obj, shdr, data);
		else
			err = bpf_object__collect_prog_relos(obj, shdr, data);
		if (err)
			return err;
	}

	bpf_object__sort_relos(obj);
	return 0;
}

static bool insn_is_helper_call(struct bpf_insn *insn, enum bpf_func_id *func_id)
{
	if (BPF_CLASS(insn->code) == BPF_JMP &&
	    BPF_OP(insn->code) == BPF_CALL &&
	    BPF_SRC(insn->code) == BPF_K &&
	    insn->src_reg == 0 &&
	    insn->dst_reg == 0) {
		    *func_id = insn->imm;
		    return true;
	}
	return false;
}

static int bpf_object__sanitize_prog(struct bpf_object *obj, struct bpf_program *prog)
{
	struct bpf_insn *insn = prog->insns;
	enum bpf_func_id func_id;
	int i;

	if (obj->gen_loader)
		return 0;

	for (i = 0; i < prog->insns_cnt; i++, insn++) {
		if (!insn_is_helper_call(insn, &func_id))
			continue;

		/* on kernels that don't yet support
		 * bpf_probe_read_{kernel,user}[_str] helpers, fall back
		 * to bpf_probe_read() which works well for old kernels
		 */
		switch (func_id) {
		case BPF_FUNC_probe_read_kernel:
		case BPF_FUNC_probe_read_user:
			if (!kernel_supports(obj, FEAT_PROBE_READ_KERN))
				insn->imm = BPF_FUNC_probe_read;
			break;
		case BPF_FUNC_probe_read_kernel_str:
		case BPF_FUNC_probe_read_user_str:
			if (!kernel_supports(obj, FEAT_PROBE_READ_KERN))
				insn->imm = BPF_FUNC_probe_read_str;
			break;
		default:
			break;
		}
	}
	return 0;
}

static int libbpf_find_attach_btf_id(struct bpf_program *prog, const char *attach_name,
				     int *btf_obj_fd, int *btf_type_id);

/* this is called as prog->sec_def->prog_prepare_load_fn for libbpf-supported sec_defs */
static int libbpf_prepare_prog_load(struct bpf_program *prog,
				    struct bpf_prog_load_opts *opts, long cookie)
{
	enum sec_def_flags def = cookie;

	/* old kernels might not support specifying expected_attach_type */
	if ((def & SEC_EXP_ATTACH_OPT) && !kernel_supports(prog->obj, FEAT_EXP_ATTACH_TYPE))
		opts->expected_attach_type = 0;

	if (def & SEC_SLEEPABLE)
		opts->prog_flags |= BPF_F_SLEEPABLE;

	if (prog->type == BPF_PROG_TYPE_XDP && (def & SEC_XDP_FRAGS))
		opts->prog_flags |= BPF_F_XDP_HAS_FRAGS;

	if ((def & SEC_ATTACH_BTF) && !prog->attach_btf_id) {
		int btf_obj_fd = 0, btf_type_id = 0, err;
		const char *attach_name;

		attach_name = strchr(prog->sec_name, '/');
		if (!attach_name) {
			/* if BPF program is annotated with just SEC("fentry")
			 * (or similar) without declaratively specifying
			 * target, then it is expected that target will be
			 * specified with bpf_program__set_attach_target() at
			 * runtime before BPF object load step. If not, then
			 * there is nothing to load into the kernel as BPF
			 * verifier won't be able to validate BPF program
			 * correctness anyways.
			 */
			pr_warn("prog '%s': no BTF-based attach target is specified, use bpf_program__set_attach_target()\n",
				prog->name);
			return -EINVAL;
		}
		attach_name++; /* skip over / */

		err = libbpf_find_attach_btf_id(prog, attach_name, &btf_obj_fd, &btf_type_id);
		if (err)
			return err;

		/* cache resolved BTF FD and BTF type ID in the prog */
		prog->attach_btf_obj_fd = btf_obj_fd;
		prog->attach_btf_id = btf_type_id;

		/* but by now libbpf common logic is not utilizing
		 * prog->atach_btf_obj_fd/prog->attach_btf_id anymore because
		 * this callback is called after opts were populated by
		 * libbpf, so this callback has to update opts explicitly here
		 */
		opts->attach_btf_obj_fd = btf_obj_fd;
		opts->attach_btf_id = btf_type_id;
	}
	return 0;
}

static void fixup_verifier_log(struct bpf_program *prog, char *buf, size_t buf_sz);

static int bpf_object_load_prog(struct bpf_object *obj, struct bpf_program *prog,
				struct bpf_insn *insns, int insns_cnt,
				const char *license, __u32 kern_version, int *prog_fd)
{
	LIBBPF_OPTS(bpf_prog_load_opts, load_attr);
	const char *prog_name = NULL;
	char *cp, errmsg[STRERR_BUFSIZE];
	size_t log_buf_size = 0;
	char *log_buf = NULL, *tmp;
	int btf_fd, ret, err;
	bool own_log_buf = true;
	__u32 log_level = prog->log_level;

	if (prog->type == BPF_PROG_TYPE_UNSPEC) {
		/*
		 * The program type must be set.  Most likely we couldn't find a proper
		 * section definition at load time, and thus we didn't infer the type.
		 */
		pr_warn("prog '%s': missing BPF prog type, check ELF section name '%s'\n",
			prog->name, prog->sec_name);
		return -EINVAL;
	}

	if (!insns || !insns_cnt)
		return -EINVAL;

	load_attr.expected_attach_type = prog->expected_attach_type;
	if (kernel_supports(obj, FEAT_PROG_NAME))
		prog_name = prog->name;
	load_attr.attach_prog_fd = prog->attach_prog_fd;
	load_attr.attach_btf_obj_fd = prog->attach_btf_obj_fd;
	load_attr.attach_btf_id = prog->attach_btf_id;
	load_attr.kern_version = kern_version;
	load_attr.prog_ifindex = prog->prog_ifindex;

	/* specify func_info/line_info only if kernel supports them */
	btf_fd = bpf_object__btf_fd(obj);
	if (btf_fd >= 0 && kernel_supports(obj, FEAT_BTF_FUNC)) {
		load_attr.prog_btf_fd = btf_fd;
		load_attr.func_info = prog->func_info;
		load_attr.func_info_rec_size = prog->func_info_rec_size;
		load_attr.func_info_cnt = prog->func_info_cnt;
		load_attr.line_info = prog->line_info;
		load_attr.line_info_rec_size = prog->line_info_rec_size;
		load_attr.line_info_cnt = prog->line_info_cnt;
	}
	load_attr.log_level = log_level;
	load_attr.prog_flags = prog->prog_flags;
	load_attr.fd_array = obj->fd_array;

	/* adjust load_attr if sec_def provides custom preload callback */
	if (prog->sec_def && prog->sec_def->prog_prepare_load_fn) {
		err = prog->sec_def->prog_prepare_load_fn(prog, &load_attr, prog->sec_def->cookie);
		if (err < 0) {
			pr_warn("prog '%s': failed to prepare load attributes: %d\n",
				prog->name, err);
			return err;
		}
		insns = prog->insns;
		insns_cnt = prog->insns_cnt;
	}

	if (obj->gen_loader) {
		bpf_gen__prog_load(obj->gen_loader, prog->type, prog->name,
				   license, insns, insns_cnt, &load_attr,
				   prog - obj->programs);
		*prog_fd = -1;
		return 0;
	}

retry_load:
	/* if log_level is zero, we don't request logs initially even if
	 * custom log_buf is specified; if the program load fails, then we'll
	 * bump log_level to 1 and use either custom log_buf or we'll allocate
	 * our own and retry the load to get details on what failed
	 */
	if (log_level) {
		if (prog->log_buf) {
			log_buf = prog->log_buf;
			log_buf_size = prog->log_size;
			own_log_buf = false;
		} else if (obj->log_buf) {
			log_buf = obj->log_buf;
			log_buf_size = obj->log_size;
			own_log_buf = false;
		} else {
			log_buf_size = max((size_t)BPF_LOG_BUF_SIZE, log_buf_size * 2);
			tmp = realloc(log_buf, log_buf_size);
			if (!tmp) {
				ret = -ENOMEM;
				goto out;
			}
			log_buf = tmp;
			log_buf[0] = '\0';
			own_log_buf = true;
		}
	}

	load_attr.log_buf = log_buf;
	load_attr.log_size = log_buf_size;
	load_attr.log_level = log_level;

	ret = bpf_prog_load(prog->type, prog_name, license, insns, insns_cnt, &load_attr);
	if (ret >= 0) {
		if (log_level && own_log_buf) {
			pr_debug("prog '%s': -- BEGIN PROG LOAD LOG --\n%s-- END PROG LOAD LOG --\n",
				 prog->name, log_buf);
		}

		if (obj->has_rodata && kernel_supports(obj, FEAT_PROG_BIND_MAP)) {
			struct bpf_map *map;
			int i;

			for (i = 0; i < obj->nr_maps; i++) {
				map = &prog->obj->maps[i];
				if (map->libbpf_type != LIBBPF_MAP_RODATA)
					continue;

				if (bpf_prog_bind_map(ret, bpf_map__fd(map), NULL)) {
					cp = libbpf_strerror_r(errno, errmsg, sizeof(errmsg));
					pr_warn("prog '%s': failed to bind map '%s': %s\n",
						prog->name, map->real_name, cp);
					/* Don't fail hard if can't bind rodata. */
				}
			}
		}

		*prog_fd = ret;
		ret = 0;
		goto out;
	}

	if (log_level == 0) {
		log_level = 1;
		goto retry_load;
	}
	/* On ENOSPC, increase log buffer size and retry, unless custom
	 * log_buf is specified.
	 * Be careful to not overflow u32, though. Kernel's log buf size limit
	 * isn't part of UAPI so it can always be bumped to full 4GB. So don't
	 * multiply by 2 unless we are sure we'll fit within 32 bits.
	 * Currently, we'll get -EINVAL when we reach (UINT_MAX >> 2).
	 */
	if (own_log_buf && errno == ENOSPC && log_buf_size <= UINT_MAX / 2)
		goto retry_load;

	ret = -errno;

	/* post-process verifier log to improve error descriptions */
	fixup_verifier_log(prog, log_buf, log_buf_size);

	cp = libbpf_strerror_r(errno, errmsg, sizeof(errmsg));
	pr_warn("prog '%s': BPF program load failed: %s\n", prog->name, cp);
	pr_perm_msg(ret);

	if (own_log_buf && log_buf && log_buf[0] != '\0') {
		pr_warn("prog '%s': -- BEGIN PROG LOAD LOG --\n%s-- END PROG LOAD LOG --\n",
			prog->name, log_buf);
	}

out:
	if (own_log_buf)
		free(log_buf);
	return ret;
}

static char *find_prev_line(char *buf, char *cur)
{
	char *p;

	if (cur == buf) /* end of a log buf */
		return NULL;

	p = cur - 1;
	while (p - 1 >= buf && *(p - 1) != '\n')
		p--;

	return p;
}

static void patch_log(char *buf, size_t buf_sz, size_t log_sz,
		      char *orig, size_t orig_sz, const char *patch)
{
	/* size of the remaining log content to the right from the to-be-replaced part */
	size_t rem_sz = (buf + log_sz) - (orig + orig_sz);
	size_t patch_sz = strlen(patch);

	if (patch_sz != orig_sz) {
		/* If patch line(s) are longer than original piece of verifier log,
		 * shift log contents by (patch_sz - orig_sz) bytes to the right
		 * starting from after to-be-replaced part of the log.
		 *
		 * If patch line(s) are shorter than original piece of verifier log,
		 * shift log contents by (orig_sz - patch_sz) bytes to the left
		 * starting from after to-be-replaced part of the log
		 *
		 * We need to be careful about not overflowing available
		 * buf_sz capacity. If that's the case, we'll truncate the end
		 * of the original log, as necessary.
		 */
		if (patch_sz > orig_sz) {
			if (orig + patch_sz >= buf + buf_sz) {
				/* patch is big enough to cover remaining space completely */
				patch_sz -= (orig + patch_sz) - (buf + buf_sz) + 1;
				rem_sz = 0;
			} else if (patch_sz - orig_sz > buf_sz - log_sz) {
				/* patch causes part of remaining log to be truncated */
				rem_sz -= (patch_sz - orig_sz) - (buf_sz - log_sz);
			}
		}
		/* shift remaining log to the right by calculated amount */
		memmove(orig + patch_sz, orig + orig_sz, rem_sz);
	}

	memcpy(orig, patch, patch_sz);
}

static void fixup_log_failed_core_relo(struct bpf_program *prog,
				       char *buf, size_t buf_sz, size_t log_sz,
				       char *line1, char *line2, char *line3)
{
	/* Expected log for failed and not properly guarded CO-RE relocation:
	 * line1 -> 123: (85) call unknown#195896080
	 * line2 -> invalid func unknown#195896080
	 * line3 -> <anything else or end of buffer>
	 *
	 * "123" is the index of the instruction that was poisoned. We extract
	 * instruction index to find corresponding CO-RE relocation and
	 * replace this part of the log with more relevant information about
	 * failed CO-RE relocation.
	 */
	const struct bpf_core_relo *relo;
	struct bpf_core_spec spec;
	char patch[512], spec_buf[256];
	int insn_idx, err, spec_len;

	if (sscanf(line1, "%d: (%*d) call unknown#195896080\n", &insn_idx) != 1)
		return;

	relo = find_relo_core(prog, insn_idx);
	if (!relo)
		return;

	err = bpf_core_parse_spec(prog->name, prog->obj->btf, relo, &spec);
	if (err)
		return;

	spec_len = bpf_core_format_spec(spec_buf, sizeof(spec_buf), &spec);
	snprintf(patch, sizeof(patch),
		 "%d: <invalid CO-RE relocation>\n"
		 "failed to resolve CO-RE relocation %s%s\n",
		 insn_idx, spec_buf, spec_len >= sizeof(spec_buf) ? "..." : "");

	patch_log(buf, buf_sz, log_sz, line1, line3 - line1, patch);
}

static void fixup_log_missing_map_load(struct bpf_program *prog,
				       char *buf, size_t buf_sz, size_t log_sz,
				       char *line1, char *line2, char *line3)
{
	/* Expected log for failed and not properly guarded CO-RE relocation:
	 * line1 -> 123: (85) call unknown#2001000345
	 * line2 -> invalid func unknown#2001000345
	 * line3 -> <anything else or end of buffer>
	 *
	 * "123" is the index of the instruction that was poisoned.
	 * "345" in "2001000345" are map index in obj->maps to fetch map name.
	 */
	struct bpf_object *obj = prog->obj;
	const struct bpf_map *map;
	int insn_idx, map_idx;
	char patch[128];

	if (sscanf(line1, "%d: (%*d) call unknown#%d\n", &insn_idx, &map_idx) != 2)
		return;

	map_idx -= MAP_LDIMM64_POISON_BASE;
	if (map_idx < 0 || map_idx >= obj->nr_maps)
		return;
	map = &obj->maps[map_idx];

	snprintf(patch, sizeof(patch),
		 "%d: <invalid BPF map reference>\n"
		 "BPF map '%s' is referenced but wasn't created\n",
		 insn_idx, map->name);

	patch_log(buf, buf_sz, log_sz, line1, line3 - line1, patch);
}

static void fixup_verifier_log(struct bpf_program *prog, char *buf, size_t buf_sz)
{
	/* look for familiar error patterns in last N lines of the log */
	const size_t max_last_line_cnt = 10;
	char *prev_line, *cur_line, *next_line;
	size_t log_sz;
	int i;

	if (!buf)
		return;

	log_sz = strlen(buf) + 1;
	next_line = buf + log_sz - 1;

	for (i = 0; i < max_last_line_cnt; i++, next_line = cur_line) {
		cur_line = find_prev_line(buf, next_line);
		if (!cur_line)
			return;

		/* failed CO-RE relocation case */
		if (str_has_pfx(cur_line, "invalid func unknown#195896080\n")) {
			prev_line = find_prev_line(buf, cur_line);
			if (!prev_line)
				continue;

			fixup_log_failed_core_relo(prog, buf, buf_sz, log_sz,
						   prev_line, cur_line, next_line);
			return;
		} else if (str_has_pfx(cur_line, "invalid func unknown#"MAP_LDIMM64_POISON_PFX)) {
			prev_line = find_prev_line(buf, cur_line);
			if (!prev_line)
				continue;

			fixup_log_missing_map_load(prog, buf, buf_sz, log_sz,
						   prev_line, cur_line, next_line);
			return;
		}
	}
}

static int bpf_program_record_relos(struct bpf_program *prog)
{
	struct bpf_object *obj = prog->obj;
	int i;

	for (i = 0; i < prog->nr_reloc; i++) {
		struct reloc_desc *relo = &prog->reloc_desc[i];
		struct extern_desc *ext = &obj->externs[relo->sym_off];

		switch (relo->type) {
		case RELO_EXTERN_VAR:
			if (ext->type != EXT_KSYM)
				continue;
			bpf_gen__record_extern(obj->gen_loader, ext->name,
					       ext->is_weak, !ext->ksym.type_id,
					       BTF_KIND_VAR, relo->insn_idx);
			break;
		case RELO_EXTERN_FUNC:
			bpf_gen__record_extern(obj->gen_loader, ext->name,
					       ext->is_weak, false, BTF_KIND_FUNC,
					       relo->insn_idx);
			break;
		case RELO_CORE: {
			struct bpf_core_relo cr = {
				.insn_off = relo->insn_idx * 8,
				.type_id = relo->core_relo->type_id,
				.access_str_off = relo->core_relo->access_str_off,
				.kind = relo->core_relo->kind,
			};

			bpf_gen__record_relo_core(obj->gen_loader, &cr);
			break;
		}
		default:
			continue;
		}
	}
	return 0;
}

static int
bpf_object__load_progs(struct bpf_object *obj, int log_level)
{
	struct bpf_program *prog;
	size_t i;
	int err;

	for (i = 0; i < obj->nr_programs; i++) {
		prog = &obj->programs[i];
		err = bpf_object__sanitize_prog(obj, prog);
		if (err)
			return err;
	}

	for (i = 0; i < obj->nr_programs; i++) {
		prog = &obj->programs[i];
		if (prog_is_subprog(obj, prog))
			continue;
		if (!prog->autoload) {
			pr_debug("prog '%s': skipped loading\n", prog->name);
			continue;
		}
		prog->log_level |= log_level;

		if (obj->gen_loader)
			bpf_program_record_relos(prog);

		err = bpf_object_load_prog(obj, prog, prog->insns, prog->insns_cnt,
					   obj->license, obj->kern_version, &prog->fd);
		if (err) {
			pr_warn("prog '%s': failed to load: %d\n", prog->name, err);
			return err;
		}
	}

	bpf_object__free_relocs(obj);
	return 0;
}

static const struct bpf_sec_def *find_sec_def(const char *sec_name);

static int bpf_object_init_progs(struct bpf_object *obj, const struct bpf_object_open_opts *opts)
{
	struct bpf_program *prog;
	int err;

	bpf_object__for_each_program(prog, obj) {
		prog->sec_def = find_sec_def(prog->sec_name);
		if (!prog->sec_def) {
			/* couldn't guess, but user might manually specify */
			pr_debug("prog '%s': unrecognized ELF section name '%s'\n",
				prog->name, prog->sec_name);
			continue;
		}

		prog->type = prog->sec_def->prog_type;
		prog->expected_attach_type = prog->sec_def->expected_attach_type;

		/* sec_def can have custom callback which should be called
		 * after bpf_program is initialized to adjust its properties
		 */
		if (prog->sec_def->prog_setup_fn) {
			err = prog->sec_def->prog_setup_fn(prog, prog->sec_def->cookie);
			if (err < 0) {
				pr_warn("prog '%s': failed to initialize: %d\n",
					prog->name, err);
				return err;
			}
		}
	}

	return 0;
}

static struct bpf_object *bpf_object_open(const char *path, const void *obj_buf, size_t obj_buf_sz,
					  const struct bpf_object_open_opts *opts)
{
	const char *obj_name, *kconfig, *btf_tmp_path;
	struct bpf_object *obj;
	char tmp_name[64];
	int err;
	char *log_buf;
	size_t log_size;
	__u32 log_level;

	if (elf_version(EV_CURRENT) == EV_NONE) {
		pr_warn("failed to init libelf for %s\n",
			path ? : "(mem buf)");
		return ERR_PTR(-LIBBPF_ERRNO__LIBELF);
	}

	if (!OPTS_VALID(opts, bpf_object_open_opts))
		return ERR_PTR(-EINVAL);

	obj_name = OPTS_GET(opts, object_name, NULL);
	if (obj_buf) {
		if (!obj_name) {
			snprintf(tmp_name, sizeof(tmp_name), "%lx-%lx",
				 (unsigned long)obj_buf,
				 (unsigned long)obj_buf_sz);
			obj_name = tmp_name;
		}
		path = obj_name;
		pr_debug("loading object '%s' from buffer\n", obj_name);
	}

	log_buf = OPTS_GET(opts, kernel_log_buf, NULL);
	log_size = OPTS_GET(opts, kernel_log_size, 0);
	log_level = OPTS_GET(opts, kernel_log_level, 0);
	if (log_size > UINT_MAX)
		return ERR_PTR(-EINVAL);
	if (log_size && !log_buf)
		return ERR_PTR(-EINVAL);

	obj = bpf_object__new(path, obj_buf, obj_buf_sz, obj_name);
	if (IS_ERR(obj))
		return obj;

	obj->log_buf = log_buf;
	obj->log_size = log_size;
	obj->log_level = log_level;

	btf_tmp_path = OPTS_GET(opts, btf_custom_path, NULL);
	if (btf_tmp_path) {
		if (strlen(btf_tmp_path) >= PATH_MAX) {
			err = -ENAMETOOLONG;
			goto out;
		}
		obj->btf_custom_path = strdup(btf_tmp_path);
		if (!obj->btf_custom_path) {
			err = -ENOMEM;
			goto out;
		}
	}

	kconfig = OPTS_GET(opts, kconfig, NULL);
	if (kconfig) {
		obj->kconfig = strdup(kconfig);
		if (!obj->kconfig) {
			err = -ENOMEM;
			goto out;
		}
	}

	err = bpf_object__elf_init(obj);
	err = err ? : bpf_object__check_endianness(obj);
	err = err ? : bpf_object__elf_collect(obj);
	err = err ? : bpf_object__collect_externs(obj);
	err = err ? : bpf_object__finalize_btf(obj);
	err = err ? : bpf_object__init_maps(obj, opts);
	err = err ? : bpf_object_init_progs(obj, opts);
	err = err ? : bpf_object__collect_relos(obj);
	if (err)
		goto out;

	bpf_object__elf_finish(obj);

	return obj;
out:
	bpf_object__close(obj);
	return ERR_PTR(err);
}

struct bpf_object *
bpf_object__open_file(const char *path, const struct bpf_object_open_opts *opts)
{
	if (!path)
		return libbpf_err_ptr(-EINVAL);

	pr_debug("loading %s\n", path);

	return libbpf_ptr(bpf_object_open(path, NULL, 0, opts));
}

struct bpf_object *bpf_object__open(const char *path)
{
	return bpf_object__open_file(path, NULL);
}

struct bpf_object *
bpf_object__open_mem(const void *obj_buf, size_t obj_buf_sz,
		     const struct bpf_object_open_opts *opts)
{
	if (!obj_buf || obj_buf_sz == 0)
		return libbpf_err_ptr(-EINVAL);

	return libbpf_ptr(bpf_object_open(NULL, obj_buf, obj_buf_sz, opts));
}

static int bpf_object_unload(struct bpf_object *obj)
{
	size_t i;

	if (!obj)
		return libbpf_err(-EINVAL);

	for (i = 0; i < obj->nr_maps; i++) {
		zclose(obj->maps[i].fd);
		if (obj->maps[i].st_ops)
			zfree(&obj->maps[i].st_ops->kern_vdata);
	}

	for (i = 0; i < obj->nr_programs; i++)
		bpf_program__unload(&obj->programs[i]);

	return 0;
}

static int bpf_object__sanitize_maps(struct bpf_object *obj)
{
	struct bpf_map *m;

	bpf_object__for_each_map(m, obj) {
		if (!bpf_map__is_internal(m))
			continue;
		if (!kernel_supports(obj, FEAT_ARRAY_MMAP))
			m->def.map_flags ^= BPF_F_MMAPABLE;
	}

	return 0;
}

int libbpf_kallsyms_parse(kallsyms_cb_t cb, void *ctx)
{
	char sym_type, sym_name[500];
	unsigned long long sym_addr;
	int ret, err = 0;
	FILE *f;

	f = fopen("/proc/kallsyms", "r");
	if (!f) {
		err = -errno;
		pr_warn("failed to open /proc/kallsyms: %d\n", err);
		return err;
	}

	while (true) {
		ret = fscanf(f, "%llx %c %499s%*[^\n]\n",
			     &sym_addr, &sym_type, sym_name);
		if (ret == EOF && feof(f))
			break;
		if (ret != 3) {
			pr_warn("failed to read kallsyms entry: %d\n", ret);
			err = -EINVAL;
			break;
		}

		err = cb(sym_addr, sym_type, sym_name, ctx);
		if (err)
			break;
	}

	fclose(f);
	return err;
}

static int kallsyms_cb(unsigned long long sym_addr, char sym_type,
		       const char *sym_name, void *ctx)
{
	struct bpf_object *obj = ctx;
	const struct btf_type *t;
	struct extern_desc *ext;

	ext = find_extern_by_name(obj, sym_name);
	if (!ext || ext->type != EXT_KSYM)
		return 0;

	t = btf__type_by_id(obj->btf, ext->btf_id);
	if (!btf_is_var(t))
		return 0;

	if (ext->is_set && ext->ksym.addr != sym_addr) {
		pr_warn("extern (ksym) '%s': resolution is ambiguous: 0x%llx or 0x%llx\n",
			sym_name, ext->ksym.addr, sym_addr);
		return -EINVAL;
	}
	if (!ext->is_set) {
		ext->is_set = true;
		ext->ksym.addr = sym_addr;
		pr_debug("extern (ksym) '%s': set to 0x%llx\n", sym_name, sym_addr);
	}
	return 0;
}

static int bpf_object__read_kallsyms_file(struct bpf_object *obj)
{
	return libbpf_kallsyms_parse(kallsyms_cb, obj);
}

static int find_ksym_btf_id(struct bpf_object *obj, const char *ksym_name,
			    __u16 kind, struct btf **res_btf,
			    struct module_btf **res_mod_btf)
{
	struct module_btf *mod_btf;
	struct btf *btf;
	int i, id, err;

	btf = obj->btf_vmlinux;
	mod_btf = NULL;
	id = btf__find_by_name_kind(btf, ksym_name, kind);

	if (id == -ENOENT) {
		err = load_module_btfs(obj);
		if (err)
			return err;

		for (i = 0; i < obj->btf_module_cnt; i++) {
			/* we assume module_btf's BTF FD is always >0 */
			mod_btf = &obj->btf_modules[i];
			btf = mod_btf->btf;
			id = btf__find_by_name_kind_own(btf, ksym_name, kind);
			if (id != -ENOENT)
				break;
		}
	}
	if (id <= 0)
		return -ESRCH;

	*res_btf = btf;
	*res_mod_btf = mod_btf;
	return id;
}

static int bpf_object__resolve_ksym_var_btf_id(struct bpf_object *obj,
					       struct extern_desc *ext)
{
	const struct btf_type *targ_var, *targ_type;
	__u32 targ_type_id, local_type_id;
	struct module_btf *mod_btf = NULL;
	const char *targ_var_name;
	struct btf *btf = NULL;
	int id, err;

	id = find_ksym_btf_id(obj, ext->name, BTF_KIND_VAR, &btf, &mod_btf);
	if (id < 0) {
		if (id == -ESRCH && ext->is_weak)
			return 0;
		pr_warn("extern (var ksym) '%s': not found in kernel BTF\n",
			ext->name);
		return id;
	}

	/* find local type_id */
	local_type_id = ext->ksym.type_id;

	/* find target type_id */
	targ_var = btf__type_by_id(btf, id);
	targ_var_name = btf__name_by_offset(btf, targ_var->name_off);
	targ_type = skip_mods_and_typedefs(btf, targ_var->type, &targ_type_id);

	err = bpf_core_types_are_compat(obj->btf, local_type_id,
					btf, targ_type_id);
	if (err <= 0) {
		const struct btf_type *local_type;
		const char *targ_name, *local_name;

		local_type = btf__type_by_id(obj->btf, local_type_id);
		local_name = btf__name_by_offset(obj->btf, local_type->name_off);
		targ_name = btf__name_by_offset(btf, targ_type->name_off);

		pr_warn("extern (var ksym) '%s': incompatible types, expected [%d] %s %s, but kernel has [%d] %s %s\n",
			ext->name, local_type_id,
			btf_kind_str(local_type), local_name, targ_type_id,
			btf_kind_str(targ_type), targ_name);
		return -EINVAL;
	}

	ext->is_set = true;
	ext->ksym.kernel_btf_obj_fd = mod_btf ? mod_btf->fd : 0;
	ext->ksym.kernel_btf_id = id;
	pr_debug("extern (var ksym) '%s': resolved to [%d] %s %s\n",
		 ext->name, id, btf_kind_str(targ_var), targ_var_name);

	return 0;
}

static int bpf_object__resolve_ksym_func_btf_id(struct bpf_object *obj,
						struct extern_desc *ext)
{
	int local_func_proto_id, kfunc_proto_id, kfunc_id;
	struct module_btf *mod_btf = NULL;
	const struct btf_type *kern_func;
	struct btf *kern_btf = NULL;
	int ret;

	local_func_proto_id = ext->ksym.type_id;

	kfunc_id = find_ksym_btf_id(obj, ext->name, BTF_KIND_FUNC, &kern_btf, &mod_btf);
	if (kfunc_id < 0) {
		if (kfunc_id == -ESRCH && ext->is_weak)
			return 0;
		pr_warn("extern (func ksym) '%s': not found in kernel or module BTFs\n",
			ext->name);
		return kfunc_id;
	}

	kern_func = btf__type_by_id(kern_btf, kfunc_id);
	kfunc_proto_id = kern_func->type;

	ret = bpf_core_types_are_compat(obj->btf, local_func_proto_id,
					kern_btf, kfunc_proto_id);
	if (ret <= 0) {
		pr_warn("extern (func ksym) '%s': func_proto [%d] incompatible with kernel [%d]\n",
			ext->name, local_func_proto_id, kfunc_proto_id);
		return -EINVAL;
	}

	/* set index for module BTF fd in fd_array, if unset */
	if (mod_btf && !mod_btf->fd_array_idx) {
		/* insn->off is s16 */
		if (obj->fd_array_cnt == INT16_MAX) {
			pr_warn("extern (func ksym) '%s': module BTF fd index %d too big to fit in bpf_insn offset\n",
				ext->name, mod_btf->fd_array_idx);
			return -E2BIG;
		}
		/* Cannot use index 0 for module BTF fd */
		if (!obj->fd_array_cnt)
			obj->fd_array_cnt = 1;

		ret = libbpf_ensure_mem((void **)&obj->fd_array, &obj->fd_array_cap, sizeof(int),
					obj->fd_array_cnt + 1);
		if (ret)
			return ret;
		mod_btf->fd_array_idx = obj->fd_array_cnt;
		/* we assume module BTF FD is always >0 */
		obj->fd_array[obj->fd_array_cnt++] = mod_btf->fd;
	}

	ext->is_set = true;
	ext->ksym.kernel_btf_id = kfunc_id;
	ext->ksym.btf_fd_idx = mod_btf ? mod_btf->fd_array_idx : 0;
	pr_debug("extern (func ksym) '%s': resolved to kernel [%d]\n",
		 ext->name, kfunc_id);

	return 0;
}

static int bpf_object__resolve_ksyms_btf_id(struct bpf_object *obj)
{
	const struct btf_type *t;
	struct extern_desc *ext;
	int i, err;

	for (i = 0; i < obj->nr_extern; i++) {
		ext = &obj->externs[i];
		if (ext->type != EXT_KSYM || !ext->ksym.type_id)
			continue;

		if (obj->gen_loader) {
			ext->is_set = true;
			ext->ksym.kernel_btf_obj_fd = 0;
			ext->ksym.kernel_btf_id = 0;
			continue;
		}
		t = btf__type_by_id(obj->btf, ext->btf_id);
		if (btf_is_var(t))
			err = bpf_object__resolve_ksym_var_btf_id(obj, ext);
		else
			err = bpf_object__resolve_ksym_func_btf_id(obj, ext);
		if (err)
			return err;
	}
	return 0;
}

static int bpf_object__resolve_externs(struct bpf_object *obj,
				       const char *extra_kconfig)
{
	bool need_config = false, need_kallsyms = false;
	bool need_vmlinux_btf = false;
	struct extern_desc *ext;
	void *kcfg_data = NULL;
	int err, i;

	if (obj->nr_extern == 0)
		return 0;

	if (obj->kconfig_map_idx >= 0)
		kcfg_data = obj->maps[obj->kconfig_map_idx].mmaped;

	for (i = 0; i < obj->nr_extern; i++) {
		ext = &obj->externs[i];

		if (ext->type == EXT_KSYM) {
			if (ext->ksym.type_id)
				need_vmlinux_btf = true;
			else
				need_kallsyms = true;
			continue;
		} else if (ext->type == EXT_KCFG) {
			void *ext_ptr = kcfg_data + ext->kcfg.data_off;
			__u64 value = 0;

			/* Kconfig externs need actual /proc/config.gz */
			if (str_has_pfx(ext->name, "CONFIG_")) {
				need_config = true;
				continue;
			}

			/* Virtual kcfg externs are customly handled by libbpf */
			if (strcmp(ext->name, "LINUX_KERNEL_VERSION") == 0) {
				value = get_kernel_version();
				if (!value) {
					pr_warn("extern (kcfg) '%s': failed to get kernel version\n", ext->name);
					return -EINVAL;
				}
			} else if (strcmp(ext->name, "LINUX_HAS_BPF_COOKIE") == 0) {
				value = kernel_supports(obj, FEAT_BPF_COOKIE);
			} else if (strcmp(ext->name, "LINUX_HAS_SYSCALL_WRAPPER") == 0) {
				value = kernel_supports(obj, FEAT_SYSCALL_WRAPPER);
			} else if (!str_has_pfx(ext->name, "LINUX_") || !ext->is_weak) {
				/* Currently libbpf supports only CONFIG_ and LINUX_ prefixed
				 * __kconfig externs, where LINUX_ ones are virtual and filled out
				 * customly by libbpf (their values don't come from Kconfig).
				 * If LINUX_xxx variable is not recognized by libbpf, but is marked
				 * __weak, it defaults to zero value, just like for CONFIG_xxx
				 * externs.
				 */
				pr_warn("extern (kcfg) '%s': unrecognized virtual extern\n", ext->name);
				return -EINVAL;
			}

			err = set_kcfg_value_num(ext, ext_ptr, value);
			if (err)
				return err;
			pr_debug("extern (kcfg) '%s': set to 0x%llx\n",
				 ext->name, (long long)value);
		} else {
			pr_warn("extern '%s': unrecognized extern kind\n", ext->name);
			return -EINVAL;
		}
	}
	if (need_config && extra_kconfig) {
		err = bpf_object__read_kconfig_mem(obj, extra_kconfig, kcfg_data);
		if (err)
			return -EINVAL;
		need_config = false;
		for (i = 0; i < obj->nr_extern; i++) {
			ext = &obj->externs[i];
			if (ext->type == EXT_KCFG && !ext->is_set) {
				need_config = true;
				break;
			}
		}
	}
	if (need_config) {
		err = bpf_object__read_kconfig_file(obj, kcfg_data);
		if (err)
			return -EINVAL;
	}
	if (need_kallsyms) {
		err = bpf_object__read_kallsyms_file(obj);
		if (err)
			return -EINVAL;
	}
	if (need_vmlinux_btf) {
		err = bpf_object__resolve_ksyms_btf_id(obj);
		if (err)
			return -EINVAL;
	}
	for (i = 0; i < obj->nr_extern; i++) {
		ext = &obj->externs[i];

		if (!ext->is_set && !ext->is_weak) {
			pr_warn("extern '%s' (strong): not resolved\n", ext->name);
			return -ESRCH;
		} else if (!ext->is_set) {
			pr_debug("extern '%s' (weak): not resolved, defaulting to zero\n",
				 ext->name);
		}
	}

	return 0;
}

static int bpf_object_load(struct bpf_object *obj, int extra_log_level, const char *target_btf_path)
{
	int err, i;

	if (!obj)
		return libbpf_err(-EINVAL);

	if (obj->loaded) {
		pr_warn("object '%s': load can't be attempted twice\n", obj->name);
		return libbpf_err(-EINVAL);
	}

	if (obj->gen_loader)
		bpf_gen__init(obj->gen_loader, extra_log_level, obj->nr_programs, obj->nr_maps);

	err = bpf_object__probe_loading(obj);
	err = err ? : bpf_object__load_vmlinux_btf(obj, false);
	err = err ? : bpf_object__resolve_externs(obj, obj->kconfig);
	err = err ? : bpf_object__sanitize_and_load_btf(obj);
	err = err ? : bpf_object__sanitize_maps(obj);
	err = err ? : bpf_object__init_kern_struct_ops_maps(obj);
	err = err ? : bpf_object__create_maps(obj);
	err = err ? : bpf_object__relocate(obj, obj->btf_custom_path ? : target_btf_path);
	err = err ? : bpf_object__load_progs(obj, extra_log_level);
	err = err ? : bpf_object_init_prog_arrays(obj);

	if (obj->gen_loader) {
		/* reset FDs */
		if (obj->btf)
			btf__set_fd(obj->btf, -1);
		for (i = 0; i < obj->nr_maps; i++)
			obj->maps[i].fd = -1;
		if (!err)
			err = bpf_gen__finish(obj->gen_loader, obj->nr_programs, obj->nr_maps);
	}

	/* clean up fd_array */
	zfree(&obj->fd_array);

	/* clean up module BTFs */
	for (i = 0; i < obj->btf_module_cnt; i++) {
		close(obj->btf_modules[i].fd);
		btf__free(obj->btf_modules[i].btf);
		free(obj->btf_modules[i].name);
	}
	free(obj->btf_modules);

	/* clean up vmlinux BTF */
	btf__free(obj->btf_vmlinux);
	obj->btf_vmlinux = NULL;

	obj->loaded = true; /* doesn't matter if successfully or not */

	if (err)
		goto out;

	return 0;
out:
	/* unpin any maps that were auto-pinned during load */
	for (i = 0; i < obj->nr_maps; i++)
		if (obj->maps[i].pinned && !obj->maps[i].reused)
			bpf_map__unpin(&obj->maps[i], NULL);

	bpf_object_unload(obj);
	pr_warn("failed to load object '%s'\n", obj->path);
	return libbpf_err(err);
}

int bpf_object__load(struct bpf_object *obj)
{
	return bpf_object_load(obj, 0, NULL);
}

static int make_parent_dir(const char *path)
{
	char *cp, errmsg[STRERR_BUFSIZE];
	char *dname, *dir;
	int err = 0;

	dname = strdup(path);
	if (dname == NULL)
		return -ENOMEM;

	dir = dirname(dname);
	if (mkdir(dir, 0700) && errno != EEXIST)
		err = -errno;

	free(dname);
	if (err) {
		cp = libbpf_strerror_r(-err, errmsg, sizeof(errmsg));
		pr_warn("failed to mkdir %s: %s\n", path, cp);
	}
	return err;
}

static int check_path(const char *path)
{
	char *cp, errmsg[STRERR_BUFSIZE];
	struct statfs st_fs;
	char *dname, *dir;
	int err = 0;

	if (path == NULL)
		return -EINVAL;

	dname = strdup(path);
	if (dname == NULL)
		return -ENOMEM;

	dir = dirname(dname);
	if (statfs(dir, &st_fs)) {
		cp = libbpf_strerror_r(errno, errmsg, sizeof(errmsg));
		pr_warn("failed to statfs %s: %s\n", dir, cp);
		err = -errno;
	}
	free(dname);

	if (!err && st_fs.f_type != BPF_FS_MAGIC) {
		pr_warn("specified path %s is not on BPF FS\n", path);
		err = -EINVAL;
	}

	return err;
}

int bpf_program__pin(struct bpf_program *prog, const char *path)
{
	char *cp, errmsg[STRERR_BUFSIZE];
	int err;

	if (prog->fd < 0) {
		pr_warn("prog '%s': can't pin program that wasn't loaded\n", prog->name);
		return libbpf_err(-EINVAL);
	}

	err = make_parent_dir(path);
	if (err)
		return libbpf_err(err);

	err = check_path(path);
	if (err)
		return libbpf_err(err);

	if (bpf_obj_pin(prog->fd, path)) {
		err = -errno;
		cp = libbpf_strerror_r(err, errmsg, sizeof(errmsg));
		pr_warn("prog '%s': failed to pin at '%s': %s\n", prog->name, path, cp);
		return libbpf_err(err);
	}

	pr_debug("prog '%s': pinned at '%s'\n", prog->name, path);
	return 0;
}

int bpf_program__unpin(struct bpf_program *prog, const char *path)
{
	int err;

	if (prog->fd < 0) {
		pr_warn("prog '%s': can't unpin program that wasn't loaded\n", prog->name);
		return libbpf_err(-EINVAL);
	}

	err = check_path(path);
	if (err)
		return libbpf_err(err);

	err = unlink(path);
	if (err)
		return libbpf_err(-errno);

	pr_debug("prog '%s': unpinned from '%s'\n", prog->name, path);
	return 0;
}

int bpf_map__pin(struct bpf_map *map, const char *path)
{
	char *cp, errmsg[STRERR_BUFSIZE];
	int err;

	if (map == NULL) {
		pr_warn("invalid map pointer\n");
		return libbpf_err(-EINVAL);
	}

	if (map->pin_path) {
		if (path && strcmp(path, map->pin_path)) {
			pr_warn("map '%s' already has pin path '%s' different from '%s'\n",
				bpf_map__name(map), map->pin_path, path);
			return libbpf_err(-EINVAL);
		} else if (map->pinned) {
			pr_debug("map '%s' already pinned at '%s'; not re-pinning\n",
				 bpf_map__name(map), map->pin_path);
			return 0;
		}
	} else {
		if (!path) {
			pr_warn("missing a path to pin map '%s' at\n",
				bpf_map__name(map));
			return libbpf_err(-EINVAL);
		} else if (map->pinned) {
			pr_warn("map '%s' already pinned\n", bpf_map__name(map));
			return libbpf_err(-EEXIST);
		}

		map->pin_path = strdup(path);
		if (!map->pin_path) {
			err = -errno;
			goto out_err;
		}
	}

	err = make_parent_dir(map->pin_path);
	if (err)
		return libbpf_err(err);

	err = check_path(map->pin_path);
	if (err)
		return libbpf_err(err);

	if (bpf_obj_pin(map->fd, map->pin_path)) {
		err = -errno;
		goto out_err;
	}

	map->pinned = true;
	pr_debug("pinned map '%s'\n", map->pin_path);

	return 0;

out_err:
	cp = libbpf_strerror_r(-err, errmsg, sizeof(errmsg));
	pr_warn("failed to pin map: %s\n", cp);
	return libbpf_err(err);
}

int bpf_map__unpin(struct bpf_map *map, const char *path)
{
	int err;

	if (map == NULL) {
		pr_warn("invalid map pointer\n");
		return libbpf_err(-EINVAL);
	}

	if (map->pin_path) {
		if (path && strcmp(path, map->pin_path)) {
			pr_warn("map '%s' already has pin path '%s' different from '%s'\n",
				bpf_map__name(map), map->pin_path, path);
			return libbpf_err(-EINVAL);
		}
		path = map->pin_path;
	} else if (!path) {
		pr_warn("no path to unpin map '%s' from\n",
			bpf_map__name(map));
		return libbpf_err(-EINVAL);
	}

	err = check_path(path);
	if (err)
		return libbpf_err(err);

	err = unlink(path);
	if (err != 0)
		return libbpf_err(-errno);

	map->pinned = false;
	pr_debug("unpinned map '%s' from '%s'\n", bpf_map__name(map), path);

	return 0;
}

int bpf_map__set_pin_path(struct bpf_map *map, const char *path)
{
	char *new = NULL;

	if (path) {
		new = strdup(path);
		if (!new)
			return libbpf_err(-errno);
	}

	free(map->pin_path);
	map->pin_path = new;
	return 0;
}

__alias(bpf_map__pin_path)
const char *bpf_map__get_pin_path(const struct bpf_map *map);

const char *bpf_map__pin_path(const struct bpf_map *map)
{
	return map->pin_path;
}

bool bpf_map__is_pinned(const struct bpf_map *map)
{
	return map->pinned;
}

static void sanitize_pin_path(char *s)
{
	/* bpffs disallows periods in path names */
	while (*s) {
		if (*s == '.')
			*s = '_';
		s++;
	}
}

int bpf_object__pin_maps(struct bpf_object *obj, const char *path)
{
	struct bpf_map *map;
	int err;

	if (!obj)
		return libbpf_err(-ENOENT);

	if (!obj->loaded) {
		pr_warn("object not yet loaded; load it first\n");
		return libbpf_err(-ENOENT);
	}

	bpf_object__for_each_map(map, obj) {
		char *pin_path = NULL;
		char buf[PATH_MAX];

		if (!map->autocreate)
			continue;

		if (path) {
			err = pathname_concat(buf, sizeof(buf), path, bpf_map__name(map));
			if (err)
				goto err_unpin_maps;
			sanitize_pin_path(buf);
			pin_path = buf;
		} else if (!map->pin_path) {
			continue;
		}

		err = bpf_map__pin(map, pin_path);
		if (err)
			goto err_unpin_maps;
	}

	return 0;

err_unpin_maps:
	while ((map = bpf_object__prev_map(obj, map))) {
		if (!map->pin_path)
			continue;

		bpf_map__unpin(map, NULL);
	}

	return libbpf_err(err);
}

int bpf_object__unpin_maps(struct bpf_object *obj, const char *path)
{
	struct bpf_map *map;
	int err;

	if (!obj)
		return libbpf_err(-ENOENT);

	bpf_object__for_each_map(map, obj) {
		char *pin_path = NULL;
		char buf[PATH_MAX];

		if (path) {
			err = pathname_concat(buf, sizeof(buf), path, bpf_map__name(map));
			if (err)
				return libbpf_err(err);
			sanitize_pin_path(buf);
			pin_path = buf;
		} else if (!map->pin_path) {
			continue;
		}

		err = bpf_map__unpin(map, pin_path);
		if (err)
			return libbpf_err(err);
	}

	return 0;
}

int bpf_object__pin_programs(struct bpf_object *obj, const char *path)
{
	struct bpf_program *prog;
	char buf[PATH_MAX];
	int err;

	if (!obj)
		return libbpf_err(-ENOENT);

	if (!obj->loaded) {
		pr_warn("object not yet loaded; load it first\n");
		return libbpf_err(-ENOENT);
	}

	bpf_object__for_each_program(prog, obj) {
<<<<<<< HEAD
		char buf[PATH_MAX];
		int len;

		len = snprintf(buf, PATH_MAX, "%s/%s", path, prog->name);
		if (len < 0) {
			err = -EINVAL;
			goto err_unpin_programs;
		} else if (len >= PATH_MAX) {
			err = -ENAMETOOLONG;
=======
		err = pathname_concat(buf, sizeof(buf), path, prog->name);
		if (err)
>>>>>>> 66283a8f
			goto err_unpin_programs;

		err = bpf_program__pin(prog, buf);
		if (err)
			goto err_unpin_programs;
	}

	return 0;

err_unpin_programs:
	while ((prog = bpf_object__prev_program(obj, prog))) {
<<<<<<< HEAD
		char buf[PATH_MAX];
		int len;

		len = snprintf(buf, PATH_MAX, "%s/%s", path, prog->name);
		if (len < 0)
			continue;
		else if (len >= PATH_MAX)
=======
		if (pathname_concat(buf, sizeof(buf), path, prog->name))
>>>>>>> 66283a8f
			continue;

		bpf_program__unpin(prog, buf);
	}

	return libbpf_err(err);
}

int bpf_object__unpin_programs(struct bpf_object *obj, const char *path)
{
	struct bpf_program *prog;
	int err;

	if (!obj)
		return libbpf_err(-ENOENT);

	bpf_object__for_each_program(prog, obj) {
		char buf[PATH_MAX];

<<<<<<< HEAD
		len = snprintf(buf, PATH_MAX, "%s/%s", path, prog->name);
		if (len < 0)
			return libbpf_err(-EINVAL);
		else if (len >= PATH_MAX)
			return libbpf_err(-ENAMETOOLONG);
=======
		err = pathname_concat(buf, sizeof(buf), path, prog->name);
		if (err)
			return libbpf_err(err);
>>>>>>> 66283a8f

		err = bpf_program__unpin(prog, buf);
		if (err)
			return libbpf_err(err);
	}

	return 0;
}

int bpf_object__pin(struct bpf_object *obj, const char *path)
{
	int err;

	err = bpf_object__pin_maps(obj, path);
	if (err)
		return libbpf_err(err);

	err = bpf_object__pin_programs(obj, path);
	if (err) {
		bpf_object__unpin_maps(obj, path);
		return libbpf_err(err);
	}

	return 0;
}

static void bpf_map__destroy(struct bpf_map *map)
{
	if (map->inner_map) {
		bpf_map__destroy(map->inner_map);
		zfree(&map->inner_map);
	}

	zfree(&map->init_slots);
	map->init_slots_sz = 0;

	if (map->mmaped) {
		munmap(map->mmaped, bpf_map_mmap_sz(map));
		map->mmaped = NULL;
	}

	if (map->st_ops) {
		zfree(&map->st_ops->data);
		zfree(&map->st_ops->progs);
		zfree(&map->st_ops->kern_func_off);
		zfree(&map->st_ops);
	}

	zfree(&map->name);
	zfree(&map->real_name);
	zfree(&map->pin_path);

	if (map->fd >= 0)
		zclose(map->fd);
}

void bpf_object__close(struct bpf_object *obj)
{
	size_t i;

	if (IS_ERR_OR_NULL(obj))
		return;

	usdt_manager_free(obj->usdt_man);
	obj->usdt_man = NULL;

	bpf_gen__free(obj->gen_loader);
	bpf_object__elf_finish(obj);
	bpf_object_unload(obj);
	btf__free(obj->btf);
	btf_ext__free(obj->btf_ext);

	for (i = 0; i < obj->nr_maps; i++)
		bpf_map__destroy(&obj->maps[i]);

	zfree(&obj->btf_custom_path);
	zfree(&obj->kconfig);
	zfree(&obj->externs);
	obj->nr_extern = 0;

	zfree(&obj->maps);
	obj->nr_maps = 0;

	if (obj->programs && obj->nr_programs) {
		for (i = 0; i < obj->nr_programs; i++)
			bpf_program__exit(&obj->programs[i]);
	}
	zfree(&obj->programs);

	free(obj);
}

const char *bpf_object__name(const struct bpf_object *obj)
{
	return obj ? obj->name : libbpf_err_ptr(-EINVAL);
}

unsigned int bpf_object__kversion(const struct bpf_object *obj)
{
	return obj ? obj->kern_version : 0;
}

struct btf *bpf_object__btf(const struct bpf_object *obj)
{
	return obj ? obj->btf : NULL;
}

int bpf_object__btf_fd(const struct bpf_object *obj)
{
	return obj->btf ? btf__fd(obj->btf) : -1;
}

int bpf_object__set_kversion(struct bpf_object *obj, __u32 kern_version)
{
	if (obj->loaded)
		return libbpf_err(-EINVAL);

	obj->kern_version = kern_version;

	return 0;
}

int bpf_object__gen_loader(struct bpf_object *obj, struct gen_loader_opts *opts)
{
	struct bpf_gen *gen;

	if (!opts)
		return -EFAULT;
	if (!OPTS_VALID(opts, gen_loader_opts))
		return -EINVAL;
	gen = calloc(sizeof(*gen), 1);
	if (!gen)
		return -ENOMEM;
	gen->opts = opts;
	obj->gen_loader = gen;
	return 0;
}

static struct bpf_program *
__bpf_program__iter(const struct bpf_program *p, const struct bpf_object *obj,
		    bool forward)
{
	size_t nr_programs = obj->nr_programs;
	ssize_t idx;

	if (!nr_programs)
		return NULL;

	if (!p)
		/* Iter from the beginning */
		return forward ? &obj->programs[0] :
			&obj->programs[nr_programs - 1];

	if (p->obj != obj) {
		pr_warn("error: program handler doesn't match object\n");
		return errno = EINVAL, NULL;
	}

	idx = (p - obj->programs) + (forward ? 1 : -1);
	if (idx >= obj->nr_programs || idx < 0)
		return NULL;
	return &obj->programs[idx];
}

struct bpf_program *
bpf_object__next_program(const struct bpf_object *obj, struct bpf_program *prev)
{
	struct bpf_program *prog = prev;

	do {
		prog = __bpf_program__iter(prog, obj, true);
	} while (prog && prog_is_subprog(obj, prog));

	return prog;
}

struct bpf_program *
bpf_object__prev_program(const struct bpf_object *obj, struct bpf_program *next)
{
	struct bpf_program *prog = next;

	do {
		prog = __bpf_program__iter(prog, obj, false);
	} while (prog && prog_is_subprog(obj, prog));

	return prog;
}

void bpf_program__set_ifindex(struct bpf_program *prog, __u32 ifindex)
{
	prog->prog_ifindex = ifindex;
}

const char *bpf_program__name(const struct bpf_program *prog)
{
	return prog->name;
}

const char *bpf_program__section_name(const struct bpf_program *prog)
{
	return prog->sec_name;
}

bool bpf_program__autoload(const struct bpf_program *prog)
{
	return prog->autoload;
}

int bpf_program__set_autoload(struct bpf_program *prog, bool autoload)
{
	if (prog->obj->loaded)
		return libbpf_err(-EINVAL);

	prog->autoload = autoload;
	return 0;
}

<<<<<<< HEAD
=======
bool bpf_program__autoattach(const struct bpf_program *prog)
{
	return prog->autoattach;
}

void bpf_program__set_autoattach(struct bpf_program *prog, bool autoattach)
{
	prog->autoattach = autoattach;
}

>>>>>>> 66283a8f
const struct bpf_insn *bpf_program__insns(const struct bpf_program *prog)
{
	return prog->insns;
}

size_t bpf_program__insn_cnt(const struct bpf_program *prog)
{
	return prog->insns_cnt;
}

int bpf_program__set_insns(struct bpf_program *prog,
			   struct bpf_insn *new_insns, size_t new_insn_cnt)
{
	struct bpf_insn *insns;

	if (prog->obj->loaded)
		return -EBUSY;

	insns = libbpf_reallocarray(prog->insns, new_insn_cnt, sizeof(*insns));
	if (!insns) {
		pr_warn("prog '%s': failed to realloc prog code\n", prog->name);
		return -ENOMEM;
	}
	memcpy(insns, new_insns, new_insn_cnt * sizeof(*insns));

	prog->insns = insns;
	prog->insns_cnt = new_insn_cnt;
	return 0;
}

int bpf_program__fd(const struct bpf_program *prog)
{
	if (!prog)
		return libbpf_err(-EINVAL);

	if (prog->fd < 0)
		return libbpf_err(-ENOENT);

	return prog->fd;
}

__alias(bpf_program__type)
enum bpf_prog_type bpf_program__get_type(const struct bpf_program *prog);

enum bpf_prog_type bpf_program__type(const struct bpf_program *prog)
{
	return prog->type;
}

int bpf_program__set_type(struct bpf_program *prog, enum bpf_prog_type type)
{
	if (prog->obj->loaded)
		return libbpf_err(-EBUSY);

	prog->type = type;
	return 0;
}

__alias(bpf_program__expected_attach_type)
enum bpf_attach_type bpf_program__get_expected_attach_type(const struct bpf_program *prog);

enum bpf_attach_type bpf_program__expected_attach_type(const struct bpf_program *prog)
{
	return prog->expected_attach_type;
}

int bpf_program__set_expected_attach_type(struct bpf_program *prog,
					   enum bpf_attach_type type)
{
	if (prog->obj->loaded)
		return libbpf_err(-EBUSY);

	prog->expected_attach_type = type;
	return 0;
}

__u32 bpf_program__flags(const struct bpf_program *prog)
{
	return prog->prog_flags;
}

int bpf_program__set_flags(struct bpf_program *prog, __u32 flags)
{
	if (prog->obj->loaded)
		return libbpf_err(-EBUSY);

	prog->prog_flags = flags;
	return 0;
}

__u32 bpf_program__log_level(const struct bpf_program *prog)
{
	return prog->log_level;
}

int bpf_program__set_log_level(struct bpf_program *prog, __u32 log_level)
{
	if (prog->obj->loaded)
		return libbpf_err(-EBUSY);

	prog->log_level = log_level;
	return 0;
}

const char *bpf_program__log_buf(const struct bpf_program *prog, size_t *log_size)
{
	*log_size = prog->log_size;
	return prog->log_buf;
}

int bpf_program__set_log_buf(struct bpf_program *prog, char *log_buf, size_t log_size)
{
	if (log_size && !log_buf)
		return -EINVAL;
	if (prog->log_size > UINT_MAX)
		return -EINVAL;
	if (prog->obj->loaded)
		return -EBUSY;

	prog->log_buf = log_buf;
	prog->log_size = log_size;
	return 0;
}

#define SEC_DEF(sec_pfx, ptype, atype, flags, ...) {			    \
	.sec = (char *)sec_pfx,						    \
	.prog_type = BPF_PROG_TYPE_##ptype,				    \
	.expected_attach_type = atype,					    \
	.cookie = (long)(flags),					    \
	.prog_prepare_load_fn = libbpf_prepare_prog_load,		    \
	__VA_ARGS__							    \
}

static int attach_kprobe(const struct bpf_program *prog, long cookie, struct bpf_link **link);
static int attach_uprobe(const struct bpf_program *prog, long cookie, struct bpf_link **link);
static int attach_ksyscall(const struct bpf_program *prog, long cookie, struct bpf_link **link);
static int attach_usdt(const struct bpf_program *prog, long cookie, struct bpf_link **link);
static int attach_tp(const struct bpf_program *prog, long cookie, struct bpf_link **link);
static int attach_raw_tp(const struct bpf_program *prog, long cookie, struct bpf_link **link);
static int attach_trace(const struct bpf_program *prog, long cookie, struct bpf_link **link);
static int attach_kprobe_multi(const struct bpf_program *prog, long cookie, struct bpf_link **link);
static int attach_lsm(const struct bpf_program *prog, long cookie, struct bpf_link **link);
static int attach_iter(const struct bpf_program *prog, long cookie, struct bpf_link **link);

static const struct bpf_sec_def section_defs[] = {
	SEC_DEF("socket",		SOCKET_FILTER, 0, SEC_NONE),
	SEC_DEF("sk_reuseport/migrate",	SK_REUSEPORT, BPF_SK_REUSEPORT_SELECT_OR_MIGRATE, SEC_ATTACHABLE),
	SEC_DEF("sk_reuseport",		SK_REUSEPORT, BPF_SK_REUSEPORT_SELECT, SEC_ATTACHABLE),
	SEC_DEF("kprobe+",		KPROBE,	0, SEC_NONE, attach_kprobe),
	SEC_DEF("uprobe+",		KPROBE,	0, SEC_NONE, attach_uprobe),
	SEC_DEF("uprobe.s+",		KPROBE,	0, SEC_SLEEPABLE, attach_uprobe),
	SEC_DEF("kretprobe+",		KPROBE, 0, SEC_NONE, attach_kprobe),
	SEC_DEF("uretprobe+",		KPROBE, 0, SEC_NONE, attach_uprobe),
	SEC_DEF("uretprobe.s+",		KPROBE, 0, SEC_SLEEPABLE, attach_uprobe),
	SEC_DEF("kprobe.multi+",	KPROBE,	BPF_TRACE_KPROBE_MULTI, SEC_NONE, attach_kprobe_multi),
	SEC_DEF("kretprobe.multi+",	KPROBE,	BPF_TRACE_KPROBE_MULTI, SEC_NONE, attach_kprobe_multi),
	SEC_DEF("ksyscall+",		KPROBE,	0, SEC_NONE, attach_ksyscall),
	SEC_DEF("kretsyscall+",		KPROBE, 0, SEC_NONE, attach_ksyscall),
	SEC_DEF("usdt+",		KPROBE,	0, SEC_NONE, attach_usdt),
	SEC_DEF("tc",			SCHED_CLS, 0, SEC_NONE),
	SEC_DEF("classifier",		SCHED_CLS, 0, SEC_NONE),
	SEC_DEF("action",		SCHED_ACT, 0, SEC_NONE),
	SEC_DEF("tracepoint+",		TRACEPOINT, 0, SEC_NONE, attach_tp),
	SEC_DEF("tp+",			TRACEPOINT, 0, SEC_NONE, attach_tp),
	SEC_DEF("raw_tracepoint+",	RAW_TRACEPOINT, 0, SEC_NONE, attach_raw_tp),
	SEC_DEF("raw_tp+",		RAW_TRACEPOINT, 0, SEC_NONE, attach_raw_tp),
	SEC_DEF("raw_tracepoint.w+",	RAW_TRACEPOINT_WRITABLE, 0, SEC_NONE, attach_raw_tp),
	SEC_DEF("raw_tp.w+",		RAW_TRACEPOINT_WRITABLE, 0, SEC_NONE, attach_raw_tp),
	SEC_DEF("tp_btf+",		TRACING, BPF_TRACE_RAW_TP, SEC_ATTACH_BTF, attach_trace),
	SEC_DEF("fentry+",		TRACING, BPF_TRACE_FENTRY, SEC_ATTACH_BTF, attach_trace),
	SEC_DEF("fmod_ret+",		TRACING, BPF_MODIFY_RETURN, SEC_ATTACH_BTF, attach_trace),
	SEC_DEF("fexit+",		TRACING, BPF_TRACE_FEXIT, SEC_ATTACH_BTF, attach_trace),
	SEC_DEF("fentry.s+",		TRACING, BPF_TRACE_FENTRY, SEC_ATTACH_BTF | SEC_SLEEPABLE, attach_trace),
	SEC_DEF("fmod_ret.s+",		TRACING, BPF_MODIFY_RETURN, SEC_ATTACH_BTF | SEC_SLEEPABLE, attach_trace),
	SEC_DEF("fexit.s+",		TRACING, BPF_TRACE_FEXIT, SEC_ATTACH_BTF | SEC_SLEEPABLE, attach_trace),
	SEC_DEF("freplace+",		EXT, 0, SEC_ATTACH_BTF, attach_trace),
	SEC_DEF("lsm+",			LSM, BPF_LSM_MAC, SEC_ATTACH_BTF, attach_lsm),
	SEC_DEF("lsm.s+",		LSM, BPF_LSM_MAC, SEC_ATTACH_BTF | SEC_SLEEPABLE, attach_lsm),
	SEC_DEF("lsm_cgroup+",		LSM, BPF_LSM_CGROUP, SEC_ATTACH_BTF),
	SEC_DEF("iter+",		TRACING, BPF_TRACE_ITER, SEC_ATTACH_BTF, attach_iter),
	SEC_DEF("iter.s+",		TRACING, BPF_TRACE_ITER, SEC_ATTACH_BTF | SEC_SLEEPABLE, attach_iter),
	SEC_DEF("syscall",		SYSCALL, 0, SEC_SLEEPABLE),
	SEC_DEF("xdp.frags/devmap",	XDP, BPF_XDP_DEVMAP, SEC_XDP_FRAGS),
	SEC_DEF("xdp/devmap",		XDP, BPF_XDP_DEVMAP, SEC_ATTACHABLE),
	SEC_DEF("xdp.frags/cpumap",	XDP, BPF_XDP_CPUMAP, SEC_XDP_FRAGS),
	SEC_DEF("xdp/cpumap",		XDP, BPF_XDP_CPUMAP, SEC_ATTACHABLE),
	SEC_DEF("xdp.frags",		XDP, BPF_XDP, SEC_XDP_FRAGS),
	SEC_DEF("xdp",			XDP, BPF_XDP, SEC_ATTACHABLE_OPT),
	SEC_DEF("perf_event",		PERF_EVENT, 0, SEC_NONE),
	SEC_DEF("lwt_in",		LWT_IN, 0, SEC_NONE),
	SEC_DEF("lwt_out",		LWT_OUT, 0, SEC_NONE),
	SEC_DEF("lwt_xmit",		LWT_XMIT, 0, SEC_NONE),
	SEC_DEF("lwt_seg6local",	LWT_SEG6LOCAL, 0, SEC_NONE),
	SEC_DEF("sockops",		SOCK_OPS, BPF_CGROUP_SOCK_OPS, SEC_ATTACHABLE_OPT),
	SEC_DEF("sk_skb/stream_parser",	SK_SKB, BPF_SK_SKB_STREAM_PARSER, SEC_ATTACHABLE_OPT),
	SEC_DEF("sk_skb/stream_verdict",SK_SKB, BPF_SK_SKB_STREAM_VERDICT, SEC_ATTACHABLE_OPT),
	SEC_DEF("sk_skb",		SK_SKB, 0, SEC_NONE),
	SEC_DEF("sk_msg",		SK_MSG, BPF_SK_MSG_VERDICT, SEC_ATTACHABLE_OPT),
	SEC_DEF("lirc_mode2",		LIRC_MODE2, BPF_LIRC_MODE2, SEC_ATTACHABLE_OPT),
	SEC_DEF("flow_dissector",	FLOW_DISSECTOR, BPF_FLOW_DISSECTOR, SEC_ATTACHABLE_OPT),
	SEC_DEF("cgroup_skb/ingress",	CGROUP_SKB, BPF_CGROUP_INET_INGRESS, SEC_ATTACHABLE_OPT),
	SEC_DEF("cgroup_skb/egress",	CGROUP_SKB, BPF_CGROUP_INET_EGRESS, SEC_ATTACHABLE_OPT),
	SEC_DEF("cgroup/skb",		CGROUP_SKB, 0, SEC_NONE),
	SEC_DEF("cgroup/sock_create",	CGROUP_SOCK, BPF_CGROUP_INET_SOCK_CREATE, SEC_ATTACHABLE),
	SEC_DEF("cgroup/sock_release",	CGROUP_SOCK, BPF_CGROUP_INET_SOCK_RELEASE, SEC_ATTACHABLE),
	SEC_DEF("cgroup/sock",		CGROUP_SOCK, BPF_CGROUP_INET_SOCK_CREATE, SEC_ATTACHABLE_OPT),
	SEC_DEF("cgroup/post_bind4",	CGROUP_SOCK, BPF_CGROUP_INET4_POST_BIND, SEC_ATTACHABLE),
	SEC_DEF("cgroup/post_bind6",	CGROUP_SOCK, BPF_CGROUP_INET6_POST_BIND, SEC_ATTACHABLE),
	SEC_DEF("cgroup/bind4",		CGROUP_SOCK_ADDR, BPF_CGROUP_INET4_BIND, SEC_ATTACHABLE),
	SEC_DEF("cgroup/bind6",		CGROUP_SOCK_ADDR, BPF_CGROUP_INET6_BIND, SEC_ATTACHABLE),
	SEC_DEF("cgroup/connect4",	CGROUP_SOCK_ADDR, BPF_CGROUP_INET4_CONNECT, SEC_ATTACHABLE),
	SEC_DEF("cgroup/connect6",	CGROUP_SOCK_ADDR, BPF_CGROUP_INET6_CONNECT, SEC_ATTACHABLE),
	SEC_DEF("cgroup/sendmsg4",	CGROUP_SOCK_ADDR, BPF_CGROUP_UDP4_SENDMSG, SEC_ATTACHABLE),
	SEC_DEF("cgroup/sendmsg6",	CGROUP_SOCK_ADDR, BPF_CGROUP_UDP6_SENDMSG, SEC_ATTACHABLE),
	SEC_DEF("cgroup/recvmsg4",	CGROUP_SOCK_ADDR, BPF_CGROUP_UDP4_RECVMSG, SEC_ATTACHABLE),
	SEC_DEF("cgroup/recvmsg6",	CGROUP_SOCK_ADDR, BPF_CGROUP_UDP6_RECVMSG, SEC_ATTACHABLE),
	SEC_DEF("cgroup/getpeername4",	CGROUP_SOCK_ADDR, BPF_CGROUP_INET4_GETPEERNAME, SEC_ATTACHABLE),
	SEC_DEF("cgroup/getpeername6",	CGROUP_SOCK_ADDR, BPF_CGROUP_INET6_GETPEERNAME, SEC_ATTACHABLE),
	SEC_DEF("cgroup/getsockname4",	CGROUP_SOCK_ADDR, BPF_CGROUP_INET4_GETSOCKNAME, SEC_ATTACHABLE),
	SEC_DEF("cgroup/getsockname6",	CGROUP_SOCK_ADDR, BPF_CGROUP_INET6_GETSOCKNAME, SEC_ATTACHABLE),
	SEC_DEF("cgroup/sysctl",	CGROUP_SYSCTL, BPF_CGROUP_SYSCTL, SEC_ATTACHABLE),
	SEC_DEF("cgroup/getsockopt",	CGROUP_SOCKOPT, BPF_CGROUP_GETSOCKOPT, SEC_ATTACHABLE),
	SEC_DEF("cgroup/setsockopt",	CGROUP_SOCKOPT, BPF_CGROUP_SETSOCKOPT, SEC_ATTACHABLE),
	SEC_DEF("cgroup/dev",		CGROUP_DEVICE, BPF_CGROUP_DEVICE, SEC_ATTACHABLE_OPT),
	SEC_DEF("struct_ops+",		STRUCT_OPS, 0, SEC_NONE),
	SEC_DEF("sk_lookup",		SK_LOOKUP, BPF_SK_LOOKUP, SEC_ATTACHABLE),
};

static size_t custom_sec_def_cnt;
static struct bpf_sec_def *custom_sec_defs;
static struct bpf_sec_def custom_fallback_def;
static bool has_custom_fallback_def;

static int last_custom_sec_def_handler_id;

int libbpf_register_prog_handler(const char *sec,
				 enum bpf_prog_type prog_type,
				 enum bpf_attach_type exp_attach_type,
				 const struct libbpf_prog_handler_opts *opts)
{
	struct bpf_sec_def *sec_def;

	if (!OPTS_VALID(opts, libbpf_prog_handler_opts))
		return libbpf_err(-EINVAL);

	if (last_custom_sec_def_handler_id == INT_MAX) /* prevent overflow */
		return libbpf_err(-E2BIG);

	if (sec) {
		sec_def = libbpf_reallocarray(custom_sec_defs, custom_sec_def_cnt + 1,
					      sizeof(*sec_def));
		if (!sec_def)
			return libbpf_err(-ENOMEM);

		custom_sec_defs = sec_def;
		sec_def = &custom_sec_defs[custom_sec_def_cnt];
	} else {
		if (has_custom_fallback_def)
			return libbpf_err(-EBUSY);

		sec_def = &custom_fallback_def;
	}

	sec_def->sec = sec ? strdup(sec) : NULL;
	if (sec && !sec_def->sec)
		return libbpf_err(-ENOMEM);

	sec_def->prog_type = prog_type;
	sec_def->expected_attach_type = exp_attach_type;
	sec_def->cookie = OPTS_GET(opts, cookie, 0);

	sec_def->prog_setup_fn = OPTS_GET(opts, prog_setup_fn, NULL);
	sec_def->prog_prepare_load_fn = OPTS_GET(opts, prog_prepare_load_fn, NULL);
	sec_def->prog_attach_fn = OPTS_GET(opts, prog_attach_fn, NULL);

	sec_def->handler_id = ++last_custom_sec_def_handler_id;

	if (sec)
		custom_sec_def_cnt++;
	else
		has_custom_fallback_def = true;

	return sec_def->handler_id;
}

int libbpf_unregister_prog_handler(int handler_id)
{
	struct bpf_sec_def *sec_defs;
	int i;

	if (handler_id <= 0)
		return libbpf_err(-EINVAL);

	if (has_custom_fallback_def && custom_fallback_def.handler_id == handler_id) {
		memset(&custom_fallback_def, 0, sizeof(custom_fallback_def));
		has_custom_fallback_def = false;
		return 0;
	}

	for (i = 0; i < custom_sec_def_cnt; i++) {
		if (custom_sec_defs[i].handler_id == handler_id)
			break;
	}

	if (i == custom_sec_def_cnt)
		return libbpf_err(-ENOENT);

	free(custom_sec_defs[i].sec);
	for (i = i + 1; i < custom_sec_def_cnt; i++)
		custom_sec_defs[i - 1] = custom_sec_defs[i];
	custom_sec_def_cnt--;

	/* try to shrink the array, but it's ok if we couldn't */
	sec_defs = libbpf_reallocarray(custom_sec_defs, custom_sec_def_cnt, sizeof(*sec_defs));
	if (sec_defs)
		custom_sec_defs = sec_defs;

	return 0;
}

static bool sec_def_matches(const struct bpf_sec_def *sec_def, const char *sec_name)
{
	size_t len = strlen(sec_def->sec);

	/* "type/" always has to have proper SEC("type/extras") form */
	if (sec_def->sec[len - 1] == '/') {
		if (str_has_pfx(sec_name, sec_def->sec))
			return true;
		return false;
	}

	/* "type+" means it can be either exact SEC("type") or
	 * well-formed SEC("type/extras") with proper '/' separator
	 */
	if (sec_def->sec[len - 1] == '+') {
		len--;
		/* not even a prefix */
		if (strncmp(sec_name, sec_def->sec, len) != 0)
			return false;
		/* exact match or has '/' separator */
		if (sec_name[len] == '\0' || sec_name[len] == '/')
			return true;
		return false;
	}

	return strcmp(sec_name, sec_def->sec) == 0;
}

static const struct bpf_sec_def *find_sec_def(const char *sec_name)
{
	const struct bpf_sec_def *sec_def;
	int i, n;

	n = custom_sec_def_cnt;
	for (i = 0; i < n; i++) {
		sec_def = &custom_sec_defs[i];
		if (sec_def_matches(sec_def, sec_name))
			return sec_def;
	}

	n = ARRAY_SIZE(section_defs);
	for (i = 0; i < n; i++) {
		sec_def = &section_defs[i];
		if (sec_def_matches(sec_def, sec_name))
			return sec_def;
	}

	if (has_custom_fallback_def)
		return &custom_fallback_def;

	return NULL;
}

#define MAX_TYPE_NAME_SIZE 32

static char *libbpf_get_type_names(bool attach_type)
{
	int i, len = ARRAY_SIZE(section_defs) * MAX_TYPE_NAME_SIZE;
	char *buf;

	buf = malloc(len);
	if (!buf)
		return NULL;

	buf[0] = '\0';
	/* Forge string buf with all available names */
	for (i = 0; i < ARRAY_SIZE(section_defs); i++) {
		const struct bpf_sec_def *sec_def = &section_defs[i];

		if (attach_type) {
			if (sec_def->prog_prepare_load_fn != libbpf_prepare_prog_load)
				continue;

			if (!(sec_def->cookie & SEC_ATTACHABLE))
				continue;
		}

		if (strlen(buf) + strlen(section_defs[i].sec) + 2 > len) {
			free(buf);
			return NULL;
		}
		strcat(buf, " ");
		strcat(buf, section_defs[i].sec);
	}

	return buf;
}

int libbpf_prog_type_by_name(const char *name, enum bpf_prog_type *prog_type,
			     enum bpf_attach_type *expected_attach_type)
{
	const struct bpf_sec_def *sec_def;
	char *type_names;

	if (!name)
		return libbpf_err(-EINVAL);

	sec_def = find_sec_def(name);
	if (sec_def) {
		*prog_type = sec_def->prog_type;
		*expected_attach_type = sec_def->expected_attach_type;
		return 0;
	}

	pr_debug("failed to guess program type from ELF section '%s'\n", name);
	type_names = libbpf_get_type_names(false);
	if (type_names != NULL) {
		pr_debug("supported section(type) names are:%s\n", type_names);
		free(type_names);
	}

	return libbpf_err(-ESRCH);
}

const char *libbpf_bpf_attach_type_str(enum bpf_attach_type t)
{
	if (t < 0 || t >= ARRAY_SIZE(attach_type_name))
		return NULL;

	return attach_type_name[t];
}

const char *libbpf_bpf_link_type_str(enum bpf_link_type t)
{
	if (t < 0 || t >= ARRAY_SIZE(link_type_name))
		return NULL;

	return link_type_name[t];
}

const char *libbpf_bpf_map_type_str(enum bpf_map_type t)
{
	if (t < 0 || t >= ARRAY_SIZE(map_type_name))
		return NULL;

	return map_type_name[t];
}

const char *libbpf_bpf_prog_type_str(enum bpf_prog_type t)
{
	if (t < 0 || t >= ARRAY_SIZE(prog_type_name))
		return NULL;

	return prog_type_name[t];
}

static struct bpf_map *find_struct_ops_map_by_offset(struct bpf_object *obj,
						     size_t offset)
{
	struct bpf_map *map;
	size_t i;

	for (i = 0; i < obj->nr_maps; i++) {
		map = &obj->maps[i];
		if (!bpf_map__is_struct_ops(map))
			continue;
		if (map->sec_offset <= offset &&
		    offset - map->sec_offset < map->def.value_size)
			return map;
	}

	return NULL;
}

/* Collect the reloc from ELF and populate the st_ops->progs[] */
static int bpf_object__collect_st_ops_relos(struct bpf_object *obj,
					    Elf64_Shdr *shdr, Elf_Data *data)
{
	const struct btf_member *member;
	struct bpf_struct_ops *st_ops;
	struct bpf_program *prog;
	unsigned int shdr_idx;
	const struct btf *btf;
	struct bpf_map *map;
	unsigned int moff, insn_idx;
	const char *name;
	__u32 member_idx;
	Elf64_Sym *sym;
	Elf64_Rel *rel;
	int i, nrels;

	btf = obj->btf;
	nrels = shdr->sh_size / shdr->sh_entsize;
	for (i = 0; i < nrels; i++) {
		rel = elf_rel_by_idx(data, i);
		if (!rel) {
			pr_warn("struct_ops reloc: failed to get %d reloc\n", i);
			return -LIBBPF_ERRNO__FORMAT;
		}

		sym = elf_sym_by_idx(obj, ELF64_R_SYM(rel->r_info));
		if (!sym) {
			pr_warn("struct_ops reloc: symbol %zx not found\n",
				(size_t)ELF64_R_SYM(rel->r_info));
			return -LIBBPF_ERRNO__FORMAT;
		}

		name = elf_sym_str(obj, sym->st_name) ?: "<?>";
		map = find_struct_ops_map_by_offset(obj, rel->r_offset);
		if (!map) {
			pr_warn("struct_ops reloc: cannot find map at rel->r_offset %zu\n",
				(size_t)rel->r_offset);
			return -EINVAL;
		}

		moff = rel->r_offset - map->sec_offset;
		shdr_idx = sym->st_shndx;
		st_ops = map->st_ops;
		pr_debug("struct_ops reloc %s: for %lld value %lld shdr_idx %u rel->r_offset %zu map->sec_offset %zu name %d (\'%s\')\n",
			 map->name,
			 (long long)(rel->r_info >> 32),
			 (long long)sym->st_value,
			 shdr_idx, (size_t)rel->r_offset,
			 map->sec_offset, sym->st_name, name);

		if (shdr_idx >= SHN_LORESERVE) {
			pr_warn("struct_ops reloc %s: rel->r_offset %zu shdr_idx %u unsupported non-static function\n",
				map->name, (size_t)rel->r_offset, shdr_idx);
			return -LIBBPF_ERRNO__RELOC;
		}
		if (sym->st_value % BPF_INSN_SZ) {
			pr_warn("struct_ops reloc %s: invalid target program offset %llu\n",
				map->name, (unsigned long long)sym->st_value);
			return -LIBBPF_ERRNO__FORMAT;
		}
		insn_idx = sym->st_value / BPF_INSN_SZ;

		member = find_member_by_offset(st_ops->type, moff * 8);
		if (!member) {
			pr_warn("struct_ops reloc %s: cannot find member at moff %u\n",
				map->name, moff);
			return -EINVAL;
		}
		member_idx = member - btf_members(st_ops->type);
		name = btf__name_by_offset(btf, member->name_off);

		if (!resolve_func_ptr(btf, member->type, NULL)) {
			pr_warn("struct_ops reloc %s: cannot relocate non func ptr %s\n",
				map->name, name);
			return -EINVAL;
		}

		prog = find_prog_by_sec_insn(obj, shdr_idx, insn_idx);
		if (!prog) {
			pr_warn("struct_ops reloc %s: cannot find prog at shdr_idx %u to relocate func ptr %s\n",
				map->name, shdr_idx, name);
			return -EINVAL;
		}

		/* prevent the use of BPF prog with invalid type */
		if (prog->type != BPF_PROG_TYPE_STRUCT_OPS) {
			pr_warn("struct_ops reloc %s: prog %s is not struct_ops BPF program\n",
				map->name, prog->name);
			return -EINVAL;
		}

		/* if we haven't yet processed this BPF program, record proper
		 * attach_btf_id and member_idx
		 */
		if (!prog->attach_btf_id) {
			prog->attach_btf_id = st_ops->type_id;
			prog->expected_attach_type = member_idx;
		}

		/* struct_ops BPF prog can be re-used between multiple
		 * .struct_ops as long as it's the same struct_ops struct
		 * definition and the same function pointer field
		 */
		if (prog->attach_btf_id != st_ops->type_id ||
		    prog->expected_attach_type != member_idx) {
			pr_warn("struct_ops reloc %s: cannot use prog %s in sec %s with type %u attach_btf_id %u expected_attach_type %u for func ptr %s\n",
				map->name, prog->name, prog->sec_name, prog->type,
				prog->attach_btf_id, prog->expected_attach_type, name);
			return -EINVAL;
		}

		st_ops->progs[member_idx] = prog;
	}

	return 0;
}

#define BTF_TRACE_PREFIX "btf_trace_"
#define BTF_LSM_PREFIX "bpf_lsm_"
#define BTF_ITER_PREFIX "bpf_iter_"
#define BTF_MAX_NAME_SIZE 128

void btf_get_kernel_prefix_kind(enum bpf_attach_type attach_type,
				const char **prefix, int *kind)
{
	switch (attach_type) {
	case BPF_TRACE_RAW_TP:
		*prefix = BTF_TRACE_PREFIX;
		*kind = BTF_KIND_TYPEDEF;
		break;
	case BPF_LSM_MAC:
	case BPF_LSM_CGROUP:
		*prefix = BTF_LSM_PREFIX;
		*kind = BTF_KIND_FUNC;
		break;
	case BPF_TRACE_ITER:
		*prefix = BTF_ITER_PREFIX;
		*kind = BTF_KIND_FUNC;
		break;
	default:
		*prefix = "";
		*kind = BTF_KIND_FUNC;
	}
}

static int find_btf_by_prefix_kind(const struct btf *btf, const char *prefix,
				   const char *name, __u32 kind)
{
	char btf_type_name[BTF_MAX_NAME_SIZE];
	int ret;

	ret = snprintf(btf_type_name, sizeof(btf_type_name),
		       "%s%s", prefix, name);
	/* snprintf returns the number of characters written excluding the
	 * terminating null. So, if >= BTF_MAX_NAME_SIZE are written, it
	 * indicates truncation.
	 */
	if (ret < 0 || ret >= sizeof(btf_type_name))
		return -ENAMETOOLONG;
	return btf__find_by_name_kind(btf, btf_type_name, kind);
}

static inline int find_attach_btf_id(struct btf *btf, const char *name,
				     enum bpf_attach_type attach_type)
{
	const char *prefix;
	int kind;

	btf_get_kernel_prefix_kind(attach_type, &prefix, &kind);
	return find_btf_by_prefix_kind(btf, prefix, name, kind);
}

int libbpf_find_vmlinux_btf_id(const char *name,
			       enum bpf_attach_type attach_type)
{
	struct btf *btf;
	int err;

	btf = btf__load_vmlinux_btf();
	err = libbpf_get_error(btf);
	if (err) {
		pr_warn("vmlinux BTF is not found\n");
		return libbpf_err(err);
	}

	err = find_attach_btf_id(btf, name, attach_type);
	if (err <= 0)
		pr_warn("%s is not found in vmlinux BTF\n", name);

	btf__free(btf);
	return libbpf_err(err);
}

static int libbpf_find_prog_btf_id(const char *name, __u32 attach_prog_fd)
{
	struct bpf_prog_info info;
	__u32 info_len = sizeof(info);
	struct btf *btf;
	int err;

	memset(&info, 0, info_len);
	err = bpf_obj_get_info_by_fd(attach_prog_fd, &info, &info_len);
	if (err) {
		pr_warn("failed bpf_obj_get_info_by_fd for FD %d: %d\n",
			attach_prog_fd, err);
		return err;
	}

	err = -EINVAL;
	if (!info.btf_id) {
		pr_warn("The target program doesn't have BTF\n");
		goto out;
	}
	btf = btf__load_from_kernel_by_id(info.btf_id);
	err = libbpf_get_error(btf);
	if (err) {
		pr_warn("Failed to get BTF %d of the program: %d\n", info.btf_id, err);
		goto out;
	}
	err = btf__find_by_name_kind(btf, name, BTF_KIND_FUNC);
	btf__free(btf);
	if (err <= 0) {
		pr_warn("%s is not found in prog's BTF\n", name);
		goto out;
	}
out:
	return err;
}

static int find_kernel_btf_id(struct bpf_object *obj, const char *attach_name,
			      enum bpf_attach_type attach_type,
			      int *btf_obj_fd, int *btf_type_id)
{
	int ret, i;

	ret = find_attach_btf_id(obj->btf_vmlinux, attach_name, attach_type);
	if (ret > 0) {
		*btf_obj_fd = 0; /* vmlinux BTF */
		*btf_type_id = ret;
		return 0;
	}
	if (ret != -ENOENT)
		return ret;

	ret = load_module_btfs(obj);
	if (ret)
		return ret;

	for (i = 0; i < obj->btf_module_cnt; i++) {
		const struct module_btf *mod = &obj->btf_modules[i];

		ret = find_attach_btf_id(mod->btf, attach_name, attach_type);
		if (ret > 0) {
			*btf_obj_fd = mod->fd;
			*btf_type_id = ret;
			return 0;
		}
		if (ret == -ENOENT)
			continue;

		return ret;
	}

	return -ESRCH;
}

static int libbpf_find_attach_btf_id(struct bpf_program *prog, const char *attach_name,
				     int *btf_obj_fd, int *btf_type_id)
{
	enum bpf_attach_type attach_type = prog->expected_attach_type;
	__u32 attach_prog_fd = prog->attach_prog_fd;
	int err = 0;

	/* BPF program's BTF ID */
	if (prog->type == BPF_PROG_TYPE_EXT || attach_prog_fd) {
		if (!attach_prog_fd) {
			pr_warn("prog '%s': attach program FD is not set\n", prog->name);
			return -EINVAL;
		}
		err = libbpf_find_prog_btf_id(attach_name, attach_prog_fd);
		if (err < 0) {
			pr_warn("prog '%s': failed to find BPF program (FD %d) BTF ID for '%s': %d\n",
				 prog->name, attach_prog_fd, attach_name, err);
			return err;
		}
		*btf_obj_fd = 0;
		*btf_type_id = err;
		return 0;
	}

	/* kernel/module BTF ID */
	if (prog->obj->gen_loader) {
		bpf_gen__record_attach_target(prog->obj->gen_loader, attach_name, attach_type);
		*btf_obj_fd = 0;
		*btf_type_id = 1;
	} else {
		err = find_kernel_btf_id(prog->obj, attach_name, attach_type, btf_obj_fd, btf_type_id);
	}
	if (err) {
		pr_warn("prog '%s': failed to find kernel BTF type ID of '%s': %d\n",
			prog->name, attach_name, err);
		return err;
	}
	return 0;
}

int libbpf_attach_type_by_name(const char *name,
			       enum bpf_attach_type *attach_type)
{
	char *type_names;
	const struct bpf_sec_def *sec_def;

	if (!name)
		return libbpf_err(-EINVAL);

	sec_def = find_sec_def(name);
	if (!sec_def) {
		pr_debug("failed to guess attach type based on ELF section name '%s'\n", name);
		type_names = libbpf_get_type_names(true);
		if (type_names != NULL) {
			pr_debug("attachable section(type) names are:%s\n", type_names);
			free(type_names);
		}

		return libbpf_err(-EINVAL);
	}

	if (sec_def->prog_prepare_load_fn != libbpf_prepare_prog_load)
		return libbpf_err(-EINVAL);
	if (!(sec_def->cookie & SEC_ATTACHABLE))
		return libbpf_err(-EINVAL);

	*attach_type = sec_def->expected_attach_type;
	return 0;
}

int bpf_map__fd(const struct bpf_map *map)
{
	return map ? map->fd : libbpf_err(-EINVAL);
}

static bool map_uses_real_name(const struct bpf_map *map)
{
	/* Since libbpf started to support custom .data.* and .rodata.* maps,
	 * their user-visible name differs from kernel-visible name. Users see
	 * such map's corresponding ELF section name as a map name.
	 * This check distinguishes .data/.rodata from .data.* and .rodata.*
	 * maps to know which name has to be returned to the user.
	 */
	if (map->libbpf_type == LIBBPF_MAP_DATA && strcmp(map->real_name, DATA_SEC) != 0)
		return true;
	if (map->libbpf_type == LIBBPF_MAP_RODATA && strcmp(map->real_name, RODATA_SEC) != 0)
		return true;
	return false;
}

const char *bpf_map__name(const struct bpf_map *map)
{
	if (!map)
		return NULL;

	if (map_uses_real_name(map))
		return map->real_name;

	return map->name;
}

enum bpf_map_type bpf_map__type(const struct bpf_map *map)
{
	return map->def.type;
}

int bpf_map__set_type(struct bpf_map *map, enum bpf_map_type type)
{
	if (map->fd >= 0)
		return libbpf_err(-EBUSY);
	map->def.type = type;
	return 0;
}

__u32 bpf_map__map_flags(const struct bpf_map *map)
{
	return map->def.map_flags;
}

int bpf_map__set_map_flags(struct bpf_map *map, __u32 flags)
{
	if (map->fd >= 0)
		return libbpf_err(-EBUSY);
	map->def.map_flags = flags;
	return 0;
}

__u64 bpf_map__map_extra(const struct bpf_map *map)
{
	return map->map_extra;
}

int bpf_map__set_map_extra(struct bpf_map *map, __u64 map_extra)
{
	if (map->fd >= 0)
		return libbpf_err(-EBUSY);
	map->map_extra = map_extra;
	return 0;
}

__u32 bpf_map__numa_node(const struct bpf_map *map)
{
	return map->numa_node;
}

int bpf_map__set_numa_node(struct bpf_map *map, __u32 numa_node)
{
	if (map->fd >= 0)
		return libbpf_err(-EBUSY);
	map->numa_node = numa_node;
	return 0;
}

__u32 bpf_map__key_size(const struct bpf_map *map)
{
	return map->def.key_size;
}

int bpf_map__set_key_size(struct bpf_map *map, __u32 size)
{
	if (map->fd >= 0)
		return libbpf_err(-EBUSY);
	map->def.key_size = size;
	return 0;
}

__u32 bpf_map__value_size(const struct bpf_map *map)
{
	return map->def.value_size;
}

int bpf_map__set_value_size(struct bpf_map *map, __u32 size)
{
	if (map->fd >= 0)
		return libbpf_err(-EBUSY);
	map->def.value_size = size;
	return 0;
}

__u32 bpf_map__btf_key_type_id(const struct bpf_map *map)
{
	return map ? map->btf_key_type_id : 0;
}

__u32 bpf_map__btf_value_type_id(const struct bpf_map *map)
{
	return map ? map->btf_value_type_id : 0;
}

int bpf_map__set_initial_value(struct bpf_map *map,
			       const void *data, size_t size)
{
	if (!map->mmaped || map->libbpf_type == LIBBPF_MAP_KCONFIG ||
	    size != map->def.value_size || map->fd >= 0)
		return libbpf_err(-EINVAL);

	memcpy(map->mmaped, data, size);
	return 0;
}

const void *bpf_map__initial_value(struct bpf_map *map, size_t *psize)
{
	if (!map->mmaped)
		return NULL;
	*psize = map->def.value_size;
	return map->mmaped;
}

bool bpf_map__is_internal(const struct bpf_map *map)
{
	return map->libbpf_type != LIBBPF_MAP_UNSPEC;
}

__u32 bpf_map__ifindex(const struct bpf_map *map)
{
	return map->map_ifindex;
}

int bpf_map__set_ifindex(struct bpf_map *map, __u32 ifindex)
{
	if (map->fd >= 0)
		return libbpf_err(-EBUSY);
	map->map_ifindex = ifindex;
	return 0;
}

int bpf_map__set_inner_map_fd(struct bpf_map *map, int fd)
{
	if (!bpf_map_type__is_map_in_map(map->def.type)) {
		pr_warn("error: unsupported map type\n");
		return libbpf_err(-EINVAL);
	}
	if (map->inner_map_fd != -1) {
		pr_warn("error: inner_map_fd already specified\n");
		return libbpf_err(-EINVAL);
	}
	if (map->inner_map) {
		bpf_map__destroy(map->inner_map);
		zfree(&map->inner_map);
	}
	map->inner_map_fd = fd;
	return 0;
}

static struct bpf_map *
__bpf_map__iter(const struct bpf_map *m, const struct bpf_object *obj, int i)
{
	ssize_t idx;
	struct bpf_map *s, *e;

	if (!obj || !obj->maps)
		return errno = EINVAL, NULL;

	s = obj->maps;
	e = obj->maps + obj->nr_maps;

	if ((m < s) || (m >= e)) {
		pr_warn("error in %s: map handler doesn't belong to object\n",
			 __func__);
		return errno = EINVAL, NULL;
	}

	idx = (m - obj->maps) + i;
	if (idx >= obj->nr_maps || idx < 0)
		return NULL;
	return &obj->maps[idx];
}

struct bpf_map *
bpf_object__next_map(const struct bpf_object *obj, const struct bpf_map *prev)
{
	if (prev == NULL)
		return obj->maps;

	return __bpf_map__iter(prev, obj, 1);
}

struct bpf_map *
bpf_object__prev_map(const struct bpf_object *obj, const struct bpf_map *next)
{
	if (next == NULL) {
		if (!obj->nr_maps)
			return NULL;
		return obj->maps + obj->nr_maps - 1;
	}

	return __bpf_map__iter(next, obj, -1);
}

struct bpf_map *
bpf_object__find_map_by_name(const struct bpf_object *obj, const char *name)
{
	struct bpf_map *pos;

	bpf_object__for_each_map(pos, obj) {
		/* if it's a special internal map name (which always starts
		 * with dot) then check if that special name matches the
		 * real map name (ELF section name)
		 */
		if (name[0] == '.') {
			if (pos->real_name && strcmp(pos->real_name, name) == 0)
				return pos;
			continue;
		}
		/* otherwise map name has to be an exact match */
		if (map_uses_real_name(pos)) {
			if (strcmp(pos->real_name, name) == 0)
				return pos;
			continue;
		}
		if (strcmp(pos->name, name) == 0)
			return pos;
	}
	return errno = ENOENT, NULL;
}

int
bpf_object__find_map_fd_by_name(const struct bpf_object *obj, const char *name)
{
	return bpf_map__fd(bpf_object__find_map_by_name(obj, name));
}

static int validate_map_op(const struct bpf_map *map, size_t key_sz,
			   size_t value_sz, bool check_value_sz)
{
	if (map->fd <= 0)
		return -ENOENT;
<<<<<<< HEAD

	if (map->def.key_size != key_sz) {
		pr_warn("map '%s': unexpected key size %zu provided, expected %u\n",
			map->name, key_sz, map->def.key_size);
		return -EINVAL;
	}

	if (!check_value_sz)
		return 0;

	switch (map->def.type) {
	case BPF_MAP_TYPE_PERCPU_ARRAY:
	case BPF_MAP_TYPE_PERCPU_HASH:
	case BPF_MAP_TYPE_LRU_PERCPU_HASH:
	case BPF_MAP_TYPE_PERCPU_CGROUP_STORAGE: {
		int num_cpu = libbpf_num_possible_cpus();
		size_t elem_sz = roundup(map->def.value_size, 8);

		if (value_sz != num_cpu * elem_sz) {
			pr_warn("map '%s': unexpected value size %zu provided for per-CPU map, expected %d * %zu = %zd\n",
				map->name, value_sz, num_cpu, elem_sz, num_cpu * elem_sz);
			return -EINVAL;
		}
		break;
	}
	default:
		if (map->def.value_size != value_sz) {
			pr_warn("map '%s': unexpected value size %zu provided, expected %u\n",
				map->name, value_sz, map->def.value_size);
			return -EINVAL;
		}
		break;
	}
	return 0;
}

int bpf_map__lookup_elem(const struct bpf_map *map,
			 const void *key, size_t key_sz,
			 void *value, size_t value_sz, __u64 flags)
=======

	if (map->def.key_size != key_sz) {
		pr_warn("map '%s': unexpected key size %zu provided, expected %u\n",
			map->name, key_sz, map->def.key_size);
		return -EINVAL;
	}

	if (!check_value_sz)
		return 0;

	switch (map->def.type) {
	case BPF_MAP_TYPE_PERCPU_ARRAY:
	case BPF_MAP_TYPE_PERCPU_HASH:
	case BPF_MAP_TYPE_LRU_PERCPU_HASH:
	case BPF_MAP_TYPE_PERCPU_CGROUP_STORAGE: {
		int num_cpu = libbpf_num_possible_cpus();
		size_t elem_sz = roundup(map->def.value_size, 8);

		if (value_sz != num_cpu * elem_sz) {
			pr_warn("map '%s': unexpected value size %zu provided for per-CPU map, expected %d * %zu = %zd\n",
				map->name, value_sz, num_cpu, elem_sz, num_cpu * elem_sz);
			return -EINVAL;
		}
		break;
	}
	default:
		if (map->def.value_size != value_sz) {
			pr_warn("map '%s': unexpected value size %zu provided, expected %u\n",
				map->name, value_sz, map->def.value_size);
			return -EINVAL;
		}
		break;
	}
	return 0;
}

int bpf_map__lookup_elem(const struct bpf_map *map,
			 const void *key, size_t key_sz,
			 void *value, size_t value_sz, __u64 flags)
{
	int err;

	err = validate_map_op(map, key_sz, value_sz, true);
	if (err)
		return libbpf_err(err);

	return bpf_map_lookup_elem_flags(map->fd, key, value, flags);
}

int bpf_map__update_elem(const struct bpf_map *map,
			 const void *key, size_t key_sz,
			 const void *value, size_t value_sz, __u64 flags)
>>>>>>> 66283a8f
{
	int err;

	err = validate_map_op(map, key_sz, value_sz, true);
	if (err)
		return libbpf_err(err);

<<<<<<< HEAD
	return bpf_map_lookup_elem_flags(map->fd, key, value, flags);
}

int bpf_map__update_elem(const struct bpf_map *map,
			 const void *key, size_t key_sz,
			 const void *value, size_t value_sz, __u64 flags)
{
	int err;

	err = validate_map_op(map, key_sz, value_sz, true);
	if (err)
		return libbpf_err(err);

	return bpf_map_update_elem(map->fd, key, value, flags);
}

int bpf_map__delete_elem(const struct bpf_map *map,
			 const void *key, size_t key_sz, __u64 flags)
{
	int err;

	err = validate_map_op(map, key_sz, 0, false /* check_value_sz */);
	if (err)
		return libbpf_err(err);

	return bpf_map_delete_elem_flags(map->fd, key, flags);
}

int bpf_map__lookup_and_delete_elem(const struct bpf_map *map,
				    const void *key, size_t key_sz,
				    void *value, size_t value_sz, __u64 flags)
{
	int err;

	err = validate_map_op(map, key_sz, value_sz, true);
	if (err)
		return libbpf_err(err);

	return bpf_map_lookup_and_delete_elem_flags(map->fd, key, value, flags);
}

int bpf_map__get_next_key(const struct bpf_map *map,
			  const void *cur_key, void *next_key, size_t key_sz)
{
	int err;

	err = validate_map_op(map, key_sz, 0, false /* check_value_sz */);
	if (err)
		return libbpf_err(err);

	return bpf_map_get_next_key(map->fd, cur_key, next_key);
}

long libbpf_get_error(const void *ptr)
{
	if (!IS_ERR_OR_NULL(ptr))
		return 0;

	if (IS_ERR(ptr))
		errno = -PTR_ERR(ptr);

	/* If ptr == NULL, then errno should be already set by the failing
	 * API, because libbpf never returns NULL on success and it now always
	 * sets errno on error. So no extra errno handling for ptr == NULL
	 * case.
	 */
	return -errno;
}

=======
	return bpf_map_update_elem(map->fd, key, value, flags);
}

int bpf_map__delete_elem(const struct bpf_map *map,
			 const void *key, size_t key_sz, __u64 flags)
{
	int err;

	err = validate_map_op(map, key_sz, 0, false /* check_value_sz */);
	if (err)
		return libbpf_err(err);

	return bpf_map_delete_elem_flags(map->fd, key, flags);
}

int bpf_map__lookup_and_delete_elem(const struct bpf_map *map,
				    const void *key, size_t key_sz,
				    void *value, size_t value_sz, __u64 flags)
{
	int err;

	err = validate_map_op(map, key_sz, value_sz, true);
	if (err)
		return libbpf_err(err);

	return bpf_map_lookup_and_delete_elem_flags(map->fd, key, value, flags);
}

int bpf_map__get_next_key(const struct bpf_map *map,
			  const void *cur_key, void *next_key, size_t key_sz)
{
	int err;

	err = validate_map_op(map, key_sz, 0, false /* check_value_sz */);
	if (err)
		return libbpf_err(err);

	return bpf_map_get_next_key(map->fd, cur_key, next_key);
}

long libbpf_get_error(const void *ptr)
{
	if (!IS_ERR_OR_NULL(ptr))
		return 0;

	if (IS_ERR(ptr))
		errno = -PTR_ERR(ptr);

	/* If ptr == NULL, then errno should be already set by the failing
	 * API, because libbpf never returns NULL on success and it now always
	 * sets errno on error. So no extra errno handling for ptr == NULL
	 * case.
	 */
	return -errno;
}

>>>>>>> 66283a8f
/* Replace link's underlying BPF program with the new one */
int bpf_link__update_program(struct bpf_link *link, struct bpf_program *prog)
{
	int ret;

	ret = bpf_link_update(bpf_link__fd(link), bpf_program__fd(prog), NULL);
	return libbpf_err_errno(ret);
}

/* Release "ownership" of underlying BPF resource (typically, BPF program
 * attached to some BPF hook, e.g., tracepoint, kprobe, etc). Disconnected
 * link, when destructed through bpf_link__destroy() call won't attempt to
 * detach/unregisted that BPF resource. This is useful in situations where,
 * say, attached BPF program has to outlive userspace program that attached it
 * in the system. Depending on type of BPF program, though, there might be
 * additional steps (like pinning BPF program in BPF FS) necessary to ensure
 * exit of userspace program doesn't trigger automatic detachment and clean up
 * inside the kernel.
 */
void bpf_link__disconnect(struct bpf_link *link)
{
	link->disconnected = true;
}

int bpf_link__destroy(struct bpf_link *link)
{
	int err = 0;

	if (IS_ERR_OR_NULL(link))
		return 0;

	if (!link->disconnected && link->detach)
		err = link->detach(link);
	if (link->pin_path)
		free(link->pin_path);
	if (link->dealloc)
		link->dealloc(link);
	else
		free(link);

	return libbpf_err(err);
}

int bpf_link__fd(const struct bpf_link *link)
{
	return link->fd;
}

const char *bpf_link__pin_path(const struct bpf_link *link)
{
	return link->pin_path;
}

static int bpf_link__detach_fd(struct bpf_link *link)
{
	return libbpf_err_errno(close(link->fd));
}

struct bpf_link *bpf_link__open(const char *path)
{
	struct bpf_link *link;
	int fd;

	fd = bpf_obj_get(path);
	if (fd < 0) {
		fd = -errno;
		pr_warn("failed to open link at %s: %d\n", path, fd);
		return libbpf_err_ptr(fd);
	}

	link = calloc(1, sizeof(*link));
	if (!link) {
		close(fd);
		return libbpf_err_ptr(-ENOMEM);
	}
	link->detach = &bpf_link__detach_fd;
	link->fd = fd;

	link->pin_path = strdup(path);
	if (!link->pin_path) {
		bpf_link__destroy(link);
		return libbpf_err_ptr(-ENOMEM);
	}

	return link;
}

int bpf_link__detach(struct bpf_link *link)
{
	return bpf_link_detach(link->fd) ? -errno : 0;
}

int bpf_link__pin(struct bpf_link *link, const char *path)
{
	int err;

	if (link->pin_path)
		return libbpf_err(-EBUSY);
	err = make_parent_dir(path);
	if (err)
		return libbpf_err(err);
	err = check_path(path);
	if (err)
		return libbpf_err(err);

	link->pin_path = strdup(path);
	if (!link->pin_path)
		return libbpf_err(-ENOMEM);

	if (bpf_obj_pin(link->fd, link->pin_path)) {
		err = -errno;
		zfree(&link->pin_path);
		return libbpf_err(err);
	}

	pr_debug("link fd=%d: pinned at %s\n", link->fd, link->pin_path);
	return 0;
}

int bpf_link__unpin(struct bpf_link *link)
{
	int err;

	if (!link->pin_path)
		return libbpf_err(-EINVAL);

	err = unlink(link->pin_path);
	if (err != 0)
		return -errno;

	pr_debug("link fd=%d: unpinned from %s\n", link->fd, link->pin_path);
	zfree(&link->pin_path);
	return 0;
}

struct bpf_link_perf {
	struct bpf_link link;
	int perf_event_fd;
	/* legacy kprobe support: keep track of probe identifier and type */
	char *legacy_probe_name;
	bool legacy_is_kprobe;
	bool legacy_is_retprobe;
};

static int remove_kprobe_event_legacy(const char *probe_name, bool retprobe);
static int remove_uprobe_event_legacy(const char *probe_name, bool retprobe);

static int bpf_link_perf_detach(struct bpf_link *link)
{
	struct bpf_link_perf *perf_link = container_of(link, struct bpf_link_perf, link);
	int err = 0;

	if (ioctl(perf_link->perf_event_fd, PERF_EVENT_IOC_DISABLE, 0) < 0)
		err = -errno;

	if (perf_link->perf_event_fd != link->fd)
		close(perf_link->perf_event_fd);
	close(link->fd);

	/* legacy uprobe/kprobe needs to be removed after perf event fd closure */
	if (perf_link->legacy_probe_name) {
		if (perf_link->legacy_is_kprobe) {
			err = remove_kprobe_event_legacy(perf_link->legacy_probe_name,
							 perf_link->legacy_is_retprobe);
		} else {
			err = remove_uprobe_event_legacy(perf_link->legacy_probe_name,
							 perf_link->legacy_is_retprobe);
		}
	}

	return err;
}

static void bpf_link_perf_dealloc(struct bpf_link *link)
{
	struct bpf_link_perf *perf_link = container_of(link, struct bpf_link_perf, link);

	free(perf_link->legacy_probe_name);
	free(perf_link);
}

struct bpf_link *bpf_program__attach_perf_event_opts(const struct bpf_program *prog, int pfd,
						     const struct bpf_perf_event_opts *opts)
{
	char errmsg[STRERR_BUFSIZE];
	struct bpf_link_perf *link;
	int prog_fd, link_fd = -1, err;

	if (!OPTS_VALID(opts, bpf_perf_event_opts))
		return libbpf_err_ptr(-EINVAL);

	if (pfd < 0) {
		pr_warn("prog '%s': invalid perf event FD %d\n",
			prog->name, pfd);
		return libbpf_err_ptr(-EINVAL);
	}
	prog_fd = bpf_program__fd(prog);
	if (prog_fd < 0) {
		pr_warn("prog '%s': can't attach BPF program w/o FD (did you load it?)\n",
			prog->name);
		return libbpf_err_ptr(-EINVAL);
	}

	link = calloc(1, sizeof(*link));
	if (!link)
		return libbpf_err_ptr(-ENOMEM);
	link->link.detach = &bpf_link_perf_detach;
	link->link.dealloc = &bpf_link_perf_dealloc;
	link->perf_event_fd = pfd;

	if (kernel_supports(prog->obj, FEAT_PERF_LINK)) {
		DECLARE_LIBBPF_OPTS(bpf_link_create_opts, link_opts,
			.perf_event.bpf_cookie = OPTS_GET(opts, bpf_cookie, 0));

		link_fd = bpf_link_create(prog_fd, pfd, BPF_PERF_EVENT, &link_opts);
		if (link_fd < 0) {
			err = -errno;
			pr_warn("prog '%s': failed to create BPF link for perf_event FD %d: %d (%s)\n",
				prog->name, pfd,
				err, libbpf_strerror_r(err, errmsg, sizeof(errmsg)));
			goto err_out;
		}
		link->link.fd = link_fd;
	} else {
		if (OPTS_GET(opts, bpf_cookie, 0)) {
			pr_warn("prog '%s': user context value is not supported\n", prog->name);
			err = -EOPNOTSUPP;
			goto err_out;
		}

		if (ioctl(pfd, PERF_EVENT_IOC_SET_BPF, prog_fd) < 0) {
			err = -errno;
			pr_warn("prog '%s': failed to attach to perf_event FD %d: %s\n",
				prog->name, pfd, libbpf_strerror_r(err, errmsg, sizeof(errmsg)));
			if (err == -EPROTO)
				pr_warn("prog '%s': try add PERF_SAMPLE_CALLCHAIN to or remove exclude_callchain_[kernel|user] from pfd %d\n",
					prog->name, pfd);
			goto err_out;
		}
		link->link.fd = pfd;
	}
	if (ioctl(pfd, PERF_EVENT_IOC_ENABLE, 0) < 0) {
		err = -errno;
		pr_warn("prog '%s': failed to enable perf_event FD %d: %s\n",
			prog->name, pfd, libbpf_strerror_r(err, errmsg, sizeof(errmsg)));
		goto err_out;
	}

	return &link->link;
err_out:
	if (link_fd >= 0)
		close(link_fd);
	free(link);
	return libbpf_err_ptr(err);
}

struct bpf_link *bpf_program__attach_perf_event(const struct bpf_program *prog, int pfd)
{
	return bpf_program__attach_perf_event_opts(prog, pfd, NULL);
}

/*
 * this function is expected to parse integer in the range of [0, 2^31-1] from
 * given file using scanf format string fmt. If actual parsed value is
 * negative, the result might be indistinguishable from error
 */
static int parse_uint_from_file(const char *file, const char *fmt)
{
	char buf[STRERR_BUFSIZE];
	int err, ret;
	FILE *f;

	f = fopen(file, "r");
	if (!f) {
		err = -errno;
		pr_debug("failed to open '%s': %s\n", file,
			 libbpf_strerror_r(err, buf, sizeof(buf)));
		return err;
	}
	err = fscanf(f, fmt, &ret);
	if (err != 1) {
		err = err == EOF ? -EIO : -errno;
		pr_debug("failed to parse '%s': %s\n", file,
			libbpf_strerror_r(err, buf, sizeof(buf)));
		fclose(f);
		return err;
	}
	fclose(f);
	return ret;
}

static int determine_kprobe_perf_type(void)
{
	const char *file = "/sys/bus/event_source/devices/kprobe/type";

	return parse_uint_from_file(file, "%d\n");
}

static int determine_uprobe_perf_type(void)
{
	const char *file = "/sys/bus/event_source/devices/uprobe/type";

	return parse_uint_from_file(file, "%d\n");
}

static int determine_kprobe_retprobe_bit(void)
{
	const char *file = "/sys/bus/event_source/devices/kprobe/format/retprobe";

	return parse_uint_from_file(file, "config:%d\n");
}

static int determine_uprobe_retprobe_bit(void)
{
	const char *file = "/sys/bus/event_source/devices/uprobe/format/retprobe";

	return parse_uint_from_file(file, "config:%d\n");
}

#define PERF_UPROBE_REF_CTR_OFFSET_BITS 32
#define PERF_UPROBE_REF_CTR_OFFSET_SHIFT 32

static int perf_event_open_probe(bool uprobe, bool retprobe, const char *name,
				 uint64_t offset, int pid, size_t ref_ctr_off)
{
	const size_t attr_sz = sizeof(struct perf_event_attr);
	struct perf_event_attr attr;
	char errmsg[STRERR_BUFSIZE];
	int type, pfd;

	if (ref_ctr_off >= (1ULL << PERF_UPROBE_REF_CTR_OFFSET_BITS))
		return -EINVAL;

	memset(&attr, 0, attr_sz);

	type = uprobe ? determine_uprobe_perf_type()
		      : determine_kprobe_perf_type();
	if (type < 0) {
		pr_warn("failed to determine %s perf type: %s\n",
			uprobe ? "uprobe" : "kprobe",
			libbpf_strerror_r(type, errmsg, sizeof(errmsg)));
		return type;
	}
	if (retprobe) {
		int bit = uprobe ? determine_uprobe_retprobe_bit()
				 : determine_kprobe_retprobe_bit();

		if (bit < 0) {
			pr_warn("failed to determine %s retprobe bit: %s\n",
				uprobe ? "uprobe" : "kprobe",
				libbpf_strerror_r(bit, errmsg, sizeof(errmsg)));
			return bit;
		}
		attr.config |= 1 << bit;
	}
	attr.size = attr_sz;
	attr.type = type;
	attr.config |= (__u64)ref_ctr_off << PERF_UPROBE_REF_CTR_OFFSET_SHIFT;
	attr.config1 = ptr_to_u64(name); /* kprobe_func or uprobe_path */
	attr.config2 = offset;		 /* kprobe_addr or probe_offset */

	/* pid filter is meaningful only for uprobes */
	pfd = syscall(__NR_perf_event_open, &attr,
		      pid < 0 ? -1 : pid /* pid */,
		      pid == -1 ? 0 : -1 /* cpu */,
		      -1 /* group_fd */, PERF_FLAG_FD_CLOEXEC);
	return pfd >= 0 ? pfd : -errno;
}

static int append_to_file(const char *file, const char *fmt, ...)
{
	int fd, n, err = 0;
	va_list ap;

	fd = open(file, O_WRONLY | O_APPEND | O_CLOEXEC, 0);
	if (fd < 0)
		return -errno;

	va_start(ap, fmt);
	n = vdprintf(fd, fmt, ap);
	va_end(ap);

	if (n < 0)
		err = -errno;

	close(fd);
	return err;
}

#define DEBUGFS "/sys/kernel/debug/tracing"
#define TRACEFS "/sys/kernel/tracing"

static bool use_debugfs(void)
{
	static int has_debugfs = -1;

	if (has_debugfs < 0)
<<<<<<< HEAD
		has_debugfs = access(DEBUGFS, F_OK) == 0;
=======
		has_debugfs = faccessat(AT_FDCWD, DEBUGFS, F_OK, AT_EACCESS) == 0;
>>>>>>> 66283a8f

	return has_debugfs == 1;
}

static const char *tracefs_path(void)
{
	return use_debugfs() ? DEBUGFS : TRACEFS;
}

static const char *tracefs_kprobe_events(void)
{
	return use_debugfs() ? DEBUGFS"/kprobe_events" : TRACEFS"/kprobe_events";
}

static const char *tracefs_uprobe_events(void)
{
	return use_debugfs() ? DEBUGFS"/uprobe_events" : TRACEFS"/uprobe_events";
}

static void gen_kprobe_legacy_event_name(char *buf, size_t buf_sz,
					 const char *kfunc_name, size_t offset)
{
	static int index = 0;

	snprintf(buf, buf_sz, "libbpf_%u_%s_0x%zx_%d", getpid(), kfunc_name, offset,
		 __sync_fetch_and_add(&index, 1));
}

static int add_kprobe_event_legacy(const char *probe_name, bool retprobe,
				   const char *kfunc_name, size_t offset)
{
	return append_to_file(tracefs_kprobe_events(), "%c:%s/%s %s+0x%zx",
			      retprobe ? 'r' : 'p',
			      retprobe ? "kretprobes" : "kprobes",
			      probe_name, kfunc_name, offset);
}

static int remove_kprobe_event_legacy(const char *probe_name, bool retprobe)
{
	return append_to_file(tracefs_kprobe_events(), "-:%s/%s",
			      retprobe ? "kretprobes" : "kprobes", probe_name);
}

static int determine_kprobe_perf_type_legacy(const char *probe_name, bool retprobe)
{
	char file[256];

	snprintf(file, sizeof(file), "%s/events/%s/%s/id",
		 tracefs_path(), retprobe ? "kretprobes" : "kprobes", probe_name);

	return parse_uint_from_file(file, "%d\n");
}

static int perf_event_kprobe_open_legacy(const char *probe_name, bool retprobe,
					 const char *kfunc_name, size_t offset, int pid)
{
	const size_t attr_sz = sizeof(struct perf_event_attr);
	struct perf_event_attr attr;
	char errmsg[STRERR_BUFSIZE];
	int type, pfd, err;

	err = add_kprobe_event_legacy(probe_name, retprobe, kfunc_name, offset);
	if (err < 0) {
		pr_warn("failed to add legacy kprobe event for '%s+0x%zx': %s\n",
			kfunc_name, offset,
			libbpf_strerror_r(err, errmsg, sizeof(errmsg)));
		return err;
	}
	type = determine_kprobe_perf_type_legacy(probe_name, retprobe);
	if (type < 0) {
		err = type;
		pr_warn("failed to determine legacy kprobe event id for '%s+0x%zx': %s\n",
			kfunc_name, offset,
			libbpf_strerror_r(err, errmsg, sizeof(errmsg)));
		goto err_clean_legacy;
	}

	memset(&attr, 0, attr_sz);
	attr.size = attr_sz;
	attr.config = type;
	attr.type = PERF_TYPE_TRACEPOINT;

	pfd = syscall(__NR_perf_event_open, &attr,
		      pid < 0 ? -1 : pid, /* pid */
		      pid == -1 ? 0 : -1, /* cpu */
		      -1 /* group_fd */,  PERF_FLAG_FD_CLOEXEC);
	if (pfd < 0) {
		err = -errno;
		pr_warn("legacy kprobe perf_event_open() failed: %s\n",
			libbpf_strerror_r(err, errmsg, sizeof(errmsg)));
		goto err_clean_legacy;
	}
	return pfd;

err_clean_legacy:
	/* Clear the newly added legacy kprobe_event */
	remove_kprobe_event_legacy(probe_name, retprobe);
	return err;
}

static const char *arch_specific_syscall_pfx(void)
{
#if defined(__x86_64__)
	return "x64";
#elif defined(__i386__)
	return "ia32";
#elif defined(__s390x__)
	return "s390x";
#elif defined(__s390__)
	return "s390";
#elif defined(__arm__)
	return "arm";
#elif defined(__aarch64__)
	return "arm64";
#elif defined(__mips__)
	return "mips";
#elif defined(__riscv)
	return "riscv";
#elif defined(__powerpc__)
	return "powerpc";
#elif defined(__powerpc64__)
	return "powerpc64";
#else
	return NULL;
#endif
}

static int probe_kern_syscall_wrapper(void)
{
	char syscall_name[64];
	const char *ksys_pfx;

	ksys_pfx = arch_specific_syscall_pfx();
	if (!ksys_pfx)
		return 0;

	snprintf(syscall_name, sizeof(syscall_name), "__%s_sys_bpf", ksys_pfx);

	if (determine_kprobe_perf_type() >= 0) {
		int pfd;

		pfd = perf_event_open_probe(false, false, syscall_name, 0, getpid(), 0);
		if (pfd >= 0)
			close(pfd);

		return pfd >= 0 ? 1 : 0;
	} else { /* legacy mode */
		char probe_name[128];

		gen_kprobe_legacy_event_name(probe_name, sizeof(probe_name), syscall_name, 0);
		if (add_kprobe_event_legacy(probe_name, false, syscall_name, 0) < 0)
			return 0;

		(void)remove_kprobe_event_legacy(probe_name, false);
		return 1;
	}
}

struct bpf_link *
bpf_program__attach_kprobe_opts(const struct bpf_program *prog,
				const char *func_name,
				const struct bpf_kprobe_opts *opts)
{
	DECLARE_LIBBPF_OPTS(bpf_perf_event_opts, pe_opts);
	char errmsg[STRERR_BUFSIZE];
	char *legacy_probe = NULL;
	struct bpf_link *link;
	size_t offset;
	bool retprobe, legacy;
	int pfd, err;

	if (!OPTS_VALID(opts, bpf_kprobe_opts))
		return libbpf_err_ptr(-EINVAL);

	retprobe = OPTS_GET(opts, retprobe, false);
	offset = OPTS_GET(opts, offset, 0);
	pe_opts.bpf_cookie = OPTS_GET(opts, bpf_cookie, 0);

	legacy = determine_kprobe_perf_type() < 0;
	if (!legacy) {
		pfd = perf_event_open_probe(false /* uprobe */, retprobe,
					    func_name, offset,
					    -1 /* pid */, 0 /* ref_ctr_off */);
	} else {
		char probe_name[256];

		gen_kprobe_legacy_event_name(probe_name, sizeof(probe_name),
					     func_name, offset);

		legacy_probe = strdup(probe_name);
		if (!legacy_probe)
			return libbpf_err_ptr(-ENOMEM);

		pfd = perf_event_kprobe_open_legacy(legacy_probe, retprobe, func_name,
						    offset, -1 /* pid */);
	}
	if (pfd < 0) {
		err = -errno;
		pr_warn("prog '%s': failed to create %s '%s+0x%zx' perf event: %s\n",
			prog->name, retprobe ? "kretprobe" : "kprobe",
			func_name, offset,
			libbpf_strerror_r(err, errmsg, sizeof(errmsg)));
		goto err_out;
	}
	link = bpf_program__attach_perf_event_opts(prog, pfd, &pe_opts);
	err = libbpf_get_error(link);
	if (err) {
		close(pfd);
		pr_warn("prog '%s': failed to attach to %s '%s+0x%zx': %s\n",
			prog->name, retprobe ? "kretprobe" : "kprobe",
			func_name, offset,
			libbpf_strerror_r(err, errmsg, sizeof(errmsg)));
		goto err_clean_legacy;
	}
	if (legacy) {
		struct bpf_link_perf *perf_link = container_of(link, struct bpf_link_perf, link);

		perf_link->legacy_probe_name = legacy_probe;
		perf_link->legacy_is_kprobe = true;
		perf_link->legacy_is_retprobe = retprobe;
	}

	return link;

err_clean_legacy:
	if (legacy)
		remove_kprobe_event_legacy(legacy_probe, retprobe);
err_out:
	free(legacy_probe);
	return libbpf_err_ptr(err);
}

struct bpf_link *bpf_program__attach_kprobe(const struct bpf_program *prog,
					    bool retprobe,
					    const char *func_name)
{
	DECLARE_LIBBPF_OPTS(bpf_kprobe_opts, opts,
		.retprobe = retprobe,
	);

	return bpf_program__attach_kprobe_opts(prog, func_name, &opts);
}

struct bpf_link *bpf_program__attach_ksyscall(const struct bpf_program *prog,
					      const char *syscall_name,
					      const struct bpf_ksyscall_opts *opts)
{
	LIBBPF_OPTS(bpf_kprobe_opts, kprobe_opts);
	char func_name[128];

	if (!OPTS_VALID(opts, bpf_ksyscall_opts))
		return libbpf_err_ptr(-EINVAL);

	if (kernel_supports(prog->obj, FEAT_SYSCALL_WRAPPER)) {
		/* arch_specific_syscall_pfx() should never return NULL here
		 * because it is guarded by kernel_supports(). However, since
		 * compiler does not know that we have an explicit conditional
		 * as well.
		 */
		snprintf(func_name, sizeof(func_name), "__%s_sys_%s",
			 arch_specific_syscall_pfx() ? : "", syscall_name);
	} else {
		snprintf(func_name, sizeof(func_name), "__se_sys_%s", syscall_name);
	}

	kprobe_opts.retprobe = OPTS_GET(opts, retprobe, false);
	kprobe_opts.bpf_cookie = OPTS_GET(opts, bpf_cookie, 0);

	return bpf_program__attach_kprobe_opts(prog, func_name, &kprobe_opts);
}

/* Adapted from perf/util/string.c */
static bool glob_match(const char *str, const char *pat)
{
	while (*str && *pat && *pat != '*') {
		if (*pat == '?') {      /* Matches any single character */
			str++;
			pat++;
			continue;
		}
		if (*str != *pat)
			return false;
		str++;
		pat++;
	}
	/* Check wild card */
	if (*pat == '*') {
		while (*pat == '*')
			pat++;
		if (!*pat) /* Tail wild card matches all */
			return true;
		while (*str)
			if (glob_match(str++, pat))
				return true;
	}
	return !*str && !*pat;
}

struct kprobe_multi_resolve {
	const char *pattern;
	unsigned long *addrs;
	size_t cap;
	size_t cnt;
};

static int
resolve_kprobe_multi_cb(unsigned long long sym_addr, char sym_type,
			const char *sym_name, void *ctx)
{
	struct kprobe_multi_resolve *res = ctx;
	int err;

	if (!glob_match(sym_name, res->pattern))
		return 0;

	err = libbpf_ensure_mem((void **) &res->addrs, &res->cap, sizeof(unsigned long),
				res->cnt + 1);
	if (err)
		return err;

	res->addrs[res->cnt++] = (unsigned long) sym_addr;
	return 0;
}

struct bpf_link *
bpf_program__attach_kprobe_multi_opts(const struct bpf_program *prog,
				      const char *pattern,
				      const struct bpf_kprobe_multi_opts *opts)
{
	LIBBPF_OPTS(bpf_link_create_opts, lopts);
	struct kprobe_multi_resolve res = {
		.pattern = pattern,
	};
	struct bpf_link *link = NULL;
	char errmsg[STRERR_BUFSIZE];
	const unsigned long *addrs;
	int err, link_fd, prog_fd;
	const __u64 *cookies;
	const char **syms;
	bool retprobe;
	size_t cnt;

	if (!OPTS_VALID(opts, bpf_kprobe_multi_opts))
		return libbpf_err_ptr(-EINVAL);

	syms    = OPTS_GET(opts, syms, false);
	addrs   = OPTS_GET(opts, addrs, false);
	cnt     = OPTS_GET(opts, cnt, false);
	cookies = OPTS_GET(opts, cookies, false);

	if (!pattern && !addrs && !syms)
		return libbpf_err_ptr(-EINVAL);
	if (pattern && (addrs || syms || cookies || cnt))
		return libbpf_err_ptr(-EINVAL);
	if (!pattern && !cnt)
		return libbpf_err_ptr(-EINVAL);
	if (addrs && syms)
		return libbpf_err_ptr(-EINVAL);

	if (pattern) {
		err = libbpf_kallsyms_parse(resolve_kprobe_multi_cb, &res);
		if (err)
			goto error;
		if (!res.cnt) {
			err = -ENOENT;
			goto error;
		}
		addrs = res.addrs;
		cnt = res.cnt;
	}

	retprobe = OPTS_GET(opts, retprobe, false);

	lopts.kprobe_multi.syms = syms;
	lopts.kprobe_multi.addrs = addrs;
	lopts.kprobe_multi.cookies = cookies;
	lopts.kprobe_multi.cnt = cnt;
	lopts.kprobe_multi.flags = retprobe ? BPF_F_KPROBE_MULTI_RETURN : 0;

	link = calloc(1, sizeof(*link));
	if (!link) {
		err = -ENOMEM;
		goto error;
	}
	link->detach = &bpf_link__detach_fd;

	prog_fd = bpf_program__fd(prog);
	link_fd = bpf_link_create(prog_fd, 0, BPF_TRACE_KPROBE_MULTI, &lopts);
	if (link_fd < 0) {
		err = -errno;
		pr_warn("prog '%s': failed to attach: %s\n",
			prog->name, libbpf_strerror_r(err, errmsg, sizeof(errmsg)));
		goto error;
	}
	link->fd = link_fd;
	free(res.addrs);
	return link;

error:
	free(link);
	free(res.addrs);
	return libbpf_err_ptr(err);
}

static int attach_kprobe(const struct bpf_program *prog, long cookie, struct bpf_link **link)
{
	DECLARE_LIBBPF_OPTS(bpf_kprobe_opts, opts);
	unsigned long offset = 0;
	const char *func_name;
	char *func;
	int n;

	*link = NULL;

	/* no auto-attach for SEC("kprobe") and SEC("kretprobe") */
	if (strcmp(prog->sec_name, "kprobe") == 0 || strcmp(prog->sec_name, "kretprobe") == 0)
		return 0;

	opts.retprobe = str_has_pfx(prog->sec_name, "kretprobe/");
	if (opts.retprobe)
		func_name = prog->sec_name + sizeof("kretprobe/") - 1;
	else
		func_name = prog->sec_name + sizeof("kprobe/") - 1;

	n = sscanf(func_name, "%m[a-zA-Z0-9_.]+%li", &func, &offset);
	if (n < 1) {
		pr_warn("kprobe name is invalid: %s\n", func_name);
		return -EINVAL;
	}
	if (opts.retprobe && offset != 0) {
		free(func);
		pr_warn("kretprobes do not support offset specification\n");
		return -EINVAL;
	}

	opts.offset = offset;
	*link = bpf_program__attach_kprobe_opts(prog, func, &opts);
	free(func);
	return libbpf_get_error(*link);
}

static int attach_ksyscall(const struct bpf_program *prog, long cookie, struct bpf_link **link)
{
	LIBBPF_OPTS(bpf_ksyscall_opts, opts);
	const char *syscall_name;

	*link = NULL;

	/* no auto-attach for SEC("ksyscall") and SEC("kretsyscall") */
	if (strcmp(prog->sec_name, "ksyscall") == 0 || strcmp(prog->sec_name, "kretsyscall") == 0)
		return 0;

	opts.retprobe = str_has_pfx(prog->sec_name, "kretsyscall/");
	if (opts.retprobe)
		syscall_name = prog->sec_name + sizeof("kretsyscall/") - 1;
	else
		syscall_name = prog->sec_name + sizeof("ksyscall/") - 1;

	*link = bpf_program__attach_ksyscall(prog, syscall_name, &opts);
	return *link ? 0 : -errno;
}

static int attach_kprobe_multi(const struct bpf_program *prog, long cookie, struct bpf_link **link)
{
	LIBBPF_OPTS(bpf_kprobe_multi_opts, opts);
	const char *spec;
	char *pattern;
	int n;

	*link = NULL;

	/* no auto-attach for SEC("kprobe.multi") and SEC("kretprobe.multi") */
	if (strcmp(prog->sec_name, "kprobe.multi") == 0 ||
	    strcmp(prog->sec_name, "kretprobe.multi") == 0)
		return 0;

	opts.retprobe = str_has_pfx(prog->sec_name, "kretprobe.multi/");
	if (opts.retprobe)
		spec = prog->sec_name + sizeof("kretprobe.multi/") - 1;
	else
		spec = prog->sec_name + sizeof("kprobe.multi/") - 1;

	n = sscanf(spec, "%m[a-zA-Z0-9_.*?]", &pattern);
	if (n < 1) {
		pr_warn("kprobe multi pattern is invalid: %s\n", pattern);
		return -EINVAL;
	}

	*link = bpf_program__attach_kprobe_multi_opts(prog, pattern, &opts);
	free(pattern);
	return libbpf_get_error(*link);
}

static void gen_uprobe_legacy_event_name(char *buf, size_t buf_sz,
					 const char *binary_path, uint64_t offset)
{
	int i;

	snprintf(buf, buf_sz, "libbpf_%u_%s_0x%zx", getpid(), binary_path, (size_t)offset);

	/* sanitize binary_path in the probe name */
	for (i = 0; buf[i]; i++) {
		if (!isalnum(buf[i]))
			buf[i] = '_';
	}
}

static inline int add_uprobe_event_legacy(const char *probe_name, bool retprobe,
					  const char *binary_path, size_t offset)
{
	return append_to_file(tracefs_uprobe_events(), "%c:%s/%s %s:0x%zx",
			      retprobe ? 'r' : 'p',
			      retprobe ? "uretprobes" : "uprobes",
			      probe_name, binary_path, offset);
}

static inline int remove_uprobe_event_legacy(const char *probe_name, bool retprobe)
{
	return append_to_file(tracefs_uprobe_events(), "-:%s/%s",
			      retprobe ? "uretprobes" : "uprobes", probe_name);
}

static int determine_uprobe_perf_type_legacy(const char *probe_name, bool retprobe)
{
	char file[512];

	snprintf(file, sizeof(file), "%s/events/%s/%s/id",
		 tracefs_path(), retprobe ? "uretprobes" : "uprobes", probe_name);

	return parse_uint_from_file(file, "%d\n");
}

static int perf_event_uprobe_open_legacy(const char *probe_name, bool retprobe,
					 const char *binary_path, size_t offset, int pid)
{
	const size_t attr_sz = sizeof(struct perf_event_attr);
	struct perf_event_attr attr;
	int type, pfd, err;

	err = add_uprobe_event_legacy(probe_name, retprobe, binary_path, offset);
	if (err < 0) {
		pr_warn("failed to add legacy uprobe event for %s:0x%zx: %d\n",
			binary_path, (size_t)offset, err);
		return err;
	}
	type = determine_uprobe_perf_type_legacy(probe_name, retprobe);
	if (type < 0) {
		err = type;
		pr_warn("failed to determine legacy uprobe event id for %s:0x%zx: %d\n",
			binary_path, offset, err);
		goto err_clean_legacy;
	}

	memset(&attr, 0, attr_sz);
	attr.size = attr_sz;
	attr.config = type;
	attr.type = PERF_TYPE_TRACEPOINT;

	pfd = syscall(__NR_perf_event_open, &attr,
		      pid < 0 ? -1 : pid, /* pid */
		      pid == -1 ? 0 : -1, /* cpu */
		      -1 /* group_fd */,  PERF_FLAG_FD_CLOEXEC);
	if (pfd < 0) {
		err = -errno;
		pr_warn("legacy uprobe perf_event_open() failed: %d\n", err);
		goto err_clean_legacy;
	}
	return pfd;

err_clean_legacy:
	/* Clear the newly added legacy uprobe_event */
	remove_uprobe_event_legacy(probe_name, retprobe);
	return err;
}

/* Return next ELF section of sh_type after scn, or first of that type if scn is NULL. */
static Elf_Scn *elf_find_next_scn_by_type(Elf *elf, int sh_type, Elf_Scn *scn)
{
	while ((scn = elf_nextscn(elf, scn)) != NULL) {
		GElf_Shdr sh;

		if (!gelf_getshdr(scn, &sh))
			continue;
		if (sh.sh_type == sh_type)
			return scn;
	}
	return NULL;
}

/* Find offset of function name in object specified by path.  "name" matches
 * symbol name or name@@LIB for library functions.
 */
static long elf_find_func_offset(const char *binary_path, const char *name)
{
	int fd, i, sh_types[2] = { SHT_DYNSYM, SHT_SYMTAB };
	bool is_shared_lib, is_name_qualified;
	char errmsg[STRERR_BUFSIZE];
	long ret = -ENOENT;
	size_t name_len;
	GElf_Ehdr ehdr;
	Elf *elf;

	fd = open(binary_path, O_RDONLY | O_CLOEXEC);
	if (fd < 0) {
		ret = -errno;
		pr_warn("failed to open %s: %s\n", binary_path,
			libbpf_strerror_r(ret, errmsg, sizeof(errmsg)));
		return ret;
	}
	elf = elf_begin(fd, ELF_C_READ_MMAP, NULL);
	if (!elf) {
		pr_warn("elf: could not read elf from %s: %s\n", binary_path, elf_errmsg(-1));
		close(fd);
		return -LIBBPF_ERRNO__FORMAT;
	}
	if (!gelf_getehdr(elf, &ehdr)) {
		pr_warn("elf: failed to get ehdr from %s: %s\n", binary_path, elf_errmsg(-1));
		ret = -LIBBPF_ERRNO__FORMAT;
		goto out;
	}
	/* for shared lib case, we do not need to calculate relative offset */
	is_shared_lib = ehdr.e_type == ET_DYN;

	name_len = strlen(name);
	/* Does name specify "@@LIB"? */
	is_name_qualified = strstr(name, "@@") != NULL;

	/* Search SHT_DYNSYM, SHT_SYMTAB for symbol.  This search order is used because if
	 * a binary is stripped, it may only have SHT_DYNSYM, and a fully-statically
	 * linked binary may not have SHT_DYMSYM, so absence of a section should not be
	 * reported as a warning/error.
	 */
	for (i = 0; i < ARRAY_SIZE(sh_types); i++) {
		size_t nr_syms, strtabidx, idx;
		Elf_Data *symbols = NULL;
		Elf_Scn *scn = NULL;
		int last_bind = -1;
		const char *sname;
		GElf_Shdr sh;

		scn = elf_find_next_scn_by_type(elf, sh_types[i], NULL);
		if (!scn) {
			pr_debug("elf: failed to find symbol table ELF sections in '%s'\n",
				 binary_path);
			continue;
		}
		if (!gelf_getshdr(scn, &sh))
			continue;
		strtabidx = sh.sh_link;
		symbols = elf_getdata(scn, 0);
		if (!symbols) {
			pr_warn("elf: failed to get symbols for symtab section in '%s': %s\n",
				binary_path, elf_errmsg(-1));
			ret = -LIBBPF_ERRNO__FORMAT;
			goto out;
		}
		nr_syms = symbols->d_size / sh.sh_entsize;

		for (idx = 0; idx < nr_syms; idx++) {
			int curr_bind;
			GElf_Sym sym;
			Elf_Scn *sym_scn;
			GElf_Shdr sym_sh;

			if (!gelf_getsym(symbols, idx, &sym))
				continue;

			if (GELF_ST_TYPE(sym.st_info) != STT_FUNC)
				continue;

			sname = elf_strptr(elf, strtabidx, sym.st_name);
			if (!sname)
				continue;

			curr_bind = GELF_ST_BIND(sym.st_info);

			/* User can specify func, func@@LIB or func@@LIB_VERSION. */
			if (strncmp(sname, name, name_len) != 0)
				continue;
			/* ...but we don't want a search for "foo" to match 'foo2" also, so any
			 * additional characters in sname should be of the form "@@LIB".
			 */
			if (!is_name_qualified && sname[name_len] != '\0' && sname[name_len] != '@')
				continue;

			if (ret >= 0) {
				/* handle multiple matches */
				if (last_bind != STB_WEAK && curr_bind != STB_WEAK) {
					/* Only accept one non-weak bind. */
					pr_warn("elf: ambiguous match for '%s', '%s' in '%s'\n",
						sname, name, binary_path);
					ret = -LIBBPF_ERRNO__FORMAT;
					goto out;
				} else if (curr_bind == STB_WEAK) {
					/* already have a non-weak bind, and
					 * this is a weak bind, so ignore.
					 */
					continue;
				}
			}

			/* Transform symbol's virtual address (absolute for
			 * binaries and relative for shared libs) into file
			 * offset, which is what kernel is expecting for
			 * uprobe/uretprobe attachment.
			 * See Documentation/trace/uprobetracer.rst for more
			 * details.
			 * This is done by looking up symbol's containing
			 * section's header and using it's virtual address
			 * (sh_addr) and corresponding file offset (sh_offset)
			 * to transform sym.st_value (virtual address) into
			 * desired final file offset.
			 */
			sym_scn = elf_getscn(elf, sym.st_shndx);
			if (!sym_scn)
				continue;
			if (!gelf_getshdr(sym_scn, &sym_sh))
				continue;

			ret = sym.st_value - sym_sh.sh_addr + sym_sh.sh_offset;
			last_bind = curr_bind;
		}
		if (ret > 0)
			break;
	}

	if (ret > 0) {
		pr_debug("elf: symbol address match for '%s' in '%s': 0x%lx\n", name, binary_path,
			 ret);
	} else {
		if (ret == 0) {
			pr_warn("elf: '%s' is 0 in symtab for '%s': %s\n", name, binary_path,
				is_shared_lib ? "should not be 0 in a shared library" :
						"try using shared library path instead");
			ret = -ENOENT;
		} else {
			pr_warn("elf: failed to find symbol '%s' in '%s'\n", name, binary_path);
		}
	}
out:
	elf_end(elf);
	close(fd);
	return ret;
}

static const char *arch_specific_lib_paths(void)
{
	/*
	 * Based on https://packages.debian.org/sid/libc6.
	 *
	 * Assume that the traced program is built for the same architecture
	 * as libbpf, which should cover the vast majority of cases.
	 */
#if defined(__x86_64__)
	return "/lib/x86_64-linux-gnu";
#elif defined(__i386__)
	return "/lib/i386-linux-gnu";
#elif defined(__s390x__)
	return "/lib/s390x-linux-gnu";
#elif defined(__s390__)
	return "/lib/s390-linux-gnu";
#elif defined(__arm__) && defined(__SOFTFP__)
	return "/lib/arm-linux-gnueabi";
#elif defined(__arm__) && !defined(__SOFTFP__)
	return "/lib/arm-linux-gnueabihf";
#elif defined(__aarch64__)
	return "/lib/aarch64-linux-gnu";
#elif defined(__mips__) && defined(__MIPSEL__) && _MIPS_SZLONG == 64
	return "/lib/mips64el-linux-gnuabi64";
#elif defined(__mips__) && defined(__MIPSEL__) && _MIPS_SZLONG == 32
	return "/lib/mipsel-linux-gnu";
#elif defined(__powerpc64__) && __BYTE_ORDER__ == __ORDER_LITTLE_ENDIAN__
	return "/lib/powerpc64le-linux-gnu";
#elif defined(__sparc__) && defined(__arch64__)
	return "/lib/sparc64-linux-gnu";
#elif defined(__riscv) && __riscv_xlen == 64
	return "/lib/riscv64-linux-gnu";
#else
	return NULL;
#endif
}

/* Get full path to program/shared library. */
static int resolve_full_path(const char *file, char *result, size_t result_sz)
{
	const char *search_paths[3] = {};
<<<<<<< HEAD
	int i;
=======
	int i, perm;
>>>>>>> 66283a8f

	if (str_has_sfx(file, ".so") || strstr(file, ".so.")) {
		search_paths[0] = getenv("LD_LIBRARY_PATH");
		search_paths[1] = "/usr/lib64:/usr/lib";
		search_paths[2] = arch_specific_lib_paths();
<<<<<<< HEAD
	} else {
		search_paths[0] = getenv("PATH");
		search_paths[1] = "/usr/bin:/usr/sbin";
=======
		perm = R_OK;
	} else {
		search_paths[0] = getenv("PATH");
		search_paths[1] = "/usr/bin:/usr/sbin";
		perm = R_OK | X_OK;
>>>>>>> 66283a8f
	}

	for (i = 0; i < ARRAY_SIZE(search_paths); i++) {
		const char *s;

		if (!search_paths[i])
			continue;
		for (s = search_paths[i]; s != NULL; s = strchr(s, ':')) {
			char *next_path;
			int seg_len;

			if (s[0] == ':')
				s++;
			next_path = strchr(s, ':');
			seg_len = next_path ? next_path - s : strlen(s);
			if (!seg_len)
				continue;
			snprintf(result, result_sz, "%.*s/%s", seg_len, s, file);
<<<<<<< HEAD
			/* ensure it is an executable file/link */
			if (access(result, R_OK | X_OK) < 0)
=======
			/* ensure it has required permissions */
			if (faccessat(AT_FDCWD, result, perm, AT_EACCESS) < 0)
>>>>>>> 66283a8f
				continue;
			pr_debug("resolved '%s' to '%s'\n", file, result);
			return 0;
		}
	}
	return -ENOENT;
}

LIBBPF_API struct bpf_link *
bpf_program__attach_uprobe_opts(const struct bpf_program *prog, pid_t pid,
				const char *binary_path, size_t func_offset,
				const struct bpf_uprobe_opts *opts)
{
	DECLARE_LIBBPF_OPTS(bpf_perf_event_opts, pe_opts);
	char errmsg[STRERR_BUFSIZE], *legacy_probe = NULL;
	char full_binary_path[PATH_MAX];
	struct bpf_link *link;
	size_t ref_ctr_off;
	int pfd, err;
	bool retprobe, legacy;
	const char *func_name;

	if (!OPTS_VALID(opts, bpf_uprobe_opts))
		return libbpf_err_ptr(-EINVAL);

	retprobe = OPTS_GET(opts, retprobe, false);
	ref_ctr_off = OPTS_GET(opts, ref_ctr_offset, 0);
	pe_opts.bpf_cookie = OPTS_GET(opts, bpf_cookie, 0);

	if (!binary_path)
		return libbpf_err_ptr(-EINVAL);

	if (!strchr(binary_path, '/')) {
		err = resolve_full_path(binary_path, full_binary_path,
					sizeof(full_binary_path));
		if (err) {
			pr_warn("prog '%s': failed to resolve full path for '%s': %d\n",
				prog->name, binary_path, err);
			return libbpf_err_ptr(err);
		}
		binary_path = full_binary_path;
	}
	func_name = OPTS_GET(opts, func_name, NULL);
	if (func_name) {
		long sym_off;

		sym_off = elf_find_func_offset(binary_path, func_name);
		if (sym_off < 0)
			return libbpf_err_ptr(sym_off);
		func_offset += sym_off;
	}

	legacy = determine_uprobe_perf_type() < 0;
	if (!legacy) {
		pfd = perf_event_open_probe(true /* uprobe */, retprobe, binary_path,
					    func_offset, pid, ref_ctr_off);
	} else {
		char probe_name[PATH_MAX + 64];

		if (ref_ctr_off)
			return libbpf_err_ptr(-EINVAL);

		gen_uprobe_legacy_event_name(probe_name, sizeof(probe_name),
					     binary_path, func_offset);

		legacy_probe = strdup(probe_name);
		if (!legacy_probe)
			return libbpf_err_ptr(-ENOMEM);

		pfd = perf_event_uprobe_open_legacy(legacy_probe, retprobe,
						    binary_path, func_offset, pid);
	}
	if (pfd < 0) {
		err = -errno;
		pr_warn("prog '%s': failed to create %s '%s:0x%zx' perf event: %s\n",
			prog->name, retprobe ? "uretprobe" : "uprobe",
			binary_path, func_offset,
			libbpf_strerror_r(err, errmsg, sizeof(errmsg)));
		goto err_out;
	}

	link = bpf_program__attach_perf_event_opts(prog, pfd, &pe_opts);
	err = libbpf_get_error(link);
	if (err) {
		close(pfd);
		pr_warn("prog '%s': failed to attach to %s '%s:0x%zx': %s\n",
			prog->name, retprobe ? "uretprobe" : "uprobe",
			binary_path, func_offset,
			libbpf_strerror_r(err, errmsg, sizeof(errmsg)));
		goto err_clean_legacy;
	}
	if (legacy) {
		struct bpf_link_perf *perf_link = container_of(link, struct bpf_link_perf, link);

		perf_link->legacy_probe_name = legacy_probe;
		perf_link->legacy_is_kprobe = false;
		perf_link->legacy_is_retprobe = retprobe;
	}
	return link;

err_clean_legacy:
	if (legacy)
		remove_uprobe_event_legacy(legacy_probe, retprobe);
err_out:
	free(legacy_probe);
	return libbpf_err_ptr(err);
}
<<<<<<< HEAD

/* Format of u[ret]probe section definition supporting auto-attach:
 * u[ret]probe/binary:function[+offset]
 *
 * binary can be an absolute/relative path or a filename; the latter is resolved to a
 * full binary path via bpf_program__attach_uprobe_opts.
 *
 * Specifying uprobe+ ensures we carry out strict matching; either "uprobe" must be
 * specified (and auto-attach is not possible) or the above format is specified for
 * auto-attach.
 */
static int attach_uprobe(const struct bpf_program *prog, long cookie, struct bpf_link **link)
{
	DECLARE_LIBBPF_OPTS(bpf_uprobe_opts, opts);
	char *probe_type = NULL, *binary_path = NULL, *func_name = NULL;
	int n, ret = -EINVAL;
	long offset = 0;

=======

/* Format of u[ret]probe section definition supporting auto-attach:
 * u[ret]probe/binary:function[+offset]
 *
 * binary can be an absolute/relative path or a filename; the latter is resolved to a
 * full binary path via bpf_program__attach_uprobe_opts.
 *
 * Specifying uprobe+ ensures we carry out strict matching; either "uprobe" must be
 * specified (and auto-attach is not possible) or the above format is specified for
 * auto-attach.
 */
static int attach_uprobe(const struct bpf_program *prog, long cookie, struct bpf_link **link)
{
	DECLARE_LIBBPF_OPTS(bpf_uprobe_opts, opts);
	char *probe_type = NULL, *binary_path = NULL, *func_name = NULL;
	int n, ret = -EINVAL;
	long offset = 0;

>>>>>>> 66283a8f
	*link = NULL;

	n = sscanf(prog->sec_name, "%m[^/]/%m[^:]:%m[a-zA-Z0-9_.]+%li",
		   &probe_type, &binary_path, &func_name, &offset);
	switch (n) {
	case 1:
		/* handle SEC("u[ret]probe") - format is valid, but auto-attach is impossible. */
		ret = 0;
		break;
	case 2:
		pr_warn("prog '%s': section '%s' missing ':function[+offset]' specification\n",
			prog->name, prog->sec_name);
		break;
	case 3:
	case 4:
		opts.retprobe = strcmp(probe_type, "uretprobe") == 0 ||
				strcmp(probe_type, "uretprobe.s") == 0;
		if (opts.retprobe && offset != 0) {
			pr_warn("prog '%s': uretprobes do not support offset specification\n",
				prog->name);
			break;
		}
		opts.func_name = func_name;
		*link = bpf_program__attach_uprobe_opts(prog, -1, binary_path, offset, &opts);
		ret = libbpf_get_error(*link);
		break;
	default:
		pr_warn("prog '%s': invalid format of section definition '%s'\n", prog->name,
			prog->sec_name);
		break;
	}
	free(probe_type);
	free(binary_path);
	free(func_name);

	return ret;
}

struct bpf_link *bpf_program__attach_uprobe(const struct bpf_program *prog,
					    bool retprobe, pid_t pid,
					    const char *binary_path,
					    size_t func_offset)
{
	DECLARE_LIBBPF_OPTS(bpf_uprobe_opts, opts, .retprobe = retprobe);

	return bpf_program__attach_uprobe_opts(prog, pid, binary_path, func_offset, &opts);
}

struct bpf_link *bpf_program__attach_usdt(const struct bpf_program *prog,
					  pid_t pid, const char *binary_path,
					  const char *usdt_provider, const char *usdt_name,
					  const struct bpf_usdt_opts *opts)
{
	char resolved_path[512];
	struct bpf_object *obj = prog->obj;
	struct bpf_link *link;
	__u64 usdt_cookie;
	int err;

	if (!OPTS_VALID(opts, bpf_uprobe_opts))
		return libbpf_err_ptr(-EINVAL);

	if (bpf_program__fd(prog) < 0) {
		pr_warn("prog '%s': can't attach BPF program w/o FD (did you load it?)\n",
			prog->name);
		return libbpf_err_ptr(-EINVAL);
	}

	if (!binary_path)
		return libbpf_err_ptr(-EINVAL);

	if (!strchr(binary_path, '/')) {
		err = resolve_full_path(binary_path, resolved_path, sizeof(resolved_path));
		if (err) {
			pr_warn("prog '%s': failed to resolve full path for '%s': %d\n",
				prog->name, binary_path, err);
			return libbpf_err_ptr(err);
		}
		binary_path = resolved_path;
	}

	/* USDT manager is instantiated lazily on first USDT attach. It will
	 * be destroyed together with BPF object in bpf_object__close().
	 */
	if (IS_ERR(obj->usdt_man))
		return libbpf_ptr(obj->usdt_man);
	if (!obj->usdt_man) {
		obj->usdt_man = usdt_manager_new(obj);
		if (IS_ERR(obj->usdt_man))
			return libbpf_ptr(obj->usdt_man);
	}

	usdt_cookie = OPTS_GET(opts, usdt_cookie, 0);
	link = usdt_manager_attach_usdt(obj->usdt_man, prog, pid, binary_path,
				        usdt_provider, usdt_name, usdt_cookie);
	err = libbpf_get_error(link);
	if (err)
		return libbpf_err_ptr(err);
	return link;
}

static int attach_usdt(const struct bpf_program *prog, long cookie, struct bpf_link **link)
{
	char *path = NULL, *provider = NULL, *name = NULL;
	const char *sec_name;
	int n, err;

	sec_name = bpf_program__section_name(prog);
	if (strcmp(sec_name, "usdt") == 0) {
		/* no auto-attach for just SEC("usdt") */
		*link = NULL;
		return 0;
	}

	n = sscanf(sec_name, "usdt/%m[^:]:%m[^:]:%m[^:]", &path, &provider, &name);
	if (n != 3) {
		pr_warn("invalid section '%s', expected SEC(\"usdt/<path>:<provider>:<name>\")\n",
			sec_name);
		err = -EINVAL;
	} else {
		*link = bpf_program__attach_usdt(prog, -1 /* any process */, path,
						 provider, name, NULL);
		err = libbpf_get_error(*link);
	}
	free(path);
	free(provider);
	free(name);
	return err;
}

static int determine_tracepoint_id(const char *tp_category,
				   const char *tp_name)
{
	char file[PATH_MAX];
	int ret;

	ret = snprintf(file, sizeof(file), "%s/events/%s/%s/id",
		       tracefs_path(), tp_category, tp_name);
	if (ret < 0)
		return -errno;
	if (ret >= sizeof(file)) {
		pr_debug("tracepoint %s/%s path is too long\n",
			 tp_category, tp_name);
		return -E2BIG;
	}
	return parse_uint_from_file(file, "%d\n");
}

static int perf_event_open_tracepoint(const char *tp_category,
				      const char *tp_name)
{
	const size_t attr_sz = sizeof(struct perf_event_attr);
	struct perf_event_attr attr;
	char errmsg[STRERR_BUFSIZE];
	int tp_id, pfd, err;

	tp_id = determine_tracepoint_id(tp_category, tp_name);
	if (tp_id < 0) {
		pr_warn("failed to determine tracepoint '%s/%s' perf event ID: %s\n",
			tp_category, tp_name,
			libbpf_strerror_r(tp_id, errmsg, sizeof(errmsg)));
		return tp_id;
	}

	memset(&attr, 0, attr_sz);
	attr.type = PERF_TYPE_TRACEPOINT;
	attr.size = attr_sz;
	attr.config = tp_id;

	pfd = syscall(__NR_perf_event_open, &attr, -1 /* pid */, 0 /* cpu */,
		      -1 /* group_fd */, PERF_FLAG_FD_CLOEXEC);
	if (pfd < 0) {
		err = -errno;
		pr_warn("tracepoint '%s/%s' perf_event_open() failed: %s\n",
			tp_category, tp_name,
			libbpf_strerror_r(err, errmsg, sizeof(errmsg)));
		return err;
	}
	return pfd;
}

struct bpf_link *bpf_program__attach_tracepoint_opts(const struct bpf_program *prog,
						     const char *tp_category,
						     const char *tp_name,
						     const struct bpf_tracepoint_opts *opts)
{
	DECLARE_LIBBPF_OPTS(bpf_perf_event_opts, pe_opts);
	char errmsg[STRERR_BUFSIZE];
	struct bpf_link *link;
	int pfd, err;

	if (!OPTS_VALID(opts, bpf_tracepoint_opts))
		return libbpf_err_ptr(-EINVAL);

	pe_opts.bpf_cookie = OPTS_GET(opts, bpf_cookie, 0);

	pfd = perf_event_open_tracepoint(tp_category, tp_name);
	if (pfd < 0) {
		pr_warn("prog '%s': failed to create tracepoint '%s/%s' perf event: %s\n",
			prog->name, tp_category, tp_name,
			libbpf_strerror_r(pfd, errmsg, sizeof(errmsg)));
		return libbpf_err_ptr(pfd);
	}
	link = bpf_program__attach_perf_event_opts(prog, pfd, &pe_opts);
	err = libbpf_get_error(link);
	if (err) {
		close(pfd);
		pr_warn("prog '%s': failed to attach to tracepoint '%s/%s': %s\n",
			prog->name, tp_category, tp_name,
			libbpf_strerror_r(err, errmsg, sizeof(errmsg)));
		return libbpf_err_ptr(err);
	}
	return link;
}

struct bpf_link *bpf_program__attach_tracepoint(const struct bpf_program *prog,
						const char *tp_category,
						const char *tp_name)
{
	return bpf_program__attach_tracepoint_opts(prog, tp_category, tp_name, NULL);
}

static int attach_tp(const struct bpf_program *prog, long cookie, struct bpf_link **link)
{
	char *sec_name, *tp_cat, *tp_name;

	*link = NULL;

	/* no auto-attach for SEC("tp") or SEC("tracepoint") */
	if (strcmp(prog->sec_name, "tp") == 0 || strcmp(prog->sec_name, "tracepoint") == 0)
		return 0;

	sec_name = strdup(prog->sec_name);
	if (!sec_name)
		return -ENOMEM;

	/* extract "tp/<category>/<name>" or "tracepoint/<category>/<name>" */
	if (str_has_pfx(prog->sec_name, "tp/"))
		tp_cat = sec_name + sizeof("tp/") - 1;
	else
		tp_cat = sec_name + sizeof("tracepoint/") - 1;
	tp_name = strchr(tp_cat, '/');
	if (!tp_name) {
		free(sec_name);
		return -EINVAL;
	}
	*tp_name = '\0';
	tp_name++;

	*link = bpf_program__attach_tracepoint(prog, tp_cat, tp_name);
	free(sec_name);
	return libbpf_get_error(*link);
}

struct bpf_link *bpf_program__attach_raw_tracepoint(const struct bpf_program *prog,
						    const char *tp_name)
{
	char errmsg[STRERR_BUFSIZE];
	struct bpf_link *link;
	int prog_fd, pfd;

	prog_fd = bpf_program__fd(prog);
	if (prog_fd < 0) {
		pr_warn("prog '%s': can't attach before loaded\n", prog->name);
		return libbpf_err_ptr(-EINVAL);
	}

	link = calloc(1, sizeof(*link));
	if (!link)
		return libbpf_err_ptr(-ENOMEM);
	link->detach = &bpf_link__detach_fd;

	pfd = bpf_raw_tracepoint_open(tp_name, prog_fd);
	if (pfd < 0) {
		pfd = -errno;
		free(link);
		pr_warn("prog '%s': failed to attach to raw tracepoint '%s': %s\n",
			prog->name, tp_name, libbpf_strerror_r(pfd, errmsg, sizeof(errmsg)));
		return libbpf_err_ptr(pfd);
	}
	link->fd = pfd;
	return link;
}

static int attach_raw_tp(const struct bpf_program *prog, long cookie, struct bpf_link **link)
{
	static const char *const prefixes[] = {
		"raw_tp",
		"raw_tracepoint",
		"raw_tp.w",
		"raw_tracepoint.w",
	};
	size_t i;
	const char *tp_name = NULL;

	*link = NULL;

	for (i = 0; i < ARRAY_SIZE(prefixes); i++) {
		size_t pfx_len;

		if (!str_has_pfx(prog->sec_name, prefixes[i]))
			continue;

		pfx_len = strlen(prefixes[i]);
		/* no auto-attach case of, e.g., SEC("raw_tp") */
		if (prog->sec_name[pfx_len] == '\0')
			return 0;

		if (prog->sec_name[pfx_len] != '/')
			continue;

		tp_name = prog->sec_name + pfx_len + 1;
		break;
	}

	if (!tp_name) {
		pr_warn("prog '%s': invalid section name '%s'\n",
			prog->name, prog->sec_name);
		return -EINVAL;
	}

	*link = bpf_program__attach_raw_tracepoint(prog, tp_name);
	return libbpf_get_error(link);
}

/* Common logic for all BPF program types that attach to a btf_id */
static struct bpf_link *bpf_program__attach_btf_id(const struct bpf_program *prog,
						   const struct bpf_trace_opts *opts)
{
	LIBBPF_OPTS(bpf_link_create_opts, link_opts);
	char errmsg[STRERR_BUFSIZE];
	struct bpf_link *link;
	int prog_fd, pfd;

	if (!OPTS_VALID(opts, bpf_trace_opts))
		return libbpf_err_ptr(-EINVAL);

	prog_fd = bpf_program__fd(prog);
	if (prog_fd < 0) {
		pr_warn("prog '%s': can't attach before loaded\n", prog->name);
		return libbpf_err_ptr(-EINVAL);
	}

	link = calloc(1, sizeof(*link));
	if (!link)
		return libbpf_err_ptr(-ENOMEM);
	link->detach = &bpf_link__detach_fd;

	/* libbpf is smart enough to redirect to BPF_RAW_TRACEPOINT_OPEN on old kernels */
	link_opts.tracing.cookie = OPTS_GET(opts, cookie, 0);
	pfd = bpf_link_create(prog_fd, 0, bpf_program__expected_attach_type(prog), &link_opts);
	if (pfd < 0) {
		pfd = -errno;
		free(link);
		pr_warn("prog '%s': failed to attach: %s\n",
			prog->name, libbpf_strerror_r(pfd, errmsg, sizeof(errmsg)));
		return libbpf_err_ptr(pfd);
	}
	link->fd = pfd;
	return link;
}

struct bpf_link *bpf_program__attach_trace(const struct bpf_program *prog)
{
	return bpf_program__attach_btf_id(prog, NULL);
}

struct bpf_link *bpf_program__attach_trace_opts(const struct bpf_program *prog,
						const struct bpf_trace_opts *opts)
{
	return bpf_program__attach_btf_id(prog, opts);
}

struct bpf_link *bpf_program__attach_lsm(const struct bpf_program *prog)
{
	return bpf_program__attach_btf_id(prog, NULL);
}

static int attach_trace(const struct bpf_program *prog, long cookie, struct bpf_link **link)
{
	*link = bpf_program__attach_trace(prog);
	return libbpf_get_error(*link);
}

static int attach_lsm(const struct bpf_program *prog, long cookie, struct bpf_link **link)
{
	*link = bpf_program__attach_lsm(prog);
	return libbpf_get_error(*link);
}

static struct bpf_link *
bpf_program__attach_fd(const struct bpf_program *prog, int target_fd, int btf_id,
		       const char *target_name)
{
	DECLARE_LIBBPF_OPTS(bpf_link_create_opts, opts,
			    .target_btf_id = btf_id);
	enum bpf_attach_type attach_type;
	char errmsg[STRERR_BUFSIZE];
	struct bpf_link *link;
	int prog_fd, link_fd;

	prog_fd = bpf_program__fd(prog);
	if (prog_fd < 0) {
		pr_warn("prog '%s': can't attach before loaded\n", prog->name);
		return libbpf_err_ptr(-EINVAL);
	}

	link = calloc(1, sizeof(*link));
	if (!link)
		return libbpf_err_ptr(-ENOMEM);
	link->detach = &bpf_link__detach_fd;

	attach_type = bpf_program__expected_attach_type(prog);
	link_fd = bpf_link_create(prog_fd, target_fd, attach_type, &opts);
	if (link_fd < 0) {
		link_fd = -errno;
		free(link);
		pr_warn("prog '%s': failed to attach to %s: %s\n",
			prog->name, target_name,
			libbpf_strerror_r(link_fd, errmsg, sizeof(errmsg)));
		return libbpf_err_ptr(link_fd);
	}
	link->fd = link_fd;
	return link;
}

struct bpf_link *
bpf_program__attach_cgroup(const struct bpf_program *prog, int cgroup_fd)
{
	return bpf_program__attach_fd(prog, cgroup_fd, 0, "cgroup");
}

struct bpf_link *
bpf_program__attach_netns(const struct bpf_program *prog, int netns_fd)
{
	return bpf_program__attach_fd(prog, netns_fd, 0, "netns");
}

struct bpf_link *bpf_program__attach_xdp(const struct bpf_program *prog, int ifindex)
{
	/* target_fd/target_ifindex use the same field in LINK_CREATE */
	return bpf_program__attach_fd(prog, ifindex, 0, "xdp");
}

struct bpf_link *bpf_program__attach_freplace(const struct bpf_program *prog,
					      int target_fd,
					      const char *attach_func_name)
{
	int btf_id;

	if (!!target_fd != !!attach_func_name) {
		pr_warn("prog '%s': supply none or both of target_fd and attach_func_name\n",
			prog->name);
		return libbpf_err_ptr(-EINVAL);
	}

	if (prog->type != BPF_PROG_TYPE_EXT) {
		pr_warn("prog '%s': only BPF_PROG_TYPE_EXT can attach as freplace",
			prog->name);
		return libbpf_err_ptr(-EINVAL);
	}

	if (target_fd) {
		btf_id = libbpf_find_prog_btf_id(attach_func_name, target_fd);
		if (btf_id < 0)
			return libbpf_err_ptr(btf_id);

		return bpf_program__attach_fd(prog, target_fd, btf_id, "freplace");
	} else {
		/* no target, so use raw_tracepoint_open for compatibility
		 * with old kernels
		 */
		return bpf_program__attach_trace(prog);
	}
}

struct bpf_link *
bpf_program__attach_iter(const struct bpf_program *prog,
			 const struct bpf_iter_attach_opts *opts)
{
	DECLARE_LIBBPF_OPTS(bpf_link_create_opts, link_create_opts);
	char errmsg[STRERR_BUFSIZE];
	struct bpf_link *link;
	int prog_fd, link_fd;
	__u32 target_fd = 0;

	if (!OPTS_VALID(opts, bpf_iter_attach_opts))
		return libbpf_err_ptr(-EINVAL);

	link_create_opts.iter_info = OPTS_GET(opts, link_info, (void *)0);
	link_create_opts.iter_info_len = OPTS_GET(opts, link_info_len, 0);

	prog_fd = bpf_program__fd(prog);
	if (prog_fd < 0) {
		pr_warn("prog '%s': can't attach before loaded\n", prog->name);
		return libbpf_err_ptr(-EINVAL);
	}

	link = calloc(1, sizeof(*link));
	if (!link)
		return libbpf_err_ptr(-ENOMEM);
	link->detach = &bpf_link__detach_fd;

	link_fd = bpf_link_create(prog_fd, target_fd, BPF_TRACE_ITER,
				  &link_create_opts);
	if (link_fd < 0) {
		link_fd = -errno;
		free(link);
		pr_warn("prog '%s': failed to attach to iterator: %s\n",
			prog->name, libbpf_strerror_r(link_fd, errmsg, sizeof(errmsg)));
		return libbpf_err_ptr(link_fd);
	}
	link->fd = link_fd;
	return link;
}

static int attach_iter(const struct bpf_program *prog, long cookie, struct bpf_link **link)
{
	*link = bpf_program__attach_iter(prog, NULL);
	return libbpf_get_error(*link);
}

struct bpf_link *bpf_program__attach(const struct bpf_program *prog)
{
	struct bpf_link *link = NULL;
	int err;

	if (!prog->sec_def || !prog->sec_def->prog_attach_fn)
		return libbpf_err_ptr(-EOPNOTSUPP);

	err = prog->sec_def->prog_attach_fn(prog, prog->sec_def->cookie, &link);
	if (err)
		return libbpf_err_ptr(err);

	/* When calling bpf_program__attach() explicitly, auto-attach support
	 * is expected to work, so NULL returned link is considered an error.
	 * This is different for skeleton's attach, see comment in
	 * bpf_object__attach_skeleton().
	 */
	if (!link)
		return libbpf_err_ptr(-EOPNOTSUPP);

	return link;
}

static int bpf_link__detach_struct_ops(struct bpf_link *link)
{
	__u32 zero = 0;

	if (bpf_map_delete_elem(link->fd, &zero))
		return -errno;

	return 0;
}

struct bpf_link *bpf_map__attach_struct_ops(const struct bpf_map *map)
{
	struct bpf_struct_ops *st_ops;
	struct bpf_link *link;
	__u32 i, zero = 0;
	int err;

	if (!bpf_map__is_struct_ops(map) || map->fd == -1)
		return libbpf_err_ptr(-EINVAL);

	link = calloc(1, sizeof(*link));
	if (!link)
		return libbpf_err_ptr(-EINVAL);

	st_ops = map->st_ops;
	for (i = 0; i < btf_vlen(st_ops->type); i++) {
		struct bpf_program *prog = st_ops->progs[i];
		void *kern_data;
		int prog_fd;

		if (!prog)
			continue;

		prog_fd = bpf_program__fd(prog);
		kern_data = st_ops->kern_vdata + st_ops->kern_func_off[i];
		*(unsigned long *)kern_data = prog_fd;
	}

	err = bpf_map_update_elem(map->fd, &zero, st_ops->kern_vdata, 0);
	if (err) {
		err = -errno;
		free(link);
		return libbpf_err_ptr(err);
	}

	link->detach = bpf_link__detach_struct_ops;
	link->fd = map->fd;

	return link;
}

typedef enum bpf_perf_event_ret (*bpf_perf_event_print_t)(struct perf_event_header *hdr,
							  void *private_data);

static enum bpf_perf_event_ret
perf_event_read_simple(void *mmap_mem, size_t mmap_size, size_t page_size,
		       void **copy_mem, size_t *copy_size,
		       bpf_perf_event_print_t fn, void *private_data)
{
	struct perf_event_mmap_page *header = mmap_mem;
	__u64 data_head = ring_buffer_read_head(header);
	__u64 data_tail = header->data_tail;
	void *base = ((__u8 *)header) + page_size;
	int ret = LIBBPF_PERF_EVENT_CONT;
	struct perf_event_header *ehdr;
	size_t ehdr_size;

	while (data_head != data_tail) {
		ehdr = base + (data_tail & (mmap_size - 1));
		ehdr_size = ehdr->size;

		if (((void *)ehdr) + ehdr_size > base + mmap_size) {
			void *copy_start = ehdr;
			size_t len_first = base + mmap_size - copy_start;
			size_t len_secnd = ehdr_size - len_first;

			if (*copy_size < ehdr_size) {
				free(*copy_mem);
				*copy_mem = malloc(ehdr_size);
				if (!*copy_mem) {
					*copy_size = 0;
					ret = LIBBPF_PERF_EVENT_ERROR;
					break;
				}
				*copy_size = ehdr_size;
			}

			memcpy(*copy_mem, copy_start, len_first);
			memcpy(*copy_mem + len_first, base, len_secnd);
			ehdr = *copy_mem;
		}

		ret = fn(ehdr, private_data);
		data_tail += ehdr_size;
		if (ret != LIBBPF_PERF_EVENT_CONT)
			break;
	}

	ring_buffer_write_tail(header, data_tail);
	return libbpf_err(ret);
}

struct perf_buffer;

struct perf_buffer_params {
	struct perf_event_attr *attr;
	/* if event_cb is specified, it takes precendence */
	perf_buffer_event_fn event_cb;
	/* sample_cb and lost_cb are higher-level common-case callbacks */
	perf_buffer_sample_fn sample_cb;
	perf_buffer_lost_fn lost_cb;
	void *ctx;
	int cpu_cnt;
	int *cpus;
	int *map_keys;
};

struct perf_cpu_buf {
	struct perf_buffer *pb;
	void *base; /* mmap()'ed memory */
	void *buf; /* for reconstructing segmented data */
	size_t buf_size;
	int fd;
	int cpu;
	int map_key;
};

struct perf_buffer {
	perf_buffer_event_fn event_cb;
	perf_buffer_sample_fn sample_cb;
	perf_buffer_lost_fn lost_cb;
	void *ctx; /* passed into callbacks */

	size_t page_size;
	size_t mmap_size;
	struct perf_cpu_buf **cpu_bufs;
	struct epoll_event *events;
	int cpu_cnt; /* number of allocated CPU buffers */
	int epoll_fd; /* perf event FD */
	int map_fd; /* BPF_MAP_TYPE_PERF_EVENT_ARRAY BPF map FD */
};

static void perf_buffer__free_cpu_buf(struct perf_buffer *pb,
				      struct perf_cpu_buf *cpu_buf)
{
	if (!cpu_buf)
		return;
	if (cpu_buf->base &&
	    munmap(cpu_buf->base, pb->mmap_size + pb->page_size))
		pr_warn("failed to munmap cpu_buf #%d\n", cpu_buf->cpu);
	if (cpu_buf->fd >= 0) {
		ioctl(cpu_buf->fd, PERF_EVENT_IOC_DISABLE, 0);
		close(cpu_buf->fd);
	}
	free(cpu_buf->buf);
	free(cpu_buf);
}

void perf_buffer__free(struct perf_buffer *pb)
{
	int i;

	if (IS_ERR_OR_NULL(pb))
		return;
	if (pb->cpu_bufs) {
		for (i = 0; i < pb->cpu_cnt; i++) {
			struct perf_cpu_buf *cpu_buf = pb->cpu_bufs[i];

			if (!cpu_buf)
				continue;

			bpf_map_delete_elem(pb->map_fd, &cpu_buf->map_key);
			perf_buffer__free_cpu_buf(pb, cpu_buf);
		}
		free(pb->cpu_bufs);
	}
	if (pb->epoll_fd >= 0)
		close(pb->epoll_fd);
	free(pb->events);
	free(pb);
}

static struct perf_cpu_buf *
perf_buffer__open_cpu_buf(struct perf_buffer *pb, struct perf_event_attr *attr,
			  int cpu, int map_key)
{
	struct perf_cpu_buf *cpu_buf;
	char msg[STRERR_BUFSIZE];
	int err;

	cpu_buf = calloc(1, sizeof(*cpu_buf));
	if (!cpu_buf)
		return ERR_PTR(-ENOMEM);

	cpu_buf->pb = pb;
	cpu_buf->cpu = cpu;
	cpu_buf->map_key = map_key;

	cpu_buf->fd = syscall(__NR_perf_event_open, attr, -1 /* pid */, cpu,
			      -1, PERF_FLAG_FD_CLOEXEC);
	if (cpu_buf->fd < 0) {
		err = -errno;
		pr_warn("failed to open perf buffer event on cpu #%d: %s\n",
			cpu, libbpf_strerror_r(err, msg, sizeof(msg)));
		goto error;
	}

	cpu_buf->base = mmap(NULL, pb->mmap_size + pb->page_size,
			     PROT_READ | PROT_WRITE, MAP_SHARED,
			     cpu_buf->fd, 0);
	if (cpu_buf->base == MAP_FAILED) {
		cpu_buf->base = NULL;
		err = -errno;
		pr_warn("failed to mmap perf buffer on cpu #%d: %s\n",
			cpu, libbpf_strerror_r(err, msg, sizeof(msg)));
		goto error;
	}

	if (ioctl(cpu_buf->fd, PERF_EVENT_IOC_ENABLE, 0) < 0) {
		err = -errno;
		pr_warn("failed to enable perf buffer event on cpu #%d: %s\n",
			cpu, libbpf_strerror_r(err, msg, sizeof(msg)));
		goto error;
	}

	return cpu_buf;

error:
	perf_buffer__free_cpu_buf(pb, cpu_buf);
	return (struct perf_cpu_buf *)ERR_PTR(err);
}

static struct perf_buffer *__perf_buffer__new(int map_fd, size_t page_cnt,
					      struct perf_buffer_params *p);

struct perf_buffer *perf_buffer__new(int map_fd, size_t page_cnt,
				     perf_buffer_sample_fn sample_cb,
				     perf_buffer_lost_fn lost_cb,
				     void *ctx,
				     const struct perf_buffer_opts *opts)
{
	const size_t attr_sz = sizeof(struct perf_event_attr);
	struct perf_buffer_params p = {};
	struct perf_event_attr attr;

	if (!OPTS_VALID(opts, perf_buffer_opts))
		return libbpf_err_ptr(-EINVAL);

	memset(&attr, 0, attr_sz);
	attr.size = attr_sz;
	attr.config = PERF_COUNT_SW_BPF_OUTPUT;
	attr.type = PERF_TYPE_SOFTWARE;
	attr.sample_type = PERF_SAMPLE_RAW;
	attr.sample_period = 1;
	attr.wakeup_events = 1;

	p.attr = &attr;
	p.sample_cb = sample_cb;
	p.lost_cb = lost_cb;
	p.ctx = ctx;

	return libbpf_ptr(__perf_buffer__new(map_fd, page_cnt, &p));
}

struct perf_buffer *perf_buffer__new_raw(int map_fd, size_t page_cnt,
					 struct perf_event_attr *attr,
					 perf_buffer_event_fn event_cb, void *ctx,
					 const struct perf_buffer_raw_opts *opts)
{
	struct perf_buffer_params p = {};

	if (!attr)
		return libbpf_err_ptr(-EINVAL);

	if (!OPTS_VALID(opts, perf_buffer_raw_opts))
		return libbpf_err_ptr(-EINVAL);

	p.attr = attr;
	p.event_cb = event_cb;
	p.ctx = ctx;
	p.cpu_cnt = OPTS_GET(opts, cpu_cnt, 0);
	p.cpus = OPTS_GET(opts, cpus, NULL);
	p.map_keys = OPTS_GET(opts, map_keys, NULL);

	return libbpf_ptr(__perf_buffer__new(map_fd, page_cnt, &p));
}

static struct perf_buffer *__perf_buffer__new(int map_fd, size_t page_cnt,
					      struct perf_buffer_params *p)
{
	const char *online_cpus_file = "/sys/devices/system/cpu/online";
	struct bpf_map_info map;
	char msg[STRERR_BUFSIZE];
	struct perf_buffer *pb;
	bool *online = NULL;
	__u32 map_info_len;
	int err, i, j, n;

	if (page_cnt == 0 || (page_cnt & (page_cnt - 1))) {
		pr_warn("page count should be power of two, but is %zu\n",
			page_cnt);
		return ERR_PTR(-EINVAL);
	}

	/* best-effort sanity checks */
	memset(&map, 0, sizeof(map));
	map_info_len = sizeof(map);
	err = bpf_obj_get_info_by_fd(map_fd, &map, &map_info_len);
	if (err) {
		err = -errno;
		/* if BPF_OBJ_GET_INFO_BY_FD is supported, will return
		 * -EBADFD, -EFAULT, or -E2BIG on real error
		 */
		if (err != -EINVAL) {
			pr_warn("failed to get map info for map FD %d: %s\n",
				map_fd, libbpf_strerror_r(err, msg, sizeof(msg)));
			return ERR_PTR(err);
		}
		pr_debug("failed to get map info for FD %d; API not supported? Ignoring...\n",
			 map_fd);
	} else {
		if (map.type != BPF_MAP_TYPE_PERF_EVENT_ARRAY) {
			pr_warn("map '%s' should be BPF_MAP_TYPE_PERF_EVENT_ARRAY\n",
				map.name);
			return ERR_PTR(-EINVAL);
		}
	}

	pb = calloc(1, sizeof(*pb));
	if (!pb)
		return ERR_PTR(-ENOMEM);

	pb->event_cb = p->event_cb;
	pb->sample_cb = p->sample_cb;
	pb->lost_cb = p->lost_cb;
	pb->ctx = p->ctx;

	pb->page_size = getpagesize();
	pb->mmap_size = pb->page_size * page_cnt;
	pb->map_fd = map_fd;

	pb->epoll_fd = epoll_create1(EPOLL_CLOEXEC);
	if (pb->epoll_fd < 0) {
		err = -errno;
		pr_warn("failed to create epoll instance: %s\n",
			libbpf_strerror_r(err, msg, sizeof(msg)));
		goto error;
	}

	if (p->cpu_cnt > 0) {
		pb->cpu_cnt = p->cpu_cnt;
	} else {
		pb->cpu_cnt = libbpf_num_possible_cpus();
		if (pb->cpu_cnt < 0) {
			err = pb->cpu_cnt;
			goto error;
		}
		if (map.max_entries && map.max_entries < pb->cpu_cnt)
			pb->cpu_cnt = map.max_entries;
	}

	pb->events = calloc(pb->cpu_cnt, sizeof(*pb->events));
	if (!pb->events) {
		err = -ENOMEM;
		pr_warn("failed to allocate events: out of memory\n");
		goto error;
	}
	pb->cpu_bufs = calloc(pb->cpu_cnt, sizeof(*pb->cpu_bufs));
	if (!pb->cpu_bufs) {
		err = -ENOMEM;
		pr_warn("failed to allocate buffers: out of memory\n");
		goto error;
	}

	err = parse_cpu_mask_file(online_cpus_file, &online, &n);
	if (err) {
		pr_warn("failed to get online CPU mask: %d\n", err);
		goto error;
	}

	for (i = 0, j = 0; i < pb->cpu_cnt; i++) {
		struct perf_cpu_buf *cpu_buf;
		int cpu, map_key;

		cpu = p->cpu_cnt > 0 ? p->cpus[i] : i;
		map_key = p->cpu_cnt > 0 ? p->map_keys[i] : i;

		/* in case user didn't explicitly requested particular CPUs to
		 * be attached to, skip offline/not present CPUs
		 */
		if (p->cpu_cnt <= 0 && (cpu >= n || !online[cpu]))
			continue;

		cpu_buf = perf_buffer__open_cpu_buf(pb, p->attr, cpu, map_key);
		if (IS_ERR(cpu_buf)) {
			err = PTR_ERR(cpu_buf);
			goto error;
		}

		pb->cpu_bufs[j] = cpu_buf;

		err = bpf_map_update_elem(pb->map_fd, &map_key,
					  &cpu_buf->fd, 0);
		if (err) {
			err = -errno;
			pr_warn("failed to set cpu #%d, key %d -> perf FD %d: %s\n",
				cpu, map_key, cpu_buf->fd,
				libbpf_strerror_r(err, msg, sizeof(msg)));
			goto error;
		}

		pb->events[j].events = EPOLLIN;
		pb->events[j].data.ptr = cpu_buf;
		if (epoll_ctl(pb->epoll_fd, EPOLL_CTL_ADD, cpu_buf->fd,
			      &pb->events[j]) < 0) {
			err = -errno;
			pr_warn("failed to epoll_ctl cpu #%d perf FD %d: %s\n",
				cpu, cpu_buf->fd,
				libbpf_strerror_r(err, msg, sizeof(msg)));
			goto error;
		}
		j++;
	}
	pb->cpu_cnt = j;
	free(online);

	return pb;

error:
	free(online);
	if (pb)
		perf_buffer__free(pb);
	return ERR_PTR(err);
}

struct perf_sample_raw {
	struct perf_event_header header;
	uint32_t size;
	char data[];
};

struct perf_sample_lost {
	struct perf_event_header header;
	uint64_t id;
	uint64_t lost;
	uint64_t sample_id;
};

static enum bpf_perf_event_ret
perf_buffer__process_record(struct perf_event_header *e, void *ctx)
{
	struct perf_cpu_buf *cpu_buf = ctx;
	struct perf_buffer *pb = cpu_buf->pb;
	void *data = e;

	/* user wants full control over parsing perf event */
	if (pb->event_cb)
		return pb->event_cb(pb->ctx, cpu_buf->cpu, e);

	switch (e->type) {
	case PERF_RECORD_SAMPLE: {
		struct perf_sample_raw *s = data;

		if (pb->sample_cb)
			pb->sample_cb(pb->ctx, cpu_buf->cpu, s->data, s->size);
		break;
	}
	case PERF_RECORD_LOST: {
		struct perf_sample_lost *s = data;

		if (pb->lost_cb)
			pb->lost_cb(pb->ctx, cpu_buf->cpu, s->lost);
		break;
	}
	default:
		pr_warn("unknown perf sample type %d\n", e->type);
		return LIBBPF_PERF_EVENT_ERROR;
	}
	return LIBBPF_PERF_EVENT_CONT;
}

static int perf_buffer__process_records(struct perf_buffer *pb,
					struct perf_cpu_buf *cpu_buf)
{
	enum bpf_perf_event_ret ret;

	ret = perf_event_read_simple(cpu_buf->base, pb->mmap_size,
				     pb->page_size, &cpu_buf->buf,
				     &cpu_buf->buf_size,
				     perf_buffer__process_record, cpu_buf);
	if (ret != LIBBPF_PERF_EVENT_CONT)
		return ret;
	return 0;
}

int perf_buffer__epoll_fd(const struct perf_buffer *pb)
{
	return pb->epoll_fd;
}

int perf_buffer__poll(struct perf_buffer *pb, int timeout_ms)
{
	int i, cnt, err;

	cnt = epoll_wait(pb->epoll_fd, pb->events, pb->cpu_cnt, timeout_ms);
	if (cnt < 0)
		return -errno;

	for (i = 0; i < cnt; i++) {
		struct perf_cpu_buf *cpu_buf = pb->events[i].data.ptr;

		err = perf_buffer__process_records(pb, cpu_buf);
		if (err) {
			pr_warn("error while processing records: %d\n", err);
			return libbpf_err(err);
		}
	}
	return cnt;
}

/* Return number of PERF_EVENT_ARRAY map slots set up by this perf_buffer
 * manager.
 */
size_t perf_buffer__buffer_cnt(const struct perf_buffer *pb)
{
	return pb->cpu_cnt;
}

/*
 * Return perf_event FD of a ring buffer in *buf_idx* slot of
 * PERF_EVENT_ARRAY BPF map. This FD can be polled for new data using
 * select()/poll()/epoll() Linux syscalls.
 */
int perf_buffer__buffer_fd(const struct perf_buffer *pb, size_t buf_idx)
{
	struct perf_cpu_buf *cpu_buf;

	if (buf_idx >= pb->cpu_cnt)
		return libbpf_err(-EINVAL);

	cpu_buf = pb->cpu_bufs[buf_idx];
	if (!cpu_buf)
		return libbpf_err(-ENOENT);

	return cpu_buf->fd;
}

int perf_buffer__buffer(struct perf_buffer *pb, int buf_idx, void **buf, size_t *buf_size)
{
	struct perf_cpu_buf *cpu_buf;

	if (buf_idx >= pb->cpu_cnt)
		return libbpf_err(-EINVAL);

	cpu_buf = pb->cpu_bufs[buf_idx];
	if (!cpu_buf)
		return libbpf_err(-ENOENT);

	*buf = cpu_buf->base;
	*buf_size = pb->mmap_size;
	return 0;
}

/*
 * Consume data from perf ring buffer corresponding to slot *buf_idx* in
 * PERF_EVENT_ARRAY BPF map without waiting/polling. If there is no data to
 * consume, do nothing and return success.
 * Returns:
 *   - 0 on success;
 *   - <0 on failure.
 */
int perf_buffer__consume_buffer(struct perf_buffer *pb, size_t buf_idx)
{
	struct perf_cpu_buf *cpu_buf;

	if (buf_idx >= pb->cpu_cnt)
		return libbpf_err(-EINVAL);

	cpu_buf = pb->cpu_bufs[buf_idx];
	if (!cpu_buf)
		return libbpf_err(-ENOENT);

	return perf_buffer__process_records(pb, cpu_buf);
}

int perf_buffer__consume(struct perf_buffer *pb)
{
	int i, err;

	for (i = 0; i < pb->cpu_cnt; i++) {
		struct perf_cpu_buf *cpu_buf = pb->cpu_bufs[i];

		if (!cpu_buf)
			continue;

		err = perf_buffer__process_records(pb, cpu_buf);
		if (err) {
			pr_warn("perf_buffer: failed to process records in buffer #%d: %d\n", i, err);
			return libbpf_err(err);
		}
	}
	return 0;
}

int bpf_program__set_attach_target(struct bpf_program *prog,
				   int attach_prog_fd,
				   const char *attach_func_name)
{
	int btf_obj_fd = 0, btf_id = 0, err;

	if (!prog || attach_prog_fd < 0)
		return libbpf_err(-EINVAL);

	if (prog->obj->loaded)
		return libbpf_err(-EINVAL);

	if (attach_prog_fd && !attach_func_name) {
		/* remember attach_prog_fd and let bpf_program__load() find
		 * BTF ID during the program load
		 */
		prog->attach_prog_fd = attach_prog_fd;
		return 0;
	}

	if (attach_prog_fd) {
		btf_id = libbpf_find_prog_btf_id(attach_func_name,
						 attach_prog_fd);
		if (btf_id < 0)
			return libbpf_err(btf_id);
	} else {
		if (!attach_func_name)
			return libbpf_err(-EINVAL);

		/* load btf_vmlinux, if not yet */
		err = bpf_object__load_vmlinux_btf(prog->obj, true);
		if (err)
			return libbpf_err(err);
		err = find_kernel_btf_id(prog->obj, attach_func_name,
					 prog->expected_attach_type,
					 &btf_obj_fd, &btf_id);
		if (err)
			return libbpf_err(err);
	}

	prog->attach_btf_id = btf_id;
	prog->attach_btf_obj_fd = btf_obj_fd;
	prog->attach_prog_fd = attach_prog_fd;
	return 0;
}

int parse_cpu_mask_str(const char *s, bool **mask, int *mask_sz)
{
	int err = 0, n, len, start, end = -1;
	bool *tmp;

	*mask = NULL;
	*mask_sz = 0;

	/* Each sub string separated by ',' has format \d+-\d+ or \d+ */
	while (*s) {
		if (*s == ',' || *s == '\n') {
			s++;
			continue;
		}
		n = sscanf(s, "%d%n-%d%n", &start, &len, &end, &len);
		if (n <= 0 || n > 2) {
			pr_warn("Failed to get CPU range %s: %d\n", s, n);
			err = -EINVAL;
			goto cleanup;
		} else if (n == 1) {
			end = start;
		}
		if (start < 0 || start > end) {
			pr_warn("Invalid CPU range [%d,%d] in %s\n",
				start, end, s);
			err = -EINVAL;
			goto cleanup;
		}
		tmp = realloc(*mask, end + 1);
		if (!tmp) {
			err = -ENOMEM;
			goto cleanup;
		}
		*mask = tmp;
		memset(tmp + *mask_sz, 0, start - *mask_sz);
		memset(tmp + start, 1, end - start + 1);
		*mask_sz = end + 1;
		s += len;
	}
	if (!*mask_sz) {
		pr_warn("Empty CPU range\n");
		return -EINVAL;
	}
	return 0;
cleanup:
	free(*mask);
	*mask = NULL;
	return err;
}

int parse_cpu_mask_file(const char *fcpu, bool **mask, int *mask_sz)
{
	int fd, err = 0, len;
	char buf[128];

	fd = open(fcpu, O_RDONLY | O_CLOEXEC);
	if (fd < 0) {
		err = -errno;
		pr_warn("Failed to open cpu mask file %s: %d\n", fcpu, err);
		return err;
	}
	len = read(fd, buf, sizeof(buf));
	close(fd);
	if (len <= 0) {
		err = len ? -errno : -EINVAL;
		pr_warn("Failed to read cpu mask from %s: %d\n", fcpu, err);
		return err;
	}
	if (len >= sizeof(buf)) {
		pr_warn("CPU mask is too big in file %s\n", fcpu);
		return -E2BIG;
	}
	buf[len] = '\0';

	return parse_cpu_mask_str(buf, mask, mask_sz);
}

int libbpf_num_possible_cpus(void)
{
	static const char *fcpu = "/sys/devices/system/cpu/possible";
	static int cpus;
	int err, n, i, tmp_cpus;
	bool *mask;

	tmp_cpus = READ_ONCE(cpus);
	if (tmp_cpus > 0)
		return tmp_cpus;

	err = parse_cpu_mask_file(fcpu, &mask, &n);
	if (err)
		return libbpf_err(err);

	tmp_cpus = 0;
	for (i = 0; i < n; i++) {
		if (mask[i])
			tmp_cpus++;
	}
	free(mask);

	WRITE_ONCE(cpus, tmp_cpus);
	return tmp_cpus;
}

static int populate_skeleton_maps(const struct bpf_object *obj,
				  struct bpf_map_skeleton *maps,
				  size_t map_cnt)
{
	int i;

	for (i = 0; i < map_cnt; i++) {
		struct bpf_map **map = maps[i].map;
		const char *name = maps[i].name;
		void **mmaped = maps[i].mmaped;

		*map = bpf_object__find_map_by_name(obj, name);
		if (!*map) {
			pr_warn("failed to find skeleton map '%s'\n", name);
			return -ESRCH;
		}

		/* externs shouldn't be pre-setup from user code */
		if (mmaped && (*map)->libbpf_type != LIBBPF_MAP_KCONFIG)
			*mmaped = (*map)->mmaped;
	}
	return 0;
}

static int populate_skeleton_progs(const struct bpf_object *obj,
				   struct bpf_prog_skeleton *progs,
				   size_t prog_cnt)
{
	int i;

	for (i = 0; i < prog_cnt; i++) {
		struct bpf_program **prog = progs[i].prog;
		const char *name = progs[i].name;

		*prog = bpf_object__find_program_by_name(obj, name);
		if (!*prog) {
			pr_warn("failed to find skeleton program '%s'\n", name);
			return -ESRCH;
		}
	}
	return 0;
}

int bpf_object__open_skeleton(struct bpf_object_skeleton *s,
			      const struct bpf_object_open_opts *opts)
{
	DECLARE_LIBBPF_OPTS(bpf_object_open_opts, skel_opts,
		.object_name = s->name,
	);
	struct bpf_object *obj;
	int err;

	/* Attempt to preserve opts->object_name, unless overriden by user
	 * explicitly. Overwriting object name for skeletons is discouraged,
	 * as it breaks global data maps, because they contain object name
	 * prefix as their own map name prefix. When skeleton is generated,
	 * bpftool is making an assumption that this name will stay the same.
	 */
	if (opts) {
		memcpy(&skel_opts, opts, sizeof(*opts));
		if (!opts->object_name)
			skel_opts.object_name = s->name;
	}

	obj = bpf_object__open_mem(s->data, s->data_sz, &skel_opts);
	err = libbpf_get_error(obj);
	if (err) {
		pr_warn("failed to initialize skeleton BPF object '%s': %d\n",
			s->name, err);
		return libbpf_err(err);
	}

	*s->obj = obj;
	err = populate_skeleton_maps(obj, s->maps, s->map_cnt);
	if (err) {
		pr_warn("failed to populate skeleton maps for '%s': %d\n", s->name, err);
		return libbpf_err(err);
	}

	err = populate_skeleton_progs(obj, s->progs, s->prog_cnt);
	if (err) {
		pr_warn("failed to populate skeleton progs for '%s': %d\n", s->name, err);
		return libbpf_err(err);
	}

	return 0;
}

int bpf_object__open_subskeleton(struct bpf_object_subskeleton *s)
{
	int err, len, var_idx, i;
	const char *var_name;
	const struct bpf_map *map;
	struct btf *btf;
	__u32 map_type_id;
	const struct btf_type *map_type, *var_type;
	const struct bpf_var_skeleton *var_skel;
	struct btf_var_secinfo *var;

	if (!s->obj)
		return libbpf_err(-EINVAL);

	btf = bpf_object__btf(s->obj);
	if (!btf) {
		pr_warn("subskeletons require BTF at runtime (object %s)\n",
		        bpf_object__name(s->obj));
		return libbpf_err(-errno);
	}

	err = populate_skeleton_maps(s->obj, s->maps, s->map_cnt);
	if (err) {
		pr_warn("failed to populate subskeleton maps: %d\n", err);
		return libbpf_err(err);
	}

	err = populate_skeleton_progs(s->obj, s->progs, s->prog_cnt);
	if (err) {
		pr_warn("failed to populate subskeleton maps: %d\n", err);
		return libbpf_err(err);
	}

	for (var_idx = 0; var_idx < s->var_cnt; var_idx++) {
		var_skel = &s->vars[var_idx];
		map = *var_skel->map;
		map_type_id = bpf_map__btf_value_type_id(map);
		map_type = btf__type_by_id(btf, map_type_id);

		if (!btf_is_datasec(map_type)) {
			pr_warn("type for map '%1$s' is not a datasec: %2$s",
				bpf_map__name(map),
				__btf_kind_str(btf_kind(map_type)));
			return libbpf_err(-EINVAL);
		}

		len = btf_vlen(map_type);
		var = btf_var_secinfos(map_type);
		for (i = 0; i < len; i++, var++) {
			var_type = btf__type_by_id(btf, var->type);
			var_name = btf__name_by_offset(btf, var_type->name_off);
			if (strcmp(var_name, var_skel->name) == 0) {
				*var_skel->addr = map->mmaped + var->offset;
				break;
			}
		}
	}
	return 0;
}

void bpf_object__destroy_subskeleton(struct bpf_object_subskeleton *s)
{
	if (!s)
		return;
	free(s->maps);
	free(s->progs);
	free(s->vars);
	free(s);
}

int bpf_object__load_skeleton(struct bpf_object_skeleton *s)
{
	int i, err;

	err = bpf_object__load(*s->obj);
	if (err) {
		pr_warn("failed to load BPF skeleton '%s': %d\n", s->name, err);
		return libbpf_err(err);
	}

	for (i = 0; i < s->map_cnt; i++) {
		struct bpf_map *map = *s->maps[i].map;
		size_t mmap_sz = bpf_map_mmap_sz(map);
		int prot, map_fd = bpf_map__fd(map);
		void **mmaped = s->maps[i].mmaped;

		if (!mmaped)
			continue;

		if (!(map->def.map_flags & BPF_F_MMAPABLE)) {
			*mmaped = NULL;
			continue;
		}

		if (map->def.map_flags & BPF_F_RDONLY_PROG)
			prot = PROT_READ;
		else
			prot = PROT_READ | PROT_WRITE;

		/* Remap anonymous mmap()-ed "map initialization image" as
		 * a BPF map-backed mmap()-ed memory, but preserving the same
		 * memory address. This will cause kernel to change process'
		 * page table to point to a different piece of kernel memory,
		 * but from userspace point of view memory address (and its
		 * contents, being identical at this point) will stay the
		 * same. This mapping will be released by bpf_object__close()
		 * as per normal clean up procedure, so we don't need to worry
		 * about it from skeleton's clean up perspective.
		 */
		*mmaped = mmap(map->mmaped, mmap_sz, prot,
				MAP_SHARED | MAP_FIXED, map_fd, 0);
		if (*mmaped == MAP_FAILED) {
			err = -errno;
			*mmaped = NULL;
			pr_warn("failed to re-mmap() map '%s': %d\n",
				 bpf_map__name(map), err);
			return libbpf_err(err);
		}
	}

	return 0;
}

int bpf_object__attach_skeleton(struct bpf_object_skeleton *s)
{
	int i, err;

	for (i = 0; i < s->prog_cnt; i++) {
		struct bpf_program *prog = *s->progs[i].prog;
		struct bpf_link **link = s->progs[i].link;

<<<<<<< HEAD
		if (!prog->autoload)
=======
		if (!prog->autoload || !prog->autoattach)
>>>>>>> 66283a8f
			continue;

		/* auto-attaching not supported for this program */
		if (!prog->sec_def || !prog->sec_def->prog_attach_fn)
			continue;

		/* if user already set the link manually, don't attempt auto-attach */
		if (*link)
			continue;

		err = prog->sec_def->prog_attach_fn(prog, prog->sec_def->cookie, link);
		if (err) {
			pr_warn("prog '%s': failed to auto-attach: %d\n",
				bpf_program__name(prog), err);
			return libbpf_err(err);
		}

		/* It's possible that for some SEC() definitions auto-attach
		 * is supported in some cases (e.g., if definition completely
		 * specifies target information), but is not in other cases.
		 * SEC("uprobe") is one such case. If user specified target
		 * binary and function name, such BPF program can be
		 * auto-attached. But if not, it shouldn't trigger skeleton's
		 * attach to fail. It should just be skipped.
		 * attach_fn signals such case with returning 0 (no error) and
		 * setting link to NULL.
		 */
	}

	return 0;
}

void bpf_object__detach_skeleton(struct bpf_object_skeleton *s)
{
	int i;

	for (i = 0; i < s->prog_cnt; i++) {
		struct bpf_link **link = s->progs[i].link;

		bpf_link__destroy(*link);
		*link = NULL;
	}
}

void bpf_object__destroy_skeleton(struct bpf_object_skeleton *s)
{
	if (!s)
		return;

	if (s->progs)
		bpf_object__detach_skeleton(s);
	if (s->obj)
		bpf_object__close(*s->obj);
	free(s->maps);
	free(s->progs);
	free(s);
}<|MERGE_RESOLUTION|>--- conflicted
+++ resolved
@@ -163,10 +163,7 @@
 	[BPF_MAP_TYPE_INODE_STORAGE]		= "inode_storage",
 	[BPF_MAP_TYPE_TASK_STORAGE]		= "task_storage",
 	[BPF_MAP_TYPE_BLOOM_FILTER]		= "bloom_filter",
-<<<<<<< HEAD
-=======
 	[BPF_MAP_TYPE_USER_RINGBUF]             = "user_ringbuf",
->>>>>>> 66283a8f
 };
 
 static const char * const prog_type_name[] = {
@@ -421,10 +418,7 @@
 
 	int fd;
 	bool autoload;
-<<<<<<< HEAD
-=======
 	bool autoattach;
->>>>>>> 66283a8f
 	bool mark_btf_static;
 	enum bpf_prog_type type;
 	enum bpf_attach_type expected_attach_type;
@@ -750,7 +744,6 @@
 
 	prog->type = BPF_PROG_TYPE_UNSPEC;
 	prog->fd = -1;
-<<<<<<< HEAD
 
 	/* libbpf's convention for SEC("?abc...") is that it's just like
 	 * SEC("abc...") but the corresponding bpf_program starts out with
@@ -763,22 +756,8 @@
 	} else {
 		prog->autoload = true;
 	}
-=======
-
-	/* libbpf's convention for SEC("?abc...") is that it's just like
-	 * SEC("abc...") but the corresponding bpf_program starts out with
-	 * autoload set to false.
-	 */
-	if (sec_name[0] == '?') {
-		prog->autoload = false;
-		/* from now on forget there was ? in section name */
-		sec_name++;
-	} else {
-		prog->autoload = true;
-	}
 
 	prog->autoattach = true;
->>>>>>> 66283a8f
 
 	/* inherit object's log_level */
 	prog->log_level = obj->log_level;
@@ -1836,17 +1815,8 @@
 	if (ext->kcfg.type != KCFG_INT && ext->kcfg.type != KCFG_CHAR &&
 	    ext->kcfg.type != KCFG_BOOL) {
 		pr_warn("extern (kcfg) '%s': value '%llu' implies integer, char, or boolean type\n",
-<<<<<<< HEAD
 			ext->name, (unsigned long long)value);
 		return -EINVAL;
-	}
-	if (ext->kcfg.type == KCFG_BOOL && value > 1) {
-		pr_warn("extern (kcfg) '%s': value '%llu' isn't boolean compatible\n",
-=======
->>>>>>> 66283a8f
-			ext->name, (unsigned long long)value);
-		return -EINVAL;
-
 	}
 	if (ext->kcfg.type == KCFG_BOOL && value > 1) {
 		pr_warn("extern (kcfg) '%s': value '%llu' isn't boolean compatible\n",
@@ -2414,15 +2384,12 @@
 	return sz;
 }
 
-<<<<<<< HEAD
-=======
 static bool map_is_ringbuf(const struct bpf_map *map)
 {
 	return map->def.type == BPF_MAP_TYPE_RINGBUF ||
 	       map->def.type == BPF_MAP_TYPE_USER_RINGBUF;
 }
 
->>>>>>> 66283a8f
 static void fill_map_from_def(struct bpf_map *map, const struct btf_map_def *def)
 {
 	map->def.type = def->map_type;
@@ -2437,11 +2404,7 @@
 	map->btf_value_type_id = def->value_type_id;
 
 	/* auto-adjust BPF ringbuf map max_entries to be a multiple of page size */
-<<<<<<< HEAD
-	if (map->def.type == BPF_MAP_TYPE_RINGBUF)
-=======
 	if (map_is_ringbuf(map))
->>>>>>> 66283a8f
 		map->def.max_entries = adjust_ringbuf_sz(map->def.max_entries);
 
 	if (def->parts & MAP_DEF_MAP_TYPE)
@@ -4280,19 +4243,11 @@
 	 */
 	if (!bpf_map__is_internal(map))
 		return -ENOENT;
-<<<<<<< HEAD
 
 	id = btf__find_by_name(obj->btf, map->real_name);
 	if (id < 0)
 		return id;
 
-=======
-
-	id = btf__find_by_name(obj->btf, map->real_name);
-	if (id < 0)
-		return id;
-
->>>>>>> 66283a8f
 	map->btf_key_type_id = 0;
 	map->btf_value_type_id = id;
 	return 0;
@@ -4350,11 +4305,7 @@
 
 int bpf_map__reuse_fd(struct bpf_map *map, int fd)
 {
-<<<<<<< HEAD
-	struct bpf_map_info info = {};
-=======
 	struct bpf_map_info info;
->>>>>>> 66283a8f
 	__u32 len = sizeof(info), name_len;
 	int new_fd, err;
 	char *new_name;
@@ -4436,11 +4387,7 @@
 	map->def.max_entries = max_entries;
 
 	/* auto-adjust BPF ringbuf map max_entries to be a multiple of page size */
-<<<<<<< HEAD
-	if (map->def.type == BPF_MAP_TYPE_RINGBUF)
-=======
 	if (map_is_ringbuf(map))
->>>>>>> 66283a8f
 		map->def.max_entries = adjust_ringbuf_sz(map->def.max_entries);
 
 	return 0;
@@ -8104,20 +8051,8 @@
 	}
 
 	bpf_object__for_each_program(prog, obj) {
-<<<<<<< HEAD
-		char buf[PATH_MAX];
-		int len;
-
-		len = snprintf(buf, PATH_MAX, "%s/%s", path, prog->name);
-		if (len < 0) {
-			err = -EINVAL;
-			goto err_unpin_programs;
-		} else if (len >= PATH_MAX) {
-			err = -ENAMETOOLONG;
-=======
 		err = pathname_concat(buf, sizeof(buf), path, prog->name);
 		if (err)
->>>>>>> 66283a8f
 			goto err_unpin_programs;
 
 		err = bpf_program__pin(prog, buf);
@@ -8129,17 +8064,7 @@
 
 err_unpin_programs:
 	while ((prog = bpf_object__prev_program(obj, prog))) {
-<<<<<<< HEAD
-		char buf[PATH_MAX];
-		int len;
-
-		len = snprintf(buf, PATH_MAX, "%s/%s", path, prog->name);
-		if (len < 0)
-			continue;
-		else if (len >= PATH_MAX)
-=======
 		if (pathname_concat(buf, sizeof(buf), path, prog->name))
->>>>>>> 66283a8f
 			continue;
 
 		bpf_program__unpin(prog, buf);
@@ -8159,17 +8084,9 @@
 	bpf_object__for_each_program(prog, obj) {
 		char buf[PATH_MAX];
 
-<<<<<<< HEAD
-		len = snprintf(buf, PATH_MAX, "%s/%s", path, prog->name);
-		if (len < 0)
-			return libbpf_err(-EINVAL);
-		else if (len >= PATH_MAX)
-			return libbpf_err(-ENAMETOOLONG);
-=======
 		err = pathname_concat(buf, sizeof(buf), path, prog->name);
 		if (err)
 			return libbpf_err(err);
->>>>>>> 66283a8f
 
 		err = bpf_program__unpin(prog, buf);
 		if (err)
@@ -8387,8 +8304,6 @@
 	return 0;
 }
 
-<<<<<<< HEAD
-=======
 bool bpf_program__autoattach(const struct bpf_program *prog)
 {
 	return prog->autoattach;
@@ -8399,7 +8314,6 @@
 	prog->autoattach = autoattach;
 }
 
->>>>>>> 66283a8f
 const struct bpf_insn *bpf_program__insns(const struct bpf_program *prog)
 {
 	return prog->insns;
@@ -9478,7 +9392,6 @@
 {
 	if (map->fd <= 0)
 		return -ENOENT;
-<<<<<<< HEAD
 
 	if (map->def.key_size != key_sz) {
 		pr_warn("map '%s': unexpected key size %zu provided, expected %u\n",
@@ -9518,46 +9431,6 @@
 int bpf_map__lookup_elem(const struct bpf_map *map,
 			 const void *key, size_t key_sz,
 			 void *value, size_t value_sz, __u64 flags)
-=======
-
-	if (map->def.key_size != key_sz) {
-		pr_warn("map '%s': unexpected key size %zu provided, expected %u\n",
-			map->name, key_sz, map->def.key_size);
-		return -EINVAL;
-	}
-
-	if (!check_value_sz)
-		return 0;
-
-	switch (map->def.type) {
-	case BPF_MAP_TYPE_PERCPU_ARRAY:
-	case BPF_MAP_TYPE_PERCPU_HASH:
-	case BPF_MAP_TYPE_LRU_PERCPU_HASH:
-	case BPF_MAP_TYPE_PERCPU_CGROUP_STORAGE: {
-		int num_cpu = libbpf_num_possible_cpus();
-		size_t elem_sz = roundup(map->def.value_size, 8);
-
-		if (value_sz != num_cpu * elem_sz) {
-			pr_warn("map '%s': unexpected value size %zu provided for per-CPU map, expected %d * %zu = %zd\n",
-				map->name, value_sz, num_cpu, elem_sz, num_cpu * elem_sz);
-			return -EINVAL;
-		}
-		break;
-	}
-	default:
-		if (map->def.value_size != value_sz) {
-			pr_warn("map '%s': unexpected value size %zu provided, expected %u\n",
-				map->name, value_sz, map->def.value_size);
-			return -EINVAL;
-		}
-		break;
-	}
-	return 0;
-}
-
-int bpf_map__lookup_elem(const struct bpf_map *map,
-			 const void *key, size_t key_sz,
-			 void *value, size_t value_sz, __u64 flags)
 {
 	int err;
 
@@ -9565,21 +9438,6 @@
 	if (err)
 		return libbpf_err(err);
 
-	return bpf_map_lookup_elem_flags(map->fd, key, value, flags);
-}
-
-int bpf_map__update_elem(const struct bpf_map *map,
-			 const void *key, size_t key_sz,
-			 const void *value, size_t value_sz, __u64 flags)
->>>>>>> 66283a8f
-{
-	int err;
-
-	err = validate_map_op(map, key_sz, value_sz, true);
-	if (err)
-		return libbpf_err(err);
-
-<<<<<<< HEAD
 	return bpf_map_lookup_elem_flags(map->fd, key, value, flags);
 }
 
@@ -9649,64 +9507,6 @@
 	return -errno;
 }
 
-=======
-	return bpf_map_update_elem(map->fd, key, value, flags);
-}
-
-int bpf_map__delete_elem(const struct bpf_map *map,
-			 const void *key, size_t key_sz, __u64 flags)
-{
-	int err;
-
-	err = validate_map_op(map, key_sz, 0, false /* check_value_sz */);
-	if (err)
-		return libbpf_err(err);
-
-	return bpf_map_delete_elem_flags(map->fd, key, flags);
-}
-
-int bpf_map__lookup_and_delete_elem(const struct bpf_map *map,
-				    const void *key, size_t key_sz,
-				    void *value, size_t value_sz, __u64 flags)
-{
-	int err;
-
-	err = validate_map_op(map, key_sz, value_sz, true);
-	if (err)
-		return libbpf_err(err);
-
-	return bpf_map_lookup_and_delete_elem_flags(map->fd, key, value, flags);
-}
-
-int bpf_map__get_next_key(const struct bpf_map *map,
-			  const void *cur_key, void *next_key, size_t key_sz)
-{
-	int err;
-
-	err = validate_map_op(map, key_sz, 0, false /* check_value_sz */);
-	if (err)
-		return libbpf_err(err);
-
-	return bpf_map_get_next_key(map->fd, cur_key, next_key);
-}
-
-long libbpf_get_error(const void *ptr)
-{
-	if (!IS_ERR_OR_NULL(ptr))
-		return 0;
-
-	if (IS_ERR(ptr))
-		errno = -PTR_ERR(ptr);
-
-	/* If ptr == NULL, then errno should be already set by the failing
-	 * API, because libbpf never returns NULL on success and it now always
-	 * sets errno on error. So no extra errno handling for ptr == NULL
-	 * case.
-	 */
-	return -errno;
-}
-
->>>>>>> 66283a8f
 /* Replace link's underlying BPF program with the new one */
 int bpf_link__update_program(struct bpf_link *link, struct bpf_program *prog)
 {
@@ -10104,11 +9904,7 @@
 	static int has_debugfs = -1;
 
 	if (has_debugfs < 0)
-<<<<<<< HEAD
-		has_debugfs = access(DEBUGFS, F_OK) == 0;
-=======
 		has_debugfs = faccessat(AT_FDCWD, DEBUGFS, F_OK, AT_EACCESS) == 0;
->>>>>>> 66283a8f
 
 	return has_debugfs == 1;
 }
@@ -10895,27 +10691,17 @@
 static int resolve_full_path(const char *file, char *result, size_t result_sz)
 {
 	const char *search_paths[3] = {};
-<<<<<<< HEAD
-	int i;
-=======
 	int i, perm;
->>>>>>> 66283a8f
 
 	if (str_has_sfx(file, ".so") || strstr(file, ".so.")) {
 		search_paths[0] = getenv("LD_LIBRARY_PATH");
 		search_paths[1] = "/usr/lib64:/usr/lib";
 		search_paths[2] = arch_specific_lib_paths();
-<<<<<<< HEAD
-	} else {
-		search_paths[0] = getenv("PATH");
-		search_paths[1] = "/usr/bin:/usr/sbin";
-=======
 		perm = R_OK;
 	} else {
 		search_paths[0] = getenv("PATH");
 		search_paths[1] = "/usr/bin:/usr/sbin";
 		perm = R_OK | X_OK;
->>>>>>> 66283a8f
 	}
 
 	for (i = 0; i < ARRAY_SIZE(search_paths); i++) {
@@ -10934,13 +10720,8 @@
 			if (!seg_len)
 				continue;
 			snprintf(result, result_sz, "%.*s/%s", seg_len, s, file);
-<<<<<<< HEAD
-			/* ensure it is an executable file/link */
-			if (access(result, R_OK | X_OK) < 0)
-=======
 			/* ensure it has required permissions */
 			if (faccessat(AT_FDCWD, result, perm, AT_EACCESS) < 0)
->>>>>>> 66283a8f
 				continue;
 			pr_debug("resolved '%s' to '%s'\n", file, result);
 			return 0;
@@ -11048,7 +10829,6 @@
 	free(legacy_probe);
 	return libbpf_err_ptr(err);
 }
-<<<<<<< HEAD
 
 /* Format of u[ret]probe section definition supporting auto-attach:
  * u[ret]probe/binary:function[+offset]
@@ -11067,26 +10847,6 @@
 	int n, ret = -EINVAL;
 	long offset = 0;
 
-=======
-
-/* Format of u[ret]probe section definition supporting auto-attach:
- * u[ret]probe/binary:function[+offset]
- *
- * binary can be an absolute/relative path or a filename; the latter is resolved to a
- * full binary path via bpf_program__attach_uprobe_opts.
- *
- * Specifying uprobe+ ensures we carry out strict matching; either "uprobe" must be
- * specified (and auto-attach is not possible) or the above format is specified for
- * auto-attach.
- */
-static int attach_uprobe(const struct bpf_program *prog, long cookie, struct bpf_link **link)
-{
-	DECLARE_LIBBPF_OPTS(bpf_uprobe_opts, opts);
-	char *probe_type = NULL, *binary_path = NULL, *func_name = NULL;
-	int n, ret = -EINVAL;
-	long offset = 0;
-
->>>>>>> 66283a8f
 	*link = NULL;
 
 	n = sscanf(prog->sec_name, "%m[^/]/%m[^:]:%m[a-zA-Z0-9_.]+%li",
@@ -12604,11 +12364,7 @@
 		struct bpf_program *prog = *s->progs[i].prog;
 		struct bpf_link **link = s->progs[i].link;
 
-<<<<<<< HEAD
-		if (!prog->autoload)
-=======
 		if (!prog->autoload || !prog->autoattach)
->>>>>>> 66283a8f
 			continue;
 
 		/* auto-attaching not supported for this program */
