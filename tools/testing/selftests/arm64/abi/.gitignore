--- conflicted
+++ resolved
@@ -1,7 +1,4 @@
-<<<<<<< HEAD
+hwcap
 ptrace
-=======
-hwcap
->>>>>>> 33060a64
 syscall-abi
 tpidr2