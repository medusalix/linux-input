// SPDX-License-Identifier: GPL-2.0
#include <linux/debugfs.h>
#include <linux/mm.h>
#include <linux/slab.h>
#include <linux/uaccess.h>
#include <linux/memblock.h>
#include <linux/stacktrace.h>
#include <linux/page_owner.h>
#include <linux/jump_label.h>
#include <linux/migrate.h>
#include <linux/stackdepot.h>
#include <linux/seq_file.h>
#include <linux/memcontrol.h>
#include <linux/sched/clock.h>

#include "internal.h"

/*
 * TODO: teach PAGE_OWNER_STACK_DEPTH (__dump_page_owner and save_stack)
 * to use off stack temporal storage
 */
#define PAGE_OWNER_STACK_DEPTH (16)

struct page_owner {
	unsigned short order;
	short last_migrate_reason;
	gfp_t gfp_mask;
	depot_stack_handle_t handle;
	depot_stack_handle_t free_handle;
	u64 ts_nsec;
	u64 free_ts_nsec;
	char comm[TASK_COMM_LEN];
	pid_t pid;
	pid_t tgid;
};

static bool page_owner_enabled __initdata;
DEFINE_STATIC_KEY_FALSE(page_owner_inited);

static depot_stack_handle_t dummy_handle;
static depot_stack_handle_t failure_handle;
static depot_stack_handle_t early_handle;

static void init_early_allocated_pages(void);

static int __init early_page_owner_param(char *buf)
{
	int ret = kstrtobool(buf, &page_owner_enabled);

	if (page_owner_enabled)
		stack_depot_want_early_init();

	return ret;
}
early_param("page_owner", early_page_owner_param);

static __init bool need_page_owner(void)
{
	return page_owner_enabled;
}

static __always_inline depot_stack_handle_t create_dummy_stack(void)
{
	unsigned long entries[4];
	unsigned int nr_entries;

	nr_entries = stack_trace_save(entries, ARRAY_SIZE(entries), 0);
	return stack_depot_save(entries, nr_entries, GFP_KERNEL);
}

static noinline void register_dummy_stack(void)
{
	dummy_handle = create_dummy_stack();
}

static noinline void register_failure_stack(void)
{
	failure_handle = create_dummy_stack();
}

static noinline void register_early_stack(void)
{
	early_handle = create_dummy_stack();
}

static __init void init_page_owner(void)
{
	if (!page_owner_enabled)
		return;

	register_dummy_stack();
	register_failure_stack();
	register_early_stack();
	static_branch_enable(&page_owner_inited);
	init_early_allocated_pages();
}

struct page_ext_operations page_owner_ops = {
	.size = sizeof(struct page_owner),
	.need = need_page_owner,
	.init = init_page_owner,
};

static inline struct page_owner *get_page_owner(struct page_ext *page_ext)
{
	return (void *)page_ext + page_owner_ops.offset;
}

static noinline depot_stack_handle_t save_stack(gfp_t flags)
{
	unsigned long entries[PAGE_OWNER_STACK_DEPTH];
	depot_stack_handle_t handle;
	unsigned int nr_entries;

	/*
	 * Avoid recursion.
	 *
	 * Sometimes page metadata allocation tracking requires more
	 * memory to be allocated:
	 * - when new stack trace is saved to stack depot
	 * - when backtrace itself is calculated (ia64)
	 */
	if (current->in_page_owner)
		return dummy_handle;
	current->in_page_owner = 1;

	nr_entries = stack_trace_save(entries, ARRAY_SIZE(entries), 2);
	handle = stack_depot_save(entries, nr_entries, flags);
	if (!handle)
		handle = failure_handle;

	current->in_page_owner = 0;
	return handle;
}

void __reset_page_owner(struct page *page, unsigned short order)
{
	int i;
	struct page_ext *page_ext;
	depot_stack_handle_t handle;
	struct page_owner *page_owner;
	u64 free_ts_nsec = local_clock();

	page_ext = page_ext_get(page);
	if (unlikely(!page_ext))
		return;

	handle = save_stack(GFP_NOWAIT | __GFP_NOWARN);
	for (i = 0; i < (1 << order); i++) {
		__clear_bit(PAGE_EXT_OWNER_ALLOCATED, &page_ext->flags);
		page_owner = get_page_owner(page_ext);
		page_owner->free_handle = handle;
		page_owner->free_ts_nsec = free_ts_nsec;
		page_ext = page_ext_next(page_ext);
	}
	page_ext_put(page_ext);
}

static inline void __set_page_owner_handle(struct page_ext *page_ext,
					depot_stack_handle_t handle,
					unsigned short order, gfp_t gfp_mask)
{
	struct page_owner *page_owner;
	int i;

	for (i = 0; i < (1 << order); i++) {
		page_owner = get_page_owner(page_ext);
		page_owner->handle = handle;
		page_owner->order = order;
		page_owner->gfp_mask = gfp_mask;
		page_owner->last_migrate_reason = -1;
		page_owner->pid = current->pid;
		page_owner->tgid = current->tgid;
		page_owner->ts_nsec = local_clock();
		strscpy(page_owner->comm, current->comm,
			sizeof(page_owner->comm));
		__set_bit(PAGE_EXT_OWNER, &page_ext->flags);
		__set_bit(PAGE_EXT_OWNER_ALLOCATED, &page_ext->flags);

		page_ext = page_ext_next(page_ext);
	}
}

noinline void __set_page_owner(struct page *page, unsigned short order,
					gfp_t gfp_mask)
{
	struct page_ext *page_ext;
	depot_stack_handle_t handle;

	handle = save_stack(gfp_mask);

	page_ext = page_ext_get(page);
	if (unlikely(!page_ext))
		return;
	__set_page_owner_handle(page_ext, handle, order, gfp_mask);
	page_ext_put(page_ext);
}

void __set_page_owner_migrate_reason(struct page *page, int reason)
{
	struct page_ext *page_ext = page_ext_get(page);
	struct page_owner *page_owner;

	if (unlikely(!page_ext))
		return;

	page_owner = get_page_owner(page_ext);
	page_owner->last_migrate_reason = reason;
	page_ext_put(page_ext);
}

void __split_page_owner(struct page *page, unsigned int nr)
{
	int i;
	struct page_ext *page_ext = page_ext_get(page);
	struct page_owner *page_owner;

	if (unlikely(!page_ext))
		return;

	for (i = 0; i < nr; i++) {
		page_owner = get_page_owner(page_ext);
		page_owner->order = 0;
		page_ext = page_ext_next(page_ext);
	}
	page_ext_put(page_ext);
}

void __folio_copy_owner(struct folio *newfolio, struct folio *old)
{
	struct page_ext *old_ext;
	struct page_ext *new_ext;
	struct page_owner *old_page_owner, *new_page_owner;

	old_ext = page_ext_get(&old->page);
	if (unlikely(!old_ext))
<<<<<<< HEAD
		return;

	new_ext = page_ext_get(&newfolio->page);
	if (unlikely(!new_ext)) {
		page_ext_put(old_ext);
=======
>>>>>>> 19a410d5
		return;
	}

	new_ext = page_ext_get(&newfolio->page);
	if (unlikely(!new_ext)) {
		page_ext_put(old_ext);
		return;
	}

	old_page_owner = get_page_owner(old_ext);
	new_page_owner = get_page_owner(new_ext);
	new_page_owner->order = old_page_owner->order;
	new_page_owner->gfp_mask = old_page_owner->gfp_mask;
	new_page_owner->last_migrate_reason =
		old_page_owner->last_migrate_reason;
	new_page_owner->handle = old_page_owner->handle;
	new_page_owner->pid = old_page_owner->pid;
	new_page_owner->tgid = old_page_owner->tgid;
	new_page_owner->ts_nsec = old_page_owner->ts_nsec;
	new_page_owner->free_ts_nsec = old_page_owner->ts_nsec;
	strcpy(new_page_owner->comm, old_page_owner->comm);

	/*
	 * We don't clear the bit on the old folio as it's going to be freed
	 * after migration. Until then, the info can be useful in case of
	 * a bug, and the overall stats will be off a bit only temporarily.
	 * Also, migrate_misplaced_transhuge_page() can still fail the
	 * migration and then we want the old folio to retain the info. But
	 * in that case we also don't need to explicitly clear the info from
	 * the new page, which will be freed.
	 */
	__set_bit(PAGE_EXT_OWNER, &new_ext->flags);
	__set_bit(PAGE_EXT_OWNER_ALLOCATED, &new_ext->flags);
	page_ext_put(new_ext);
	page_ext_put(old_ext);
}

void pagetypeinfo_showmixedcount_print(struct seq_file *m,
				       pg_data_t *pgdat, struct zone *zone)
{
	struct page *page;
	struct page_ext *page_ext;
	struct page_owner *page_owner;
	unsigned long pfn, block_end_pfn;
	unsigned long end_pfn = zone_end_pfn(zone);
	unsigned long count[MIGRATE_TYPES] = { 0, };
	int pageblock_mt, page_mt;
	int i;

	/* Scan block by block. First and last block may be incomplete */
	pfn = zone->zone_start_pfn;

	/*
	 * Walk the zone in pageblock_nr_pages steps. If a page block spans
	 * a zone boundary, it will be double counted between zones. This does
	 * not matter as the mixed block count will still be correct
	 */
	for (; pfn < end_pfn; ) {
		page = pfn_to_online_page(pfn);
		if (!page) {
			pfn = ALIGN(pfn + 1, MAX_ORDER_NR_PAGES);
			continue;
		}

		block_end_pfn = pageblock_end_pfn(pfn);
		block_end_pfn = min(block_end_pfn, end_pfn);

		pageblock_mt = get_pageblock_migratetype(page);

		for (; pfn < block_end_pfn; pfn++) {
			/* The pageblock is online, no need to recheck. */
			page = pfn_to_page(pfn);

			if (page_zone(page) != zone)
				continue;

			if (PageBuddy(page)) {
				unsigned long freepage_order;

				freepage_order = buddy_order_unsafe(page);
				if (freepage_order < MAX_ORDER)
					pfn += (1UL << freepage_order) - 1;
				continue;
			}

			if (PageReserved(page))
				continue;

			page_ext = page_ext_get(page);
			if (unlikely(!page_ext))
				continue;

			if (!test_bit(PAGE_EXT_OWNER_ALLOCATED, &page_ext->flags))
				goto ext_put_continue;

			page_owner = get_page_owner(page_ext);
			page_mt = gfp_migratetype(page_owner->gfp_mask);
			if (pageblock_mt != page_mt) {
				if (is_migrate_cma(pageblock_mt))
					count[MIGRATE_MOVABLE]++;
				else
					count[pageblock_mt]++;

				pfn = block_end_pfn;
				page_ext_put(page_ext);
				break;
			}
			pfn += (1UL << page_owner->order) - 1;
ext_put_continue:
			page_ext_put(page_ext);
		}
	}

	/* Print counts */
	seq_printf(m, "Node %d, zone %8s ", pgdat->node_id, zone->name);
	for (i = 0; i < MIGRATE_TYPES; i++)
		seq_printf(m, "%12lu ", count[i]);
	seq_putc(m, '\n');
}

/*
 * Looking for memcg information and print it out
 */
static inline int print_page_owner_memcg(char *kbuf, size_t count, int ret,
					 struct page *page)
{
#ifdef CONFIG_MEMCG
	unsigned long memcg_data;
	struct mem_cgroup *memcg;
	bool online;
	char name[80];

	rcu_read_lock();
	memcg_data = READ_ONCE(page->memcg_data);
	if (!memcg_data)
		goto out_unlock;

	if (memcg_data & MEMCG_DATA_OBJCGS)
		ret += scnprintf(kbuf + ret, count - ret,
				"Slab cache page\n");

	memcg = page_memcg_check(page);
	if (!memcg)
		goto out_unlock;

	online = (memcg->css.flags & CSS_ONLINE);
	cgroup_name(memcg->css.cgroup, name, sizeof(name));
	ret += scnprintf(kbuf + ret, count - ret,
			"Charged %sto %smemcg %s\n",
			PageMemcgKmem(page) ? "(via objcg) " : "",
			online ? "" : "offline ",
			name);
out_unlock:
	rcu_read_unlock();
#endif /* CONFIG_MEMCG */

	return ret;
}

static ssize_t
print_page_owner(char __user *buf, size_t count, unsigned long pfn,
		struct page *page, struct page_owner *page_owner,
		depot_stack_handle_t handle)
{
	int ret, pageblock_mt, page_mt;
	char *kbuf;

	count = min_t(size_t, count, PAGE_SIZE);
	kbuf = kmalloc(count, GFP_KERNEL);
	if (!kbuf)
		return -ENOMEM;

	ret = scnprintf(kbuf, count,
			"Page allocated via order %u, mask %#x(%pGg), pid %d, tgid %d (%s), ts %llu ns, free_ts %llu ns\n",
			page_owner->order, page_owner->gfp_mask,
			&page_owner->gfp_mask, page_owner->pid,
			page_owner->tgid, page_owner->comm,
			page_owner->ts_nsec, page_owner->free_ts_nsec);

	/* Print information relevant to grouping pages by mobility */
	pageblock_mt = get_pageblock_migratetype(page);
	page_mt  = gfp_migratetype(page_owner->gfp_mask);
	ret += scnprintf(kbuf + ret, count - ret,
			"PFN %lu type %s Block %lu type %s Flags %pGp\n",
			pfn,
			migratetype_names[page_mt],
			pfn >> pageblock_order,
			migratetype_names[pageblock_mt],
			&page->flags);

	ret += stack_depot_snprint(handle, kbuf + ret, count - ret, 0);
	if (ret >= count)
		goto err;

	if (page_owner->last_migrate_reason != -1) {
		ret += scnprintf(kbuf + ret, count - ret,
			"Page has been migrated, last migrate reason: %s\n",
			migrate_reason_names[page_owner->last_migrate_reason]);
	}

	ret = print_page_owner_memcg(kbuf, count, ret, page);

	ret += snprintf(kbuf + ret, count - ret, "\n");
	if (ret >= count)
		goto err;

	if (copy_to_user(buf, kbuf, ret))
		ret = -EFAULT;

	kfree(kbuf);
	return ret;

err:
	kfree(kbuf);
	return -ENOMEM;
}

void __dump_page_owner(const struct page *page)
{
	struct page_ext *page_ext = page_ext_get((void *)page);
	struct page_owner *page_owner;
	depot_stack_handle_t handle;
	gfp_t gfp_mask;
	int mt;

	if (unlikely(!page_ext)) {
		pr_alert("There is not page extension available.\n");
		return;
	}

	page_owner = get_page_owner(page_ext);
	gfp_mask = page_owner->gfp_mask;
	mt = gfp_migratetype(gfp_mask);

	if (!test_bit(PAGE_EXT_OWNER, &page_ext->flags)) {
		pr_alert("page_owner info is not present (never set?)\n");
		page_ext_put(page_ext);
		return;
	}

	if (test_bit(PAGE_EXT_OWNER_ALLOCATED, &page_ext->flags))
		pr_alert("page_owner tracks the page as allocated\n");
	else
		pr_alert("page_owner tracks the page as freed\n");

	pr_alert("page last allocated via order %u, migratetype %s, gfp_mask %#x(%pGg), pid %d, tgid %d (%s), ts %llu, free_ts %llu\n",
		 page_owner->order, migratetype_names[mt], gfp_mask, &gfp_mask,
		 page_owner->pid, page_owner->tgid, page_owner->comm,
		 page_owner->ts_nsec, page_owner->free_ts_nsec);

	handle = READ_ONCE(page_owner->handle);
	if (!handle)
		pr_alert("page_owner allocation stack trace missing\n");
	else
		stack_depot_print(handle);

	handle = READ_ONCE(page_owner->free_handle);
	if (!handle) {
		pr_alert("page_owner free stack trace missing\n");
	} else {
		pr_alert("page last free stack trace:\n");
		stack_depot_print(handle);
	}

	if (page_owner->last_migrate_reason != -1)
		pr_alert("page has been migrated, last migrate reason: %s\n",
			migrate_reason_names[page_owner->last_migrate_reason]);
	page_ext_put(page_ext);
}

static ssize_t
read_page_owner(struct file *file, char __user *buf, size_t count, loff_t *ppos)
{
	unsigned long pfn;
	struct page *page;
	struct page_ext *page_ext;
	struct page_owner *page_owner;
	depot_stack_handle_t handle;

	if (!static_branch_unlikely(&page_owner_inited))
		return -EINVAL;

	page = NULL;
	if (*ppos == 0)
		pfn = min_low_pfn;
	else
		pfn = *ppos;
	/* Find a valid PFN or the start of a MAX_ORDER_NR_PAGES area */
	while (!pfn_valid(pfn) && (pfn & (MAX_ORDER_NR_PAGES - 1)) != 0)
		pfn++;

	/* Find an allocated page */
	for (; pfn < max_pfn; pfn++) {
		/*
		 * This temporary page_owner is required so
		 * that we can avoid the context switches while holding
		 * the rcu lock and copying the page owner information to
		 * user through copy_to_user() or GFP_KERNEL allocations.
		 */
		struct page_owner page_owner_tmp;

		/*
		 * If the new page is in a new MAX_ORDER_NR_PAGES area,
		 * validate the area as existing, skip it if not
		 */
		if ((pfn & (MAX_ORDER_NR_PAGES - 1)) == 0 && !pfn_valid(pfn)) {
			pfn += MAX_ORDER_NR_PAGES - 1;
			continue;
		}

		page = pfn_to_page(pfn);
		if (PageBuddy(page)) {
			unsigned long freepage_order = buddy_order_unsafe(page);

			if (freepage_order < MAX_ORDER)
				pfn += (1UL << freepage_order) - 1;
			continue;
		}

		page_ext = page_ext_get(page);
		if (unlikely(!page_ext))
			continue;

		/*
		 * Some pages could be missed by concurrent allocation or free,
		 * because we don't hold the zone lock.
		 */
		if (!test_bit(PAGE_EXT_OWNER, &page_ext->flags))
			goto ext_put_continue;

		/*
		 * Although we do have the info about past allocation of free
		 * pages, it's not relevant for current memory usage.
		 */
		if (!test_bit(PAGE_EXT_OWNER_ALLOCATED, &page_ext->flags))
			goto ext_put_continue;

		page_owner = get_page_owner(page_ext);

		/*
		 * Don't print "tail" pages of high-order allocations as that
		 * would inflate the stats.
		 */
		if (!IS_ALIGNED(pfn, 1 << page_owner->order))
			goto ext_put_continue;

		/*
		 * Access to page_ext->handle isn't synchronous so we should
		 * be careful to access it.
		 */
		handle = READ_ONCE(page_owner->handle);
		if (!handle)
			goto ext_put_continue;

		/* Record the next PFN to read in the file offset */
		*ppos = pfn + 1;

		page_owner_tmp = *page_owner;
		page_ext_put(page_ext);
		return print_page_owner(buf, count, pfn, page,
				&page_owner_tmp, handle);
ext_put_continue:
		page_ext_put(page_ext);
	}

	return 0;
}

static loff_t lseek_page_owner(struct file *file, loff_t offset, int orig)
{
	switch (orig) {
	case SEEK_SET:
		file->f_pos = offset;
		break;
	case SEEK_CUR:
		file->f_pos += offset;
		break;
	default:
		return -EINVAL;
	}
	return file->f_pos;
}

static void init_pages_in_zone(pg_data_t *pgdat, struct zone *zone)
{
	unsigned long pfn = zone->zone_start_pfn;
	unsigned long end_pfn = zone_end_pfn(zone);
	unsigned long count = 0;

	/*
	 * Walk the zone in pageblock_nr_pages steps. If a page block spans
	 * a zone boundary, it will be double counted between zones. This does
	 * not matter as the mixed block count will still be correct
	 */
	for (; pfn < end_pfn; ) {
		unsigned long block_end_pfn;

		if (!pfn_valid(pfn)) {
			pfn = ALIGN(pfn + 1, MAX_ORDER_NR_PAGES);
			continue;
		}

		block_end_pfn = pageblock_end_pfn(pfn);
		block_end_pfn = min(block_end_pfn, end_pfn);

		for (; pfn < block_end_pfn; pfn++) {
			struct page *page = pfn_to_page(pfn);
			struct page_ext *page_ext;

			if (page_zone(page) != zone)
				continue;

			/*
			 * To avoid having to grab zone->lock, be a little
			 * careful when reading buddy page order. The only
			 * danger is that we skip too much and potentially miss
			 * some early allocated pages, which is better than
			 * heavy lock contention.
			 */
			if (PageBuddy(page)) {
				unsigned long order = buddy_order_unsafe(page);

				if (order > 0 && order < MAX_ORDER)
					pfn += (1UL << order) - 1;
				continue;
			}

			if (PageReserved(page))
				continue;

			page_ext = page_ext_get(page);
			if (unlikely(!page_ext))
				continue;

			/* Maybe overlapping zone */
			if (test_bit(PAGE_EXT_OWNER, &page_ext->flags))
				goto ext_put_continue;

			/* Found early allocated page */
			__set_page_owner_handle(page_ext, early_handle,
						0, 0);
			count++;
ext_put_continue:
			page_ext_put(page_ext);
		}
		cond_resched();
	}

	pr_info("Node %d, zone %8s: page owner found early allocated %lu pages\n",
		pgdat->node_id, zone->name, count);
}

static void init_zones_in_node(pg_data_t *pgdat)
{
	struct zone *zone;
	struct zone *node_zones = pgdat->node_zones;

	for (zone = node_zones; zone - node_zones < MAX_NR_ZONES; ++zone) {
		if (!populated_zone(zone))
			continue;

		init_pages_in_zone(pgdat, zone);
	}
}

static void init_early_allocated_pages(void)
{
	pg_data_t *pgdat;

	for_each_online_pgdat(pgdat)
		init_zones_in_node(pgdat);
}

static const struct file_operations proc_page_owner_operations = {
	.read		= read_page_owner,
	.llseek		= lseek_page_owner,
};

static int __init pageowner_init(void)
{
	if (!static_branch_unlikely(&page_owner_inited)) {
		pr_info("page_owner is disabled\n");
		return 0;
	}

	debugfs_create_file("page_owner", 0400, NULL, NULL,
			    &proc_page_owner_operations);

	return 0;
}
late_initcall(pageowner_init)<|MERGE_RESOLUTION|>--- conflicted
+++ resolved
@@ -234,16 +234,7 @@
 
 	old_ext = page_ext_get(&old->page);
 	if (unlikely(!old_ext))
-<<<<<<< HEAD
-		return;
-
-	new_ext = page_ext_get(&newfolio->page);
-	if (unlikely(!new_ext)) {
-		page_ext_put(old_ext);
-=======
->>>>>>> 19a410d5
-		return;
-	}
+		return;
 
 	new_ext = page_ext_get(&newfolio->page);
 	if (unlikely(!new_ext)) {
