--- conflicted
+++ resolved
@@ -597,8 +597,6 @@
 
 	/* Cancel these to avoid queueing non-chained pending work */
 	hci_dev_set_flag(hdev, HCI_CMD_DRAIN_WORKQUEUE);
-<<<<<<< HEAD
-=======
 	/* Wait for
 	 *
 	 *    if (!hci_dev_test_flag(hdev, HCI_CMD_DRAIN_WORKQUEUE))
@@ -608,7 +606,6 @@
 	 */
 	synchronize_rcu();
 	/* Explicitly cancel works in case scheduled after setting the flag. */
->>>>>>> 66283a8f
 	cancel_delayed_work(&hdev->cmd_timer);
 	cancel_delayed_work(&hdev->ncmd_timer);
 
@@ -1718,12 +1715,8 @@
 				      u32 flags, u16 adv_data_len, u8 *adv_data,
 				      u16 scan_rsp_len, u8 *scan_rsp_data,
 				      u16 timeout, u16 duration, s8 tx_power,
-<<<<<<< HEAD
-				      u32 min_interval, u32 max_interval)
-=======
 				      u32 min_interval, u32 max_interval,
 				      u8 mesh_handle)
->>>>>>> 66283a8f
 {
 	struct adv_info *adv;
 
@@ -1734,11 +1727,7 @@
 		memset(adv->per_adv_data, 0, sizeof(adv->per_adv_data));
 	} else {
 		if (hdev->adv_instance_cnt >= hdev->le_num_of_adv_sets ||
-<<<<<<< HEAD
-		    instance < 1 || instance > hdev->le_num_of_adv_sets)
-=======
 		    instance < 1 || instance > hdev->le_num_of_adv_sets + 1)
->>>>>>> 66283a8f
 			return ERR_PTR(-EOVERFLOW);
 
 		adv = kzalloc(sizeof(*adv), GFP_KERNEL);
@@ -1755,14 +1744,11 @@
 	adv->min_interval = min_interval;
 	adv->max_interval = max_interval;
 	adv->tx_power = tx_power;
-<<<<<<< HEAD
-=======
 	/* Defining a mesh_handle changes the timing units to ms,
 	 * rather than seconds, and ties the instance to the requested
 	 * mesh_tx queue.
 	 */
 	adv->mesh = mesh_handle;
->>>>>>> 66283a8f
 
 	hci_set_adv_instance_data(hdev, instance, adv_data_len, adv_data,
 				  scan_rsp_len, scan_rsp_data);
@@ -1791,11 +1777,7 @@
 
 	adv = hci_add_adv_instance(hdev, instance, flags, 0, NULL, 0, NULL,
 				   0, 0, HCI_ADV_TX_POWER_NO_PREFERENCE,
-<<<<<<< HEAD
-				   min_interval, max_interval);
-=======
 				   min_interval, max_interval, 0);
->>>>>>> 66283a8f
 	if (IS_ERR(adv))
 		return adv;
 
@@ -4106,10 +4088,7 @@
 			if (res < 0)
 				__hci_cmd_sync_cancel(hdev, -res);
 
-<<<<<<< HEAD
-=======
 			rcu_read_lock();
->>>>>>> 66283a8f
 			if (test_bit(HCI_RESET, &hdev->flags) ||
 			    hci_dev_test_flag(hdev, HCI_CMD_DRAIN_WORKQUEUE))
 				cancel_delayed_work(&hdev->cmd_timer);
