--- conflicted
+++ resolved
@@ -171,10 +171,7 @@
 	[NL80211_ATTR_WIPHY_ANTENNA_RX] = { .type = NLA_U32 },
 	[NL80211_ATTR_MCAST_RATE] = { .type = NLA_U32 },
 	[NL80211_ATTR_OFFCHANNEL_TX_OK] = { .type = NLA_FLAG },
-<<<<<<< HEAD
-=======
 	[NL80211_ATTR_KEY_DEFAULT_TYPES] = { .type = NLA_NESTED },
->>>>>>> 3d986b25
 };
 
 /* policy for the key attributes */
@@ -608,9 +605,6 @@
 	if (dev->wiphy.flags & WIPHY_FLAG_CONTROL_PORT_PROTOCOL)
 		NLA_PUT_FLAG(msg, NL80211_ATTR_CONTROL_PORT_ETHERTYPE);
 
-<<<<<<< HEAD
-	if (dev->ops->get_antenna) {
-=======
 	NLA_PUT_U32(msg, NL80211_ATTR_WIPHY_ANTENNA_AVAIL_TX,
 		    dev->wiphy.available_antennas_tx);
 	NLA_PUT_U32(msg, NL80211_ATTR_WIPHY_ANTENNA_AVAIL_RX,
@@ -618,7 +612,6 @@
 
 	if ((dev->wiphy.available_antennas_tx ||
 	     dev->wiphy.available_antennas_rx) && dev->ops->get_antenna) {
->>>>>>> 3d986b25
 		u32 tx_ant = 0, rx_ant = 0;
 		int res;
 		res = dev->ops->get_antenna(&dev->wiphy, &tx_ant, &rx_ant);
@@ -732,11 +725,7 @@
 	CMD(add_beacon, NEW_BEACON);
 	CMD(add_station, NEW_STATION);
 	CMD(add_mpath, NEW_MPATH);
-<<<<<<< HEAD
-	CMD(update_mesh_params, SET_MESH_PARAMS);
-=======
 	CMD(update_mesh_config, SET_MESH_CONFIG);
->>>>>>> 3d986b25
 	CMD(change_bss, SET_BSS);
 	CMD(auth, AUTHENTICATE);
 	CMD(assoc, ASSOCIATE);
@@ -772,13 +761,10 @@
 
 	nla_nest_end(msg, nl_cmds);
 
-<<<<<<< HEAD
-=======
 	if (dev->ops->remain_on_channel)
 		NLA_PUT_U32(msg, NL80211_ATTR_MAX_REMAIN_ON_CHANNEL_DURATION,
 			    dev->wiphy.max_remain_on_channel_duration);
 
->>>>>>> 3d986b25
 	/* for now at least assume all drivers have it */
 	if (dev->ops->mgmt_tx)
 		NLA_PUT_FLAG(msg, NL80211_ATTR_OFFCHANNEL_TX_OK);
@@ -1127,13 +1113,9 @@
 	if (info->attrs[NL80211_ATTR_WIPHY_ANTENNA_TX] &&
 	    info->attrs[NL80211_ATTR_WIPHY_ANTENNA_RX]) {
 		u32 tx_ant, rx_ant;
-<<<<<<< HEAD
-		if (!rdev->ops->set_antenna) {
-=======
 		if ((!rdev->wiphy.available_antennas_tx &&
 		     !rdev->wiphy.available_antennas_rx) ||
 		    !rdev->ops->set_antenna) {
->>>>>>> 3d986b25
 			result = -EOPNOTSUPP;
 			goto bad_res;
 		}
@@ -1141,8 +1123,6 @@
 		tx_ant = nla_get_u32(info->attrs[NL80211_ATTR_WIPHY_ANTENNA_TX]);
 		rx_ant = nla_get_u32(info->attrs[NL80211_ATTR_WIPHY_ANTENNA_RX]);
 
-<<<<<<< HEAD
-=======
 		/* reject antenna configurations which don't match the
 		 * available antenna masks, except for the "all" mask */
 		if ((~tx_ant && (tx_ant & ~rdev->wiphy.available_antennas_tx)) ||
@@ -1154,7 +1134,6 @@
 		tx_ant = tx_ant & rdev->wiphy.available_antennas_tx;
 		rx_ant = rx_ant & rdev->wiphy.available_antennas_rx;
 
->>>>>>> 3d986b25
 		result = rdev->ops->set_antenna(&rdev->wiphy, tx_ant, rx_ant);
 		if (result)
 			goto bad_res;
@@ -2702,11 +2681,7 @@
 	return r;
 }
 
-<<<<<<< HEAD
-static int nl80211_get_mesh_params(struct sk_buff *skb,
-=======
 static int nl80211_get_mesh_config(struct sk_buff *skb,
->>>>>>> 3d986b25
 				   struct genl_info *info)
 {
 	struct cfg80211_registered_device *rdev = info->user_ptr[0];
@@ -2719,29 +2694,17 @@
 	struct sk_buff *msg;
 
 	if (wdev->iftype != NL80211_IFTYPE_MESH_POINT)
-<<<<<<< HEAD
-		return -EOPNOTSUPP;
-
-	if (!rdev->ops->get_mesh_params)
-		return -EOPNOTSUPP;
-
-=======
 		return -EOPNOTSUPP;
 
 	if (!rdev->ops->get_mesh_config)
 		return -EOPNOTSUPP;
 
->>>>>>> 3d986b25
 	wdev_lock(wdev);
 	/* If not connected, get default parameters */
 	if (!wdev->mesh_id_len)
 		memcpy(&cur_params, &default_mesh_config, sizeof(cur_params));
 	else
-<<<<<<< HEAD
-		err = rdev->ops->get_mesh_params(&rdev->wiphy, dev,
-=======
 		err = rdev->ops->get_mesh_config(&rdev->wiphy, dev,
->>>>>>> 3d986b25
 						 &cur_params);
 	wdev_unlock(wdev);
 
@@ -2818,9 +2781,6 @@
 	[NL80211_MESHCONF_HWMP_NET_DIAM_TRVS_TIME] = { .type = NLA_U16 },
 };
 
-<<<<<<< HEAD
-static int nl80211_parse_mesh_params(struct genl_info *info,
-=======
 static const struct nla_policy
 	nl80211_mesh_setup_params_policy[NL80211_MESH_SETUP_ATTR_MAX+1] = {
 	[NL80211_MESH_SETUP_ENABLE_VENDOR_PATH_SEL] = { .type = NLA_U8 },
@@ -2830,13 +2790,11 @@
 };
 
 static int nl80211_parse_mesh_config(struct genl_info *info,
->>>>>>> 3d986b25
 				     struct mesh_config *cfg,
 				     u32 *mask_out)
 {
 	struct nlattr *tb[NL80211_MESHCONF_ATTR_MAX + 1];
 	u32 mask = 0;
-<<<<<<< HEAD
 
 #define FILL_IN_MESH_PARAM_IF_SET(table, cfg, param, mask, attr_num, nla_fn) \
 do {\
@@ -2847,26 +2805,10 @@
 } while (0);\
 
 
-	if (!info->attrs[NL80211_ATTR_MESH_PARAMS])
-		return -EINVAL;
-	if (nla_parse_nested(tb, NL80211_MESHCONF_ATTR_MAX,
-			     info->attrs[NL80211_ATTR_MESH_PARAMS],
-=======
-
-#define FILL_IN_MESH_PARAM_IF_SET(table, cfg, param, mask, attr_num, nla_fn) \
-do {\
-	if (table[attr_num]) {\
-		cfg->param = nla_fn(table[attr_num]); \
-		mask |= (1 << (attr_num - 1)); \
-	} \
-} while (0);\
-
-
 	if (!info->attrs[NL80211_ATTR_MESH_CONFIG])
 		return -EINVAL;
 	if (nla_parse_nested(tb, NL80211_MESHCONF_ATTR_MAX,
 			     info->attrs[NL80211_ATTR_MESH_CONFIG],
->>>>>>> 3d986b25
 			     nl80211_meshconf_params_policy))
 		return -EINVAL;
 
@@ -2916,19 +2858,11 @@
 	if (mask_out)
 		*mask_out = mask;
 
-<<<<<<< HEAD
-	if (mask_out)
-		*mask_out = mask;
-=======
->>>>>>> 3d986b25
 	return 0;
 
 #undef FILL_IN_MESH_PARAM_IF_SET
 }
 
-<<<<<<< HEAD
-static int nl80211_update_mesh_params(struct sk_buff *skb,
-=======
 static int nl80211_parse_mesh_setup(struct genl_info *info,
 				     struct mesh_setup *setup)
 {
@@ -2966,7 +2900,6 @@
 }
 
 static int nl80211_update_mesh_config(struct sk_buff *skb,
->>>>>>> 3d986b25
 				      struct genl_info *info)
 {
 	struct cfg80211_registered_device *rdev = info->user_ptr[0];
@@ -2979,17 +2912,10 @@
 	if (wdev->iftype != NL80211_IFTYPE_MESH_POINT)
 		return -EOPNOTSUPP;
 
-<<<<<<< HEAD
-	if (!rdev->ops->update_mesh_params)
-		return -EOPNOTSUPP;
-
-	err = nl80211_parse_mesh_params(info, &cfg, &mask);
-=======
 	if (!rdev->ops->update_mesh_config)
 		return -EOPNOTSUPP;
 
 	err = nl80211_parse_mesh_config(info, &cfg, &mask);
->>>>>>> 3d986b25
 	if (err)
 		return err;
 
@@ -2998,11 +2924,7 @@
 		err = -ENOLINK;
 
 	if (!err)
-<<<<<<< HEAD
-		err = rdev->ops->update_mesh_params(&rdev->wiphy, dev,
-=======
 		err = rdev->ops->update_mesh_config(&rdev->wiphy, dev,
->>>>>>> 3d986b25
 						    mask, &cfg);
 
 	wdev_unlock(wdev);
@@ -4799,26 +4721,16 @@
 	struct cfg80211_registered_device *rdev = info->user_ptr[0];
 	struct net_device *dev = info->user_ptr[1];
 	struct mesh_config cfg;
-<<<<<<< HEAD
-=======
 	struct mesh_setup setup;
->>>>>>> 3d986b25
 	int err;
 
 	/* start with default */
 	memcpy(&cfg, &default_mesh_config, sizeof(cfg));
-<<<<<<< HEAD
-
-	if (info->attrs[NL80211_ATTR_MESH_PARAMS]) {
-		/* and parse parameters if given */
-		err = nl80211_parse_mesh_params(info, &cfg, NULL);
-=======
 	memcpy(&setup, &default_mesh_setup, sizeof(setup));
 
 	if (info->attrs[NL80211_ATTR_MESH_CONFIG]) {
 		/* and parse parameters if given */
 		err = nl80211_parse_mesh_config(info, &cfg, NULL);
->>>>>>> 3d986b25
 		if (err)
 			return err;
 	}
@@ -4827,12 +4739,6 @@
 	    !nla_len(info->attrs[NL80211_ATTR_MESH_ID]))
 		return -EINVAL;
 
-<<<<<<< HEAD
-	return cfg80211_join_mesh(rdev, dev,
-				  nla_data(info->attrs[NL80211_ATTR_MESH_ID]),
-				  nla_len(info->attrs[NL80211_ATTR_MESH_ID]),
-				  &cfg);
-=======
 	setup.mesh_id = nla_data(info->attrs[NL80211_ATTR_MESH_ID]);
 	setup.mesh_id_len = nla_len(info->attrs[NL80211_ATTR_MESH_ID]);
 
@@ -4844,7 +4750,6 @@
 	}
 
 	return cfg80211_join_mesh(rdev, dev, &setup, &cfg);
->>>>>>> 3d986b25
 }
 
 static int nl80211_leave_mesh(struct sk_buff *skb, struct genl_info *info)
@@ -5118,13 +5023,8 @@
 				  NL80211_FLAG_NEED_RTNL,
 	},
 	{
-<<<<<<< HEAD
-		.cmd = NL80211_CMD_SET_MESH_PARAMS,
-		.doit = nl80211_update_mesh_params,
-=======
 		.cmd = NL80211_CMD_SET_MESH_CONFIG,
 		.doit = nl80211_update_mesh_config,
->>>>>>> 3d986b25
 		.policy = nl80211_policy,
 		.flags = GENL_ADMIN_PERM,
 		.internal_flags = NL80211_FLAG_NEED_NETDEV_UP |
