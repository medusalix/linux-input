--- conflicted
+++ resolved
@@ -83,30 +83,17 @@
 
 #define ADD_STA_STATS(sta)					\
 	do {							\
-<<<<<<< HEAD
-		data[i++] += (sta)->rx_stats.packets;		\
-		data[i++] += (sta)->rx_stats.bytes;		\
-		data[i++] += (sta)->rx_stats.num_duplicates;	\
-		data[i++] += (sta)->rx_stats.fragments;		\
-		data[i++] += (sta)->rx_stats.dropped;		\
-=======
 		data[i++] += sinfo.rx_packets;			\
 		data[i++] += sinfo.rx_bytes;			\
 		data[i++] += (sta)->rx_stats.num_duplicates;	\
 		data[i++] += (sta)->rx_stats.fragments;		\
 		data[i++] += sinfo.rx_dropped_misc;		\
->>>>>>> 66283a8f
 								\
 		data[i++] += sinfo.tx_packets;			\
 		data[i++] += sinfo.tx_bytes;			\
 		data[i++] += (sta)->status_stats.filtered;	\
-<<<<<<< HEAD
-		data[i++] += (sta)->status_stats.retry_failed;	\
-		data[i++] += (sta)->status_stats.retry_count;	\
-=======
 		data[i++] += sinfo.tx_failed;			\
 		data[i++] += sinfo.tx_retries;			\
->>>>>>> 66283a8f
 	} while (0)
 
 	/* For Managed stations, find the single station based on BSSID
