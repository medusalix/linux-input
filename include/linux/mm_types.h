--- conflicted
+++ resolved
@@ -699,7 +699,6 @@
 		 * including merged and not merged.
 		 */
 		unsigned long ksm_rmap_items;
-<<<<<<< HEAD
 #endif
 #ifdef CONFIG_LRU_GEN
 		struct {
@@ -715,23 +714,6 @@
 			/* points to the memcg of "owner" above */
 			struct mem_cgroup *memcg;
 #endif
-=======
-#endif
-#ifdef CONFIG_LRU_GEN
-		struct {
-			/* this mm_struct is on lru_gen_mm_list */
-			struct list_head list;
-			/*
-			 * Set when switching to this mm_struct, as a hint of
-			 * whether it has been used since the last time per-node
-			 * page table walkers cleared the corresponding bits.
-			 */
-			unsigned long bitmap;
-#ifdef CONFIG_MEMCG
-			/* points to the memcg of "owner" above */
-			struct mem_cgroup *memcg;
-#endif
->>>>>>> ed744ecc
 		} lru_gen;
 #endif /* CONFIG_LRU_GEN */
 	} __randomize_layout;
