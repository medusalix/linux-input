/* SPDX-License-Identifier: GPL-2.0-or-later */
/*
 * Copyright (C) 2016 Noralf Trønnes
 */

#ifndef __LINUX_DRM_FORMAT_HELPER_H
#define __LINUX_DRM_FORMAT_HELPER_H

#include <linux/types.h>

struct drm_device;
struct drm_format_info;
struct drm_framebuffer;
struct drm_rect;

struct iosys_map;

unsigned int drm_fb_clip_offset(unsigned int pitch, const struct drm_format_info *format,
				const struct drm_rect *clip);

void drm_fb_memcpy(struct iosys_map *dst, const unsigned int *dst_pitch,
		   const struct iosys_map *src, const struct drm_framebuffer *fb,
		   const struct drm_rect *clip);
void drm_fb_swab(struct iosys_map *dst, const unsigned int *dst_pitch,
		 const struct iosys_map *src, const struct drm_framebuffer *fb,
		 const struct drm_rect *clip, bool cached);
void drm_fb_xrgb8888_to_rgb332(struct iosys_map *dst, const unsigned int *dst_pitch,
			       const struct iosys_map *src, const struct drm_framebuffer *fb,
			       const struct drm_rect *clip);
void drm_fb_xrgb8888_to_rgb565(struct iosys_map *dst, const unsigned int *dst_pitch,
			       const struct iosys_map *src, const struct drm_framebuffer *fb,
			       const struct drm_rect *clip, bool swab);
void drm_fb_xrgb8888_to_rgb888(struct iosys_map *dst, const unsigned int *dst_pitch,
			       const struct iosys_map *src, const struct drm_framebuffer *fb,
			       const struct drm_rect *clip);
void drm_fb_xrgb8888_to_xrgb2101010(struct iosys_map *dst, const unsigned int *dst_pitch,
				    const struct iosys_map *src, const struct drm_framebuffer *fb,
				    const struct drm_rect *clip);
<<<<<<< HEAD
void drm_fb_xrgb8888_to_xrgb2101010_toio(void __iomem *dst, unsigned int dst_pitch,
					 const void *vaddr, const struct drm_framebuffer *fb,
					 const struct drm_rect *clip);
void drm_fb_xrgb8888_to_gray8(void *dst, unsigned int dst_pitch, const void *vaddr,
			      const struct drm_framebuffer *fb, const struct drm_rect *clip);

int drm_fb_blit_toio(void __iomem *dst, unsigned int dst_pitch, uint32_t dst_format,
		     const void *vmap, const struct drm_framebuffer *fb,
		     const struct drm_rect *rect);

void drm_fb_xrgb8888_to_mono(void *dst, unsigned int dst_pitch, const void *src,
			     const struct drm_framebuffer *fb, const struct drm_rect *clip);
=======
void drm_fb_xrgb8888_to_gray8(struct iosys_map *dst, const unsigned int *dst_pitch,
			      const struct iosys_map *src, const struct drm_framebuffer *fb,
			      const struct drm_rect *clip);

int drm_fb_blit(struct iosys_map *dst, const unsigned int *dst_pitch, uint32_t dst_format,
		const struct iosys_map *src, const struct drm_framebuffer *fb,
		const struct drm_rect *rect);

void drm_fb_xrgb8888_to_mono(struct iosys_map *dst, const unsigned int *dst_pitch,
			     const struct iosys_map *src, const struct drm_framebuffer *fb,
			     const struct drm_rect *clip);

size_t drm_fb_build_fourcc_list(struct drm_device *dev,
				const u32 *native_fourccs, size_t native_nfourccs,
				const u32 *extra_fourccs, size_t extra_nfourccs,
				u32 *fourccs_out, size_t nfourccs_out);
>>>>>>> 66283a8f

#endif /* __LINUX_DRM_FORMAT_HELPER_H */<|MERGE_RESOLUTION|>--- conflicted
+++ resolved
@@ -36,20 +36,6 @@
 void drm_fb_xrgb8888_to_xrgb2101010(struct iosys_map *dst, const unsigned int *dst_pitch,
 				    const struct iosys_map *src, const struct drm_framebuffer *fb,
 				    const struct drm_rect *clip);
-<<<<<<< HEAD
-void drm_fb_xrgb8888_to_xrgb2101010_toio(void __iomem *dst, unsigned int dst_pitch,
-					 const void *vaddr, const struct drm_framebuffer *fb,
-					 const struct drm_rect *clip);
-void drm_fb_xrgb8888_to_gray8(void *dst, unsigned int dst_pitch, const void *vaddr,
-			      const struct drm_framebuffer *fb, const struct drm_rect *clip);
-
-int drm_fb_blit_toio(void __iomem *dst, unsigned int dst_pitch, uint32_t dst_format,
-		     const void *vmap, const struct drm_framebuffer *fb,
-		     const struct drm_rect *rect);
-
-void drm_fb_xrgb8888_to_mono(void *dst, unsigned int dst_pitch, const void *src,
-			     const struct drm_framebuffer *fb, const struct drm_rect *clip);
-=======
 void drm_fb_xrgb8888_to_gray8(struct iosys_map *dst, const unsigned int *dst_pitch,
 			      const struct iosys_map *src, const struct drm_framebuffer *fb,
 			      const struct drm_rect *clip);
@@ -66,6 +52,5 @@
 				const u32 *native_fourccs, size_t native_nfourccs,
 				const u32 *extra_fourccs, size_t extra_nfourccs,
 				u32 *fourccs_out, size_t nfourccs_out);
->>>>>>> 66283a8f
 
 #endif /* __LINUX_DRM_FORMAT_HELPER_H */