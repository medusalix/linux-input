--- conflicted
+++ resolved
@@ -1252,18 +1252,9 @@
 	if (ret)
 		goto err_ioprio_exit;
 
-<<<<<<< HEAD
-	ret = blk_iolatency_init(q);
-	if (ret) {
-		blk_throtl_exit(q);
-		blk_ioprio_exit(q);
-		goto err_destroy_all;
-	}
-=======
 	ret = blk_iolatency_init(disk);
 	if (ret)
 		goto err_throtl_exit;
->>>>>>> 66283a8f
 
 	return 0;
 
