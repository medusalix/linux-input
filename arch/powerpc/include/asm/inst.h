/* SPDX-License-Identifier: GPL-2.0-or-later */
#ifndef _ASM_POWERPC_INST_H
#define _ASM_POWERPC_INST_H

#include <asm/ppc-opcode.h>
#include <asm/reg.h>
#include <asm/disassemble.h>
#include <asm/uaccess.h>

#define ___get_user_instr(gu_op, dest, ptr)				\
({									\
	long __gui_ret;							\
	u32 __user *__gui_ptr = (u32 __user *)ptr;			\
	ppc_inst_t __gui_inst;						\
	unsigned int __prefix, __suffix;				\
									\
	__chk_user_ptr(ptr);						\
	__gui_ret = gu_op(__prefix, __gui_ptr);				\
	if (__gui_ret == 0) {						\
		if (IS_ENABLED(CONFIG_PPC64) && (__prefix >> 26) == OP_PREFIX) { \
			__gui_ret = gu_op(__suffix, __gui_ptr + 1);	\
			__gui_inst = ppc_inst_prefix(__prefix, __suffix); \
		} else {						\
			__gui_inst = ppc_inst(__prefix);		\
		}							\
		if (__gui_ret == 0)					\
			(dest) = __gui_inst;				\
	}								\
	__gui_ret;							\
})

#define get_user_instr(x, ptr) ___get_user_instr(get_user, x, ptr)

#define __get_user_instr(x, ptr) ___get_user_instr(__get_user, x, ptr)

/*
 * Instruction data type for POWER
 */

#if defined(CONFIG_PPC64) || defined(__CHECKER__)
static inline u32 ppc_inst_val(ppc_inst_t x)
{
	return x.val;
}

#define ppc_inst(x) ((ppc_inst_t){ .val = (x) })

#else
static inline u32 ppc_inst_val(ppc_inst_t x)
{
	return x;
}
#define ppc_inst(x) (x)
#endif

static inline int ppc_inst_primary_opcode(ppc_inst_t x)
{
	return ppc_inst_val(x) >> 26;
}

#ifdef CONFIG_PPC64
#define ppc_inst_prefix(x, y) ((ppc_inst_t){ .val = (x), .suffix = (y) })

static inline u32 ppc_inst_suffix(ppc_inst_t x)
{
	return x.suffix;
}

#else
#define ppc_inst_prefix(x, y) ((void)y, ppc_inst(x))

static inline u32 ppc_inst_suffix(ppc_inst_t x)
{
	return 0;
}

#endif /* CONFIG_PPC64 */

static inline ppc_inst_t ppc_inst_read(const u32 *ptr)
{
	if (IS_ENABLED(CONFIG_PPC64) && (*ptr >> 26) == OP_PREFIX)
		return ppc_inst_prefix(*ptr, *(ptr + 1));
	else
		return ppc_inst(*ptr);
}

static inline bool ppc_inst_prefixed(ppc_inst_t x)
{
	return IS_ENABLED(CONFIG_PPC64) && ppc_inst_primary_opcode(x) == OP_PREFIX;
}

static inline ppc_inst_t ppc_inst_swab(ppc_inst_t x)
{
	return ppc_inst_prefix(swab32(ppc_inst_val(x)), swab32(ppc_inst_suffix(x)));
}

static inline bool ppc_inst_equal(ppc_inst_t x, ppc_inst_t y)
{
	if (ppc_inst_val(x) != ppc_inst_val(y))
		return false;
	if (!ppc_inst_prefixed(x))
		return true;
	return ppc_inst_suffix(x) == ppc_inst_suffix(y);
}

static inline int ppc_inst_len(ppc_inst_t x)
{
	return ppc_inst_prefixed(x) ? 8 : 4;
}

/*
 * Return the address of the next instruction, if the instruction @value was
 * located at @location.
 */
static inline u32 *ppc_inst_next(u32 *location, u32 *value)
{
	ppc_inst_t tmp;

	tmp = ppc_inst_read(value);

	return (void *)location + ppc_inst_len(tmp);
}

static inline unsigned long ppc_inst_as_ulong(ppc_inst_t x)
{
	if (IS_ENABLED(CONFIG_PPC32))
		return ppc_inst_val(x);
	else if (IS_ENABLED(CONFIG_CPU_LITTLE_ENDIAN))
		return (u64)ppc_inst_suffix(x) << 32 | ppc_inst_val(x);
	else
		return (u64)ppc_inst_val(x) << 32 | ppc_inst_suffix(x);
}

static inline void ppc_inst_write(u32 *ptr, ppc_inst_t x)
{
	if (!ppc_inst_prefixed(x))
		*ptr = ppc_inst_val(x);
	else
		*(u64 *)ptr = ppc_inst_as_ulong(x);
}

<<<<<<< HEAD
#define PPC_INST_STR_LEN sizeof("00000000 00000000")

static inline char *__ppc_inst_as_str(char str[PPC_INST_STR_LEN], ppc_inst_t x)
{
	if (ppc_inst_prefixed(x))
		sprintf(str, "%08x %08x", ppc_inst_val(x), ppc_inst_suffix(x));
	else
		sprintf(str, "%08x", ppc_inst_val(x));

	return str;
}

#define ppc_inst_as_str(x)		\
({					\
	char __str[PPC_INST_STR_LEN];	\
	__ppc_inst_as_str(__str, x);	\
	__str;				\
})

=======
>>>>>>> 66283a8f
static inline int __copy_inst_from_kernel_nofault(ppc_inst_t *inst, u32 *src)
{
	unsigned int val, suffix;

/* See https://github.com/ClangBuiltLinux/linux/issues/1521 */
#if defined(CONFIG_CC_IS_CLANG) && CONFIG_CLANG_VERSION < 140000
	val = suffix = 0;
#endif
	__get_kernel_nofault(&val, src, u32, Efault);
	if (IS_ENABLED(CONFIG_PPC64) && get_op(val) == OP_PREFIX) {
		__get_kernel_nofault(&suffix, src + 1, u32, Efault);
		*inst = ppc_inst_prefix(val, suffix);
	} else {
		*inst = ppc_inst(val);
	}
	return 0;
Efault:
	return -EFAULT;
}

static inline int copy_inst_from_kernel_nofault(ppc_inst_t *inst, u32 *src)
{
	if (unlikely(!is_kernel_addr((unsigned long)src)))
		return -ERANGE;

	return __copy_inst_from_kernel_nofault(inst, src);
}

#endif /* _ASM_POWERPC_INST_H */<|MERGE_RESOLUTION|>--- conflicted
+++ resolved
@@ -139,28 +139,6 @@
 		*(u64 *)ptr = ppc_inst_as_ulong(x);
 }
 
-<<<<<<< HEAD
-#define PPC_INST_STR_LEN sizeof("00000000 00000000")
-
-static inline char *__ppc_inst_as_str(char str[PPC_INST_STR_LEN], ppc_inst_t x)
-{
-	if (ppc_inst_prefixed(x))
-		sprintf(str, "%08x %08x", ppc_inst_val(x), ppc_inst_suffix(x));
-	else
-		sprintf(str, "%08x", ppc_inst_val(x));
-
-	return str;
-}
-
-#define ppc_inst_as_str(x)		\
-({					\
-	char __str[PPC_INST_STR_LEN];	\
-	__ppc_inst_as_str(__str, x);	\
-	__str;				\
-})
-
-=======
->>>>>>> 66283a8f
 static inline int __copy_inst_from_kernel_nofault(ppc_inst_t *inst, u32 *src)
 {
 	unsigned int val, suffix;
