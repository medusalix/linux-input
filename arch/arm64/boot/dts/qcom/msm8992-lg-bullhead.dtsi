--- conflicted
+++ resolved
@@ -2,11 +2,7 @@
 /*
  * Copyright (c) 2015, LGE Inc. All rights reserved.
  * Copyright (c) 2016, The Linux Foundation. All rights reserved.
-<<<<<<< HEAD
- * Copyright (c) 2021, Petr Vorel <petr.vorel@gmail.com>
-=======
  * Copyright (c) 2021-2022, Petr Vorel <petr.vorel@gmail.com>
->>>>>>> e43efb6d
  * Copyright (c) 2022, Dominik Kobinski <dominikkobinski314@gmail.com>
  */
 
@@ -67,11 +63,6 @@
 
 		reserved@6c00000 {
 			reg = <0x0 0x06c00000 0x0 0x400000>;
-			no-map;
-		};
-
-		removed_region: reserved@5000000 {
-			reg = <0 0x05000000 0 0x2200000>;
 			no-map;
 		};
 	};
