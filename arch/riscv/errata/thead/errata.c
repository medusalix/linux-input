// SPDX-License-Identifier: GPL-2.0-only
/*
 * Copyright (C) 2021 Heiko Stuebner <heiko@sntech.de>
 */

#include <linux/bug.h>
#include <linux/kernel.h>
#include <linux/module.h>
#include <linux/string.h>
#include <linux/uaccess.h>
#include <asm/alternative.h>
#include <asm/cacheflush.h>
#include <asm/errata_list.h>
#include <asm/patch.h>
#include <asm/vendorid_list.h>

static bool errata_probe_pbmt(unsigned int stage,
			      unsigned long arch_id, unsigned long impid)
{
	if (arch_id != 0 || impid != 0)
		return false;

	if (stage == RISCV_ALTERNATIVES_EARLY_BOOT ||
	    stage == RISCV_ALTERNATIVES_MODULE)
		return true;

	return false;
}

static bool errata_probe_cmo(unsigned int stage,
			     unsigned long arch_id, unsigned long impid)
{
#ifdef CONFIG_ERRATA_THEAD_CMO
	if (arch_id != 0 || impid != 0)
		return false;

	if (stage == RISCV_ALTERNATIVES_EARLY_BOOT)
		return false;

<<<<<<< HEAD
=======
	riscv_cbom_block_size = L1_CACHE_BYTES;
>>>>>>> 9fecab24
	riscv_noncoherent_supported();
	return true;
#else
	return false;
#endif
}

static u32 thead_errata_probe(unsigned int stage,
			      unsigned long archid, unsigned long impid)
{
	u32 cpu_req_errata = 0;

	if (errata_probe_pbmt(stage, archid, impid))
		cpu_req_errata |= (1U << ERRATA_THEAD_PBMT);

	if (errata_probe_cmo(stage, archid, impid))
		cpu_req_errata |= (1U << ERRATA_THEAD_CMO);

	return cpu_req_errata;
}

void __init_or_module thead_errata_patch_func(struct alt_entry *begin, struct alt_entry *end,
					      unsigned long archid, unsigned long impid,
					      unsigned int stage)
{
	struct alt_entry *alt;
	u32 cpu_req_errata = thead_errata_probe(stage, archid, impid);
	u32 tmp;

	for (alt = begin; alt < end; alt++) {
		if (alt->vendor_id != THEAD_VENDOR_ID)
			continue;
		if (alt->errata_id >= ERRATA_THEAD_NUMBER)
			continue;

		tmp = (1U << alt->errata_id);
		if (cpu_req_errata & tmp) {
			/* On vm-alternatives, the mmu isn't running yet */
			if (stage == RISCV_ALTERNATIVES_EARLY_BOOT)
				memcpy((void *)__pa_symbol(alt->old_ptr),
				       (void *)__pa_symbol(alt->alt_ptr), alt->alt_len);
			else
				patch_text_nosync(alt->old_ptr, alt->alt_ptr, alt->alt_len);
		}
	}

	if (stage == RISCV_ALTERNATIVES_EARLY_BOOT)
		local_flush_icache_all();
}<|MERGE_RESOLUTION|>--- conflicted
+++ resolved
@@ -37,10 +37,7 @@
 	if (stage == RISCV_ALTERNATIVES_EARLY_BOOT)
 		return false;
 
-<<<<<<< HEAD
-=======
 	riscv_cbom_block_size = L1_CACHE_BYTES;
->>>>>>> 9fecab24
 	riscv_noncoherent_supported();
 	return true;
 #else
