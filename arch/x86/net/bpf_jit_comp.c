// SPDX-License-Identifier: GPL-2.0-only
/*
 * BPF JIT compiler
 *
 * Copyright (C) 2011-2013 Eric Dumazet (eric.dumazet@gmail.com)
 * Copyright (c) 2011-2014 PLUMgrid, http://plumgrid.com
 */
#include <linux/netdevice.h>
#include <linux/filter.h>
#include <linux/if_vlan.h>
#include <linux/bpf.h>
#include <linux/memory.h>
#include <linux/sort.h>
#include <asm/extable.h>
#include <asm/set_memory.h>
#include <asm/nospec-branch.h>
#include <asm/text-patching.h>

static u8 *emit_code(u8 *ptr, u32 bytes, unsigned int len)
{
	if (len == 1)
		*ptr = bytes;
	else if (len == 2)
		*(u16 *)ptr = bytes;
	else {
		*(u32 *)ptr = bytes;
		barrier();
	}
	return ptr + len;
}

#define EMIT(bytes, len) \
	do { prog = emit_code(prog, bytes, len); } while (0)

#define EMIT1(b1)		EMIT(b1, 1)
#define EMIT2(b1, b2)		EMIT((b1) + ((b2) << 8), 2)
#define EMIT3(b1, b2, b3)	EMIT((b1) + ((b2) << 8) + ((b3) << 16), 3)
#define EMIT4(b1, b2, b3, b4)   EMIT((b1) + ((b2) << 8) + ((b3) << 16) + ((b4) << 24), 4)

#define EMIT1_off32(b1, off) \
	do { EMIT1(b1); EMIT(off, 4); } while (0)
#define EMIT2_off32(b1, b2, off) \
	do { EMIT2(b1, b2); EMIT(off, 4); } while (0)
#define EMIT3_off32(b1, b2, b3, off) \
	do { EMIT3(b1, b2, b3); EMIT(off, 4); } while (0)
#define EMIT4_off32(b1, b2, b3, b4, off) \
	do { EMIT4(b1, b2, b3, b4); EMIT(off, 4); } while (0)

#ifdef CONFIG_X86_KERNEL_IBT
#define EMIT_ENDBR()	EMIT(gen_endbr(), 4)
#else
#define EMIT_ENDBR()
#endif

static bool is_imm8(int value)
{
	return value <= 127 && value >= -128;
}

static bool is_simm32(s64 value)
{
	return value == (s64)(s32)value;
}

static bool is_uimm32(u64 value)
{
	return value == (u64)(u32)value;
}

/* mov dst, src */
#define EMIT_mov(DST, SRC)								 \
	do {										 \
		if (DST != SRC)								 \
			EMIT3(add_2mod(0x48, DST, SRC), 0x89, add_2reg(0xC0, DST, SRC)); \
	} while (0)

static int bpf_size_to_x86_bytes(int bpf_size)
{
	if (bpf_size == BPF_W)
		return 4;
	else if (bpf_size == BPF_H)
		return 2;
	else if (bpf_size == BPF_B)
		return 1;
	else if (bpf_size == BPF_DW)
		return 4; /* imm32 */
	else
		return 0;
}

/*
 * List of x86 cond jumps opcodes (. + s8)
 * Add 0x10 (and an extra 0x0f) to generate far jumps (. + s32)
 */
#define X86_JB  0x72
#define X86_JAE 0x73
#define X86_JE  0x74
#define X86_JNE 0x75
#define X86_JBE 0x76
#define X86_JA  0x77
#define X86_JL  0x7C
#define X86_JGE 0x7D
#define X86_JLE 0x7E
#define X86_JG  0x7F

/* Pick a register outside of BPF range for JIT internal work */
#define AUX_REG (MAX_BPF_JIT_REG + 1)
#define X86_REG_R9 (MAX_BPF_JIT_REG + 2)

/*
 * The following table maps BPF registers to x86-64 registers.
 *
 * x86-64 register R12 is unused, since if used as base address
 * register in load/store instructions, it always needs an
 * extra byte of encoding and is callee saved.
 *
 * x86-64 register R9 is not used by BPF programs, but can be used by BPF
 * trampoline. x86-64 register R10 is used for blinding (if enabled).
 */
static const int reg2hex[] = {
	[BPF_REG_0] = 0,  /* RAX */
	[BPF_REG_1] = 7,  /* RDI */
	[BPF_REG_2] = 6,  /* RSI */
	[BPF_REG_3] = 2,  /* RDX */
	[BPF_REG_4] = 1,  /* RCX */
	[BPF_REG_5] = 0,  /* R8  */
	[BPF_REG_6] = 3,  /* RBX callee saved */
	[BPF_REG_7] = 5,  /* R13 callee saved */
	[BPF_REG_8] = 6,  /* R14 callee saved */
	[BPF_REG_9] = 7,  /* R15 callee saved */
	[BPF_REG_FP] = 5, /* RBP readonly */
	[BPF_REG_AX] = 2, /* R10 temp register */
	[AUX_REG] = 3,    /* R11 temp register */
	[X86_REG_R9] = 1, /* R9 register, 6th function argument */
};

static const int reg2pt_regs[] = {
	[BPF_REG_0] = offsetof(struct pt_regs, ax),
	[BPF_REG_1] = offsetof(struct pt_regs, di),
	[BPF_REG_2] = offsetof(struct pt_regs, si),
	[BPF_REG_3] = offsetof(struct pt_regs, dx),
	[BPF_REG_4] = offsetof(struct pt_regs, cx),
	[BPF_REG_5] = offsetof(struct pt_regs, r8),
	[BPF_REG_6] = offsetof(struct pt_regs, bx),
	[BPF_REG_7] = offsetof(struct pt_regs, r13),
	[BPF_REG_8] = offsetof(struct pt_regs, r14),
	[BPF_REG_9] = offsetof(struct pt_regs, r15),
};

/*
 * is_ereg() == true if BPF register 'reg' maps to x86-64 r8..r15
 * which need extra byte of encoding.
 * rax,rcx,...,rbp have simpler encoding
 */
static bool is_ereg(u32 reg)
{
	return (1 << reg) & (BIT(BPF_REG_5) |
			     BIT(AUX_REG) |
			     BIT(BPF_REG_7) |
			     BIT(BPF_REG_8) |
			     BIT(BPF_REG_9) |
			     BIT(X86_REG_R9) |
			     BIT(BPF_REG_AX));
}

/*
 * is_ereg_8l() == true if BPF register 'reg' is mapped to access x86-64
 * lower 8-bit registers dil,sil,bpl,spl,r8b..r15b, which need extra byte
 * of encoding. al,cl,dl,bl have simpler encoding.
 */
static bool is_ereg_8l(u32 reg)
{
	return is_ereg(reg) ||
	    (1 << reg) & (BIT(BPF_REG_1) |
			  BIT(BPF_REG_2) |
			  BIT(BPF_REG_FP));
}

static bool is_axreg(u32 reg)
{
	return reg == BPF_REG_0;
}

/* Add modifiers if 'reg' maps to x86-64 registers R8..R15 */
static u8 add_1mod(u8 byte, u32 reg)
{
	if (is_ereg(reg))
		byte |= 1;
	return byte;
}

static u8 add_2mod(u8 byte, u32 r1, u32 r2)
{
	if (is_ereg(r1))
		byte |= 1;
	if (is_ereg(r2))
		byte |= 4;
	return byte;
}

/* Encode 'dst_reg' register into x86-64 opcode 'byte' */
static u8 add_1reg(u8 byte, u32 dst_reg)
{
	return byte + reg2hex[dst_reg];
}

/* Encode 'dst_reg' and 'src_reg' registers into x86-64 opcode 'byte' */
static u8 add_2reg(u8 byte, u32 dst_reg, u32 src_reg)
{
	return byte + reg2hex[dst_reg] + (reg2hex[src_reg] << 3);
}

/* Some 1-byte opcodes for binary ALU operations */
static u8 simple_alu_opcodes[] = {
	[BPF_ADD] = 0x01,
	[BPF_SUB] = 0x29,
	[BPF_AND] = 0x21,
	[BPF_OR] = 0x09,
	[BPF_XOR] = 0x31,
	[BPF_LSH] = 0xE0,
	[BPF_RSH] = 0xE8,
	[BPF_ARSH] = 0xF8,
};

static void jit_fill_hole(void *area, unsigned int size)
{
	/* Fill whole space with INT3 instructions */
	memset(area, 0xcc, size);
}

int bpf_arch_text_invalidate(void *dst, size_t len)
{
	return IS_ERR_OR_NULL(text_poke_set(dst, 0xcc, len));
}

struct jit_context {
	int cleanup_addr; /* Epilogue code offset */

	/*
	 * Program specific offsets of labels in the code; these rely on the
	 * JIT doing at least 2 passes, recording the position on the first
	 * pass, only to generate the correct offset on the second pass.
	 */
	int tail_call_direct_label;
	int tail_call_indirect_label;
};

/* Maximum number of bytes emitted while JITing one eBPF insn */
#define BPF_MAX_INSN_SIZE	128
#define BPF_INSN_SAFETY		64

/* Number of bytes emit_patch() needs to generate instructions */
#define X86_PATCH_SIZE		5
/* Number of bytes that will be skipped on tailcall */
#define X86_TAIL_CALL_OFFSET	(11 + ENDBR_INSN_SIZE)

static void push_callee_regs(u8 **pprog, bool *callee_regs_used)
{
	u8 *prog = *pprog;

	if (callee_regs_used[0])
		EMIT1(0x53);         /* push rbx */
	if (callee_regs_used[1])
		EMIT2(0x41, 0x55);   /* push r13 */
	if (callee_regs_used[2])
		EMIT2(0x41, 0x56);   /* push r14 */
	if (callee_regs_used[3])
		EMIT2(0x41, 0x57);   /* push r15 */
	*pprog = prog;
}

static void pop_callee_regs(u8 **pprog, bool *callee_regs_used)
{
	u8 *prog = *pprog;

	if (callee_regs_used[3])
		EMIT2(0x41, 0x5F);   /* pop r15 */
	if (callee_regs_used[2])
		EMIT2(0x41, 0x5E);   /* pop r14 */
	if (callee_regs_used[1])
		EMIT2(0x41, 0x5D);   /* pop r13 */
	if (callee_regs_used[0])
		EMIT1(0x5B);         /* pop rbx */
	*pprog = prog;
}

/*
 * Emit x86-64 prologue code for BPF program.
 * bpf_tail_call helper will skip the first X86_TAIL_CALL_OFFSET bytes
 * while jumping to another program
 */
static void emit_prologue(u8 **pprog, u32 stack_depth, bool ebpf_from_cbpf,
			  bool tail_call_reachable, bool is_subprog)
{
	u8 *prog = *pprog;

	/* BPF trampoline can be made to work without these nops,
	 * but let's waste 5 bytes for now and optimize later
	 */
	EMIT_ENDBR();
	memcpy(prog, x86_nops[5], X86_PATCH_SIZE);
	prog += X86_PATCH_SIZE;
	if (!ebpf_from_cbpf) {
		if (tail_call_reachable && !is_subprog)
			EMIT2(0x31, 0xC0); /* xor eax, eax */
		else
			EMIT2(0x66, 0x90); /* nop2 */
	}
	EMIT1(0x55);             /* push rbp */
	EMIT3(0x48, 0x89, 0xE5); /* mov rbp, rsp */

	/* X86_TAIL_CALL_OFFSET is here */
	EMIT_ENDBR();

	/* sub rsp, rounded_stack_depth */
	if (stack_depth)
		EMIT3_off32(0x48, 0x81, 0xEC, round_up(stack_depth, 8));
	if (tail_call_reachable)
		EMIT1(0x50);         /* push rax */
	*pprog = prog;
}

static int emit_patch(u8 **pprog, void *func, void *ip, u8 opcode)
{
	u8 *prog = *pprog;
	s64 offset;

	offset = func - (ip + X86_PATCH_SIZE);
	if (!is_simm32(offset)) {
		pr_err("Target call %p is out of range\n", func);
		return -ERANGE;
	}
	EMIT1_off32(opcode, offset);
	*pprog = prog;
	return 0;
}

static int emit_call(u8 **pprog, void *func, void *ip)
{
	return emit_patch(pprog, func, ip, 0xE8);
}

static int emit_jump(u8 **pprog, void *func, void *ip)
{
	return emit_patch(pprog, func, ip, 0xE9);
}

static int __bpf_arch_text_poke(void *ip, enum bpf_text_poke_type t,
				void *old_addr, void *new_addr)
{
	const u8 *nop_insn = x86_nops[5];
	u8 old_insn[X86_PATCH_SIZE];
	u8 new_insn[X86_PATCH_SIZE];
	u8 *prog;
	int ret;

	memcpy(old_insn, nop_insn, X86_PATCH_SIZE);
	if (old_addr) {
		prog = old_insn;
		ret = t == BPF_MOD_CALL ?
		      emit_call(&prog, old_addr, ip) :
		      emit_jump(&prog, old_addr, ip);
		if (ret)
			return ret;
	}

	memcpy(new_insn, nop_insn, X86_PATCH_SIZE);
	if (new_addr) {
		prog = new_insn;
		ret = t == BPF_MOD_CALL ?
		      emit_call(&prog, new_addr, ip) :
		      emit_jump(&prog, new_addr, ip);
		if (ret)
			return ret;
	}

	ret = -EBUSY;
	mutex_lock(&text_mutex);
	if (memcmp(ip, old_insn, X86_PATCH_SIZE))
		goto out;
	ret = 1;
	if (memcmp(ip, new_insn, X86_PATCH_SIZE)) {
		text_poke_bp(ip, new_insn, X86_PATCH_SIZE, NULL);
		ret = 0;
	}
out:
	mutex_unlock(&text_mutex);
	return ret;
}

int bpf_arch_text_poke(void *ip, enum bpf_text_poke_type t,
		       void *old_addr, void *new_addr)
{
	if (!is_kernel_text((long)ip) &&
	    !is_bpf_text_address((long)ip))
		/* BPF poking in modules is not supported */
		return -EINVAL;

	/*
	 * See emit_prologue(), for IBT builds the trampoline hook is preceded
	 * with an ENDBR instruction.
	 */
	if (is_endbr(*(u32 *)ip))
		ip += ENDBR_INSN_SIZE;

	return __bpf_arch_text_poke(ip, t, old_addr, new_addr);
}

#define EMIT_LFENCE()	EMIT3(0x0F, 0xAE, 0xE8)

static void emit_indirect_jump(u8 **pprog, int reg, u8 *ip)
{
	u8 *prog = *pprog;

	if (cpu_feature_enabled(X86_FEATURE_RETPOLINE_LFENCE)) {
		EMIT_LFENCE();
		EMIT2(0xFF, 0xE0 + reg);
	} else if (cpu_feature_enabled(X86_FEATURE_RETPOLINE)) {
		OPTIMIZER_HIDE_VAR(reg);
		emit_jump(&prog, &__x86_indirect_thunk_array[reg], ip);
	} else {
<<<<<<< HEAD
		EMIT2(0xFF, 0xE0 + reg);
=======
		EMIT2(0xFF, 0xE0 + reg);	/* jmp *%\reg */
		if (IS_ENABLED(CONFIG_RETPOLINE) || IS_ENABLED(CONFIG_SLS))
			EMIT1(0xCC);		/* int3 */
>>>>>>> 66283a8f
	}

	*pprog = prog;
}

static void emit_return(u8 **pprog, u8 *ip)
{
	u8 *prog = *pprog;

	if (cpu_feature_enabled(X86_FEATURE_RETHUNK)) {
		emit_jump(&prog, &__x86_return_thunk, ip);
	} else {
		EMIT1(0xC3);		/* ret */
		if (IS_ENABLED(CONFIG_SLS))
			EMIT1(0xCC);	/* int3 */
	}

	*pprog = prog;
}

/*
 * Generate the following code:
 *
 * ... bpf_tail_call(void *ctx, struct bpf_array *array, u64 index) ...
 *   if (index >= array->map.max_entries)
 *     goto out;
 *   if (tail_call_cnt++ >= MAX_TAIL_CALL_CNT)
 *     goto out;
 *   prog = array->ptrs[index];
 *   if (prog == NULL)
 *     goto out;
 *   goto *(prog->bpf_func + prologue_size);
 * out:
 */
static void emit_bpf_tail_call_indirect(u8 **pprog, bool *callee_regs_used,
					u32 stack_depth, u8 *ip,
					struct jit_context *ctx)
{
	int tcc_off = -4 - round_up(stack_depth, 8);
	u8 *prog = *pprog, *start = *pprog;
	int offset;

	/*
	 * rdi - pointer to ctx
	 * rsi - pointer to bpf_array
	 * rdx - index in bpf_array
	 */

	/*
	 * if (index >= array->map.max_entries)
	 *	goto out;
	 */
	EMIT2(0x89, 0xD2);                        /* mov edx, edx */
	EMIT3(0x39, 0x56,                         /* cmp dword ptr [rsi + 16], edx */
	      offsetof(struct bpf_array, map.max_entries));

	offset = ctx->tail_call_indirect_label - (prog + 2 - start);
	EMIT2(X86_JBE, offset);                   /* jbe out */

	/*
	 * if (tail_call_cnt++ >= MAX_TAIL_CALL_CNT)
	 *	goto out;
	 */
	EMIT2_off32(0x8B, 0x85, tcc_off);         /* mov eax, dword ptr [rbp - tcc_off] */
	EMIT3(0x83, 0xF8, MAX_TAIL_CALL_CNT);     /* cmp eax, MAX_TAIL_CALL_CNT */

	offset = ctx->tail_call_indirect_label - (prog + 2 - start);
	EMIT2(X86_JAE, offset);                   /* jae out */
	EMIT3(0x83, 0xC0, 0x01);                  /* add eax, 1 */
	EMIT2_off32(0x89, 0x85, tcc_off);         /* mov dword ptr [rbp - tcc_off], eax */

	/* prog = array->ptrs[index]; */
	EMIT4_off32(0x48, 0x8B, 0x8C, 0xD6,       /* mov rcx, [rsi + rdx * 8 + offsetof(...)] */
		    offsetof(struct bpf_array, ptrs));

	/*
	 * if (prog == NULL)
	 *	goto out;
	 */
	EMIT3(0x48, 0x85, 0xC9);                  /* test rcx,rcx */

	offset = ctx->tail_call_indirect_label - (prog + 2 - start);
	EMIT2(X86_JE, offset);                    /* je out */

	pop_callee_regs(&prog, callee_regs_used);

	EMIT1(0x58);                              /* pop rax */
	if (stack_depth)
		EMIT3_off32(0x48, 0x81, 0xC4,     /* add rsp, sd */
			    round_up(stack_depth, 8));

	/* goto *(prog->bpf_func + X86_TAIL_CALL_OFFSET); */
	EMIT4(0x48, 0x8B, 0x49,                   /* mov rcx, qword ptr [rcx + 32] */
	      offsetof(struct bpf_prog, bpf_func));
	EMIT4(0x48, 0x83, 0xC1,                   /* add rcx, X86_TAIL_CALL_OFFSET */
	      X86_TAIL_CALL_OFFSET);
	/*
	 * Now we're ready to jump into next BPF program
	 * rdi == ctx (1st arg)
	 * rcx == prog->bpf_func + X86_TAIL_CALL_OFFSET
	 */
	emit_indirect_jump(&prog, 1 /* rcx */, ip + (prog - start));

	/* out: */
	ctx->tail_call_indirect_label = prog - start;
	*pprog = prog;
}

static void emit_bpf_tail_call_direct(struct bpf_jit_poke_descriptor *poke,
				      u8 **pprog, u8 *ip,
				      bool *callee_regs_used, u32 stack_depth,
				      struct jit_context *ctx)
{
	int tcc_off = -4 - round_up(stack_depth, 8);
	u8 *prog = *pprog, *start = *pprog;
	int offset;

	/*
	 * if (tail_call_cnt++ >= MAX_TAIL_CALL_CNT)
	 *	goto out;
	 */
	EMIT2_off32(0x8B, 0x85, tcc_off);             /* mov eax, dword ptr [rbp - tcc_off] */
	EMIT3(0x83, 0xF8, MAX_TAIL_CALL_CNT);         /* cmp eax, MAX_TAIL_CALL_CNT */

	offset = ctx->tail_call_direct_label - (prog + 2 - start);
	EMIT2(X86_JAE, offset);                       /* jae out */
	EMIT3(0x83, 0xC0, 0x01);                      /* add eax, 1 */
	EMIT2_off32(0x89, 0x85, tcc_off);             /* mov dword ptr [rbp - tcc_off], eax */

	poke->tailcall_bypass = ip + (prog - start);
	poke->adj_off = X86_TAIL_CALL_OFFSET;
	poke->tailcall_target = ip + ctx->tail_call_direct_label - X86_PATCH_SIZE;
	poke->bypass_addr = (u8 *)poke->tailcall_target + X86_PATCH_SIZE;

	emit_jump(&prog, (u8 *)poke->tailcall_target + X86_PATCH_SIZE,
		  poke->tailcall_bypass);

	pop_callee_regs(&prog, callee_regs_used);
	EMIT1(0x58);                                  /* pop rax */
	if (stack_depth)
		EMIT3_off32(0x48, 0x81, 0xC4, round_up(stack_depth, 8));

	memcpy(prog, x86_nops[5], X86_PATCH_SIZE);
	prog += X86_PATCH_SIZE;

	/* out: */
	ctx->tail_call_direct_label = prog - start;

	*pprog = prog;
}

static void bpf_tail_call_direct_fixup(struct bpf_prog *prog)
{
	struct bpf_jit_poke_descriptor *poke;
	struct bpf_array *array;
	struct bpf_prog *target;
	int i, ret;

	for (i = 0; i < prog->aux->size_poke_tab; i++) {
		poke = &prog->aux->poke_tab[i];
		if (poke->aux && poke->aux != prog->aux)
			continue;

		WARN_ON_ONCE(READ_ONCE(poke->tailcall_target_stable));

		if (poke->reason != BPF_POKE_REASON_TAIL_CALL)
			continue;

		array = container_of(poke->tail_call.map, struct bpf_array, map);
		mutex_lock(&array->aux->poke_mutex);
		target = array->ptrs[poke->tail_call.key];
		if (target) {
			ret = __bpf_arch_text_poke(poke->tailcall_target,
						   BPF_MOD_JUMP, NULL,
						   (u8 *)target->bpf_func +
						   poke->adj_off);
			BUG_ON(ret < 0);
			ret = __bpf_arch_text_poke(poke->tailcall_bypass,
						   BPF_MOD_JUMP,
						   (u8 *)poke->tailcall_target +
						   X86_PATCH_SIZE, NULL);
			BUG_ON(ret < 0);
		}
		WRITE_ONCE(poke->tailcall_target_stable, true);
		mutex_unlock(&array->aux->poke_mutex);
	}
}

static void emit_mov_imm32(u8 **pprog, bool sign_propagate,
			   u32 dst_reg, const u32 imm32)
{
	u8 *prog = *pprog;
	u8 b1, b2, b3;

	/*
	 * Optimization: if imm32 is positive, use 'mov %eax, imm32'
	 * (which zero-extends imm32) to save 2 bytes.
	 */
	if (sign_propagate && (s32)imm32 < 0) {
		/* 'mov %rax, imm32' sign extends imm32 */
		b1 = add_1mod(0x48, dst_reg);
		b2 = 0xC7;
		b3 = 0xC0;
		EMIT3_off32(b1, b2, add_1reg(b3, dst_reg), imm32);
		goto done;
	}

	/*
	 * Optimization: if imm32 is zero, use 'xor %eax, %eax'
	 * to save 3 bytes.
	 */
	if (imm32 == 0) {
		if (is_ereg(dst_reg))
			EMIT1(add_2mod(0x40, dst_reg, dst_reg));
		b2 = 0x31; /* xor */
		b3 = 0xC0;
		EMIT2(b2, add_2reg(b3, dst_reg, dst_reg));
		goto done;
	}

	/* mov %eax, imm32 */
	if (is_ereg(dst_reg))
		EMIT1(add_1mod(0x40, dst_reg));
	EMIT1_off32(add_1reg(0xB8, dst_reg), imm32);
done:
	*pprog = prog;
}

static void emit_mov_imm64(u8 **pprog, u32 dst_reg,
			   const u32 imm32_hi, const u32 imm32_lo)
{
	u8 *prog = *pprog;

	if (is_uimm32(((u64)imm32_hi << 32) | (u32)imm32_lo)) {
		/*
		 * For emitting plain u32, where sign bit must not be
		 * propagated LLVM tends to load imm64 over mov32
		 * directly, so save couple of bytes by just doing
		 * 'mov %eax, imm32' instead.
		 */
		emit_mov_imm32(&prog, false, dst_reg, imm32_lo);
	} else {
		/* movabsq rax, imm64 */
		EMIT2(add_1mod(0x48, dst_reg), add_1reg(0xB8, dst_reg));
		EMIT(imm32_lo, 4);
		EMIT(imm32_hi, 4);
	}

	*pprog = prog;
}

static void emit_mov_reg(u8 **pprog, bool is64, u32 dst_reg, u32 src_reg)
{
	u8 *prog = *pprog;

	if (is64) {
		/* mov dst, src */
		EMIT_mov(dst_reg, src_reg);
	} else {
		/* mov32 dst, src */
		if (is_ereg(dst_reg) || is_ereg(src_reg))
			EMIT1(add_2mod(0x40, dst_reg, src_reg));
		EMIT2(0x89, add_2reg(0xC0, dst_reg, src_reg));
	}

	*pprog = prog;
}

/* Emit the suffix (ModR/M etc) for addressing *(ptr_reg + off) and val_reg */
static void emit_insn_suffix(u8 **pprog, u32 ptr_reg, u32 val_reg, int off)
{
	u8 *prog = *pprog;

	if (is_imm8(off)) {
		/* 1-byte signed displacement.
		 *
		 * If off == 0 we could skip this and save one extra byte, but
		 * special case of x86 R13 which always needs an offset is not
		 * worth the hassle
		 */
		EMIT2(add_2reg(0x40, ptr_reg, val_reg), off);
	} else {
		/* 4-byte signed displacement */
		EMIT1_off32(add_2reg(0x80, ptr_reg, val_reg), off);
	}
	*pprog = prog;
}

/*
 * Emit a REX byte if it will be necessary to address these registers
 */
static void maybe_emit_mod(u8 **pprog, u32 dst_reg, u32 src_reg, bool is64)
{
	u8 *prog = *pprog;

	if (is64)
		EMIT1(add_2mod(0x48, dst_reg, src_reg));
	else if (is_ereg(dst_reg) || is_ereg(src_reg))
		EMIT1(add_2mod(0x40, dst_reg, src_reg));
	*pprog = prog;
}

/*
 * Similar version of maybe_emit_mod() for a single register
 */
static void maybe_emit_1mod(u8 **pprog, u32 reg, bool is64)
{
	u8 *prog = *pprog;

	if (is64)
		EMIT1(add_1mod(0x48, reg));
	else if (is_ereg(reg))
		EMIT1(add_1mod(0x40, reg));
	*pprog = prog;
}

/* LDX: dst_reg = *(u8*)(src_reg + off) */
static void emit_ldx(u8 **pprog, u32 size, u32 dst_reg, u32 src_reg, int off)
{
	u8 *prog = *pprog;

	switch (size) {
	case BPF_B:
		/* Emit 'movzx rax, byte ptr [rax + off]' */
		EMIT3(add_2mod(0x48, src_reg, dst_reg), 0x0F, 0xB6);
		break;
	case BPF_H:
		/* Emit 'movzx rax, word ptr [rax + off]' */
		EMIT3(add_2mod(0x48, src_reg, dst_reg), 0x0F, 0xB7);
		break;
	case BPF_W:
		/* Emit 'mov eax, dword ptr [rax+0x14]' */
		if (is_ereg(dst_reg) || is_ereg(src_reg))
			EMIT2(add_2mod(0x40, src_reg, dst_reg), 0x8B);
		else
			EMIT1(0x8B);
		break;
	case BPF_DW:
		/* Emit 'mov rax, qword ptr [rax+0x14]' */
		EMIT2(add_2mod(0x48, src_reg, dst_reg), 0x8B);
		break;
	}
	emit_insn_suffix(&prog, src_reg, dst_reg, off);
	*pprog = prog;
}

/* STX: *(u8*)(dst_reg + off) = src_reg */
static void emit_stx(u8 **pprog, u32 size, u32 dst_reg, u32 src_reg, int off)
{
	u8 *prog = *pprog;

	switch (size) {
	case BPF_B:
		/* Emit 'mov byte ptr [rax + off], al' */
		if (is_ereg(dst_reg) || is_ereg_8l(src_reg))
			/* Add extra byte for eregs or SIL,DIL,BPL in src_reg */
			EMIT2(add_2mod(0x40, dst_reg, src_reg), 0x88);
		else
			EMIT1(0x88);
		break;
	case BPF_H:
		if (is_ereg(dst_reg) || is_ereg(src_reg))
			EMIT3(0x66, add_2mod(0x40, dst_reg, src_reg), 0x89);
		else
			EMIT2(0x66, 0x89);
		break;
	case BPF_W:
		if (is_ereg(dst_reg) || is_ereg(src_reg))
			EMIT2(add_2mod(0x40, dst_reg, src_reg), 0x89);
		else
			EMIT1(0x89);
		break;
	case BPF_DW:
		EMIT2(add_2mod(0x48, dst_reg, src_reg), 0x89);
		break;
	}
	emit_insn_suffix(&prog, dst_reg, src_reg, off);
	*pprog = prog;
}

static int emit_atomic(u8 **pprog, u8 atomic_op,
		       u32 dst_reg, u32 src_reg, s16 off, u8 bpf_size)
{
	u8 *prog = *pprog;

	EMIT1(0xF0); /* lock prefix */

	maybe_emit_mod(&prog, dst_reg, src_reg, bpf_size == BPF_DW);

	/* emit opcode */
	switch (atomic_op) {
	case BPF_ADD:
	case BPF_AND:
	case BPF_OR:
	case BPF_XOR:
		/* lock *(u32/u64*)(dst_reg + off) <op>= src_reg */
		EMIT1(simple_alu_opcodes[atomic_op]);
		break;
	case BPF_ADD | BPF_FETCH:
		/* src_reg = atomic_fetch_add(dst_reg + off, src_reg); */
		EMIT2(0x0F, 0xC1);
		break;
	case BPF_XCHG:
		/* src_reg = atomic_xchg(dst_reg + off, src_reg); */
		EMIT1(0x87);
		break;
	case BPF_CMPXCHG:
		/* r0 = atomic_cmpxchg(dst_reg + off, r0, src_reg); */
		EMIT2(0x0F, 0xB1);
		break;
	default:
		pr_err("bpf_jit: unknown atomic opcode %02x\n", atomic_op);
		return -EFAULT;
	}

	emit_insn_suffix(&prog, dst_reg, src_reg, off);

	*pprog = prog;
	return 0;
}

bool ex_handler_bpf(const struct exception_table_entry *x, struct pt_regs *regs)
{
	u32 reg = x->fixup >> 8;

	/* jump over faulting load and clear dest register */
	*(unsigned long *)((void *)regs + reg) = 0;
	regs->ip += x->fixup & 0xff;
	return true;
}

static void detect_reg_usage(struct bpf_insn *insn, int insn_cnt,
			     bool *regs_used, bool *tail_call_seen)
{
	int i;

	for (i = 1; i <= insn_cnt; i++, insn++) {
		if (insn->code == (BPF_JMP | BPF_TAIL_CALL))
			*tail_call_seen = true;
		if (insn->dst_reg == BPF_REG_6 || insn->src_reg == BPF_REG_6)
			regs_used[0] = true;
		if (insn->dst_reg == BPF_REG_7 || insn->src_reg == BPF_REG_7)
			regs_used[1] = true;
		if (insn->dst_reg == BPF_REG_8 || insn->src_reg == BPF_REG_8)
			regs_used[2] = true;
		if (insn->dst_reg == BPF_REG_9 || insn->src_reg == BPF_REG_9)
			regs_used[3] = true;
	}
}

static void emit_nops(u8 **pprog, int len)
{
	u8 *prog = *pprog;
	int i, noplen;

	while (len > 0) {
		noplen = len;

		if (noplen > ASM_NOP_MAX)
			noplen = ASM_NOP_MAX;

		for (i = 0; i < noplen; i++)
			EMIT1(x86_nops[noplen][i]);
		len -= noplen;
	}

	*pprog = prog;
}

#define INSN_SZ_DIFF (((addrs[i] - addrs[i - 1]) - (prog - temp)))

static int do_jit(struct bpf_prog *bpf_prog, int *addrs, u8 *image, u8 *rw_image,
		  int oldproglen, struct jit_context *ctx, bool jmp_padding)
{
	bool tail_call_reachable = bpf_prog->aux->tail_call_reachable;
	struct bpf_insn *insn = bpf_prog->insnsi;
	bool callee_regs_used[4] = {};
	int insn_cnt = bpf_prog->len;
	bool tail_call_seen = false;
	bool seen_exit = false;
	u8 temp[BPF_MAX_INSN_SIZE + BPF_INSN_SAFETY];
	int i, excnt = 0;
	int ilen, proglen = 0;
	u8 *prog = temp;
	int err;

	detect_reg_usage(insn, insn_cnt, callee_regs_used,
			 &tail_call_seen);

	/* tail call's presence in current prog implies it is reachable */
	tail_call_reachable |= tail_call_seen;

	emit_prologue(&prog, bpf_prog->aux->stack_depth,
		      bpf_prog_was_classic(bpf_prog), tail_call_reachable,
		      bpf_prog->aux->func_idx != 0);
	push_callee_regs(&prog, callee_regs_used);

	ilen = prog - temp;
	if (rw_image)
		memcpy(rw_image + proglen, temp, ilen);
	proglen += ilen;
	addrs[0] = proglen;
	prog = temp;

	for (i = 1; i <= insn_cnt; i++, insn++) {
		const s32 imm32 = insn->imm;
		u32 dst_reg = insn->dst_reg;
		u32 src_reg = insn->src_reg;
		u8 b2 = 0, b3 = 0;
		u8 *start_of_ldx;
		s64 jmp_offset;
		u8 jmp_cond;
		u8 *func;
		int nops;

		switch (insn->code) {
			/* ALU */
		case BPF_ALU | BPF_ADD | BPF_X:
		case BPF_ALU | BPF_SUB | BPF_X:
		case BPF_ALU | BPF_AND | BPF_X:
		case BPF_ALU | BPF_OR | BPF_X:
		case BPF_ALU | BPF_XOR | BPF_X:
		case BPF_ALU64 | BPF_ADD | BPF_X:
		case BPF_ALU64 | BPF_SUB | BPF_X:
		case BPF_ALU64 | BPF_AND | BPF_X:
		case BPF_ALU64 | BPF_OR | BPF_X:
		case BPF_ALU64 | BPF_XOR | BPF_X:
			maybe_emit_mod(&prog, dst_reg, src_reg,
				       BPF_CLASS(insn->code) == BPF_ALU64);
			b2 = simple_alu_opcodes[BPF_OP(insn->code)];
			EMIT2(b2, add_2reg(0xC0, dst_reg, src_reg));
			break;

		case BPF_ALU64 | BPF_MOV | BPF_X:
		case BPF_ALU | BPF_MOV | BPF_X:
			emit_mov_reg(&prog,
				     BPF_CLASS(insn->code) == BPF_ALU64,
				     dst_reg, src_reg);
			break;

			/* neg dst */
		case BPF_ALU | BPF_NEG:
		case BPF_ALU64 | BPF_NEG:
			maybe_emit_1mod(&prog, dst_reg,
					BPF_CLASS(insn->code) == BPF_ALU64);
			EMIT2(0xF7, add_1reg(0xD8, dst_reg));
			break;

		case BPF_ALU | BPF_ADD | BPF_K:
		case BPF_ALU | BPF_SUB | BPF_K:
		case BPF_ALU | BPF_AND | BPF_K:
		case BPF_ALU | BPF_OR | BPF_K:
		case BPF_ALU | BPF_XOR | BPF_K:
		case BPF_ALU64 | BPF_ADD | BPF_K:
		case BPF_ALU64 | BPF_SUB | BPF_K:
		case BPF_ALU64 | BPF_AND | BPF_K:
		case BPF_ALU64 | BPF_OR | BPF_K:
		case BPF_ALU64 | BPF_XOR | BPF_K:
			maybe_emit_1mod(&prog, dst_reg,
					BPF_CLASS(insn->code) == BPF_ALU64);

			/*
			 * b3 holds 'normal' opcode, b2 short form only valid
			 * in case dst is eax/rax.
			 */
			switch (BPF_OP(insn->code)) {
			case BPF_ADD:
				b3 = 0xC0;
				b2 = 0x05;
				break;
			case BPF_SUB:
				b3 = 0xE8;
				b2 = 0x2D;
				break;
			case BPF_AND:
				b3 = 0xE0;
				b2 = 0x25;
				break;
			case BPF_OR:
				b3 = 0xC8;
				b2 = 0x0D;
				break;
			case BPF_XOR:
				b3 = 0xF0;
				b2 = 0x35;
				break;
			}

			if (is_imm8(imm32))
				EMIT3(0x83, add_1reg(b3, dst_reg), imm32);
			else if (is_axreg(dst_reg))
				EMIT1_off32(b2, imm32);
			else
				EMIT2_off32(0x81, add_1reg(b3, dst_reg), imm32);
			break;

		case BPF_ALU64 | BPF_MOV | BPF_K:
		case BPF_ALU | BPF_MOV | BPF_K:
			emit_mov_imm32(&prog, BPF_CLASS(insn->code) == BPF_ALU64,
				       dst_reg, imm32);
			break;

		case BPF_LD | BPF_IMM | BPF_DW:
			emit_mov_imm64(&prog, dst_reg, insn[1].imm, insn[0].imm);
			insn++;
			i++;
			break;

			/* dst %= src, dst /= src, dst %= imm32, dst /= imm32 */
		case BPF_ALU | BPF_MOD | BPF_X:
		case BPF_ALU | BPF_DIV | BPF_X:
		case BPF_ALU | BPF_MOD | BPF_K:
		case BPF_ALU | BPF_DIV | BPF_K:
		case BPF_ALU64 | BPF_MOD | BPF_X:
		case BPF_ALU64 | BPF_DIV | BPF_X:
		case BPF_ALU64 | BPF_MOD | BPF_K:
		case BPF_ALU64 | BPF_DIV | BPF_K: {
			bool is64 = BPF_CLASS(insn->code) == BPF_ALU64;

			if (dst_reg != BPF_REG_0)
				EMIT1(0x50); /* push rax */
			if (dst_reg != BPF_REG_3)
				EMIT1(0x52); /* push rdx */

			if (BPF_SRC(insn->code) == BPF_X) {
				if (src_reg == BPF_REG_0 ||
				    src_reg == BPF_REG_3) {
					/* mov r11, src_reg */
					EMIT_mov(AUX_REG, src_reg);
					src_reg = AUX_REG;
				}
			} else {
				/* mov r11, imm32 */
				EMIT3_off32(0x49, 0xC7, 0xC3, imm32);
				src_reg = AUX_REG;
			}

			if (dst_reg != BPF_REG_0)
				/* mov rax, dst_reg */
				emit_mov_reg(&prog, is64, BPF_REG_0, dst_reg);

			/*
			 * xor edx, edx
			 * equivalent to 'xor rdx, rdx', but one byte less
			 */
			EMIT2(0x31, 0xd2);

			/* div src_reg */
			maybe_emit_1mod(&prog, src_reg, is64);
			EMIT2(0xF7, add_1reg(0xF0, src_reg));

			if (BPF_OP(insn->code) == BPF_MOD &&
			    dst_reg != BPF_REG_3)
				/* mov dst_reg, rdx */
				emit_mov_reg(&prog, is64, dst_reg, BPF_REG_3);
			else if (BPF_OP(insn->code) == BPF_DIV &&
				 dst_reg != BPF_REG_0)
				/* mov dst_reg, rax */
				emit_mov_reg(&prog, is64, dst_reg, BPF_REG_0);

			if (dst_reg != BPF_REG_3)
				EMIT1(0x5A); /* pop rdx */
			if (dst_reg != BPF_REG_0)
				EMIT1(0x58); /* pop rax */
			break;
		}

		case BPF_ALU | BPF_MUL | BPF_K:
		case BPF_ALU64 | BPF_MUL | BPF_K:
			maybe_emit_mod(&prog, dst_reg, dst_reg,
				       BPF_CLASS(insn->code) == BPF_ALU64);

			if (is_imm8(imm32))
				/* imul dst_reg, dst_reg, imm8 */
				EMIT3(0x6B, add_2reg(0xC0, dst_reg, dst_reg),
				      imm32);
			else
				/* imul dst_reg, dst_reg, imm32 */
				EMIT2_off32(0x69,
					    add_2reg(0xC0, dst_reg, dst_reg),
					    imm32);
			break;

		case BPF_ALU | BPF_MUL | BPF_X:
		case BPF_ALU64 | BPF_MUL | BPF_X:
			maybe_emit_mod(&prog, src_reg, dst_reg,
				       BPF_CLASS(insn->code) == BPF_ALU64);

			/* imul dst_reg, src_reg */
			EMIT3(0x0F, 0xAF, add_2reg(0xC0, src_reg, dst_reg));
			break;

			/* Shifts */
		case BPF_ALU | BPF_LSH | BPF_K:
		case BPF_ALU | BPF_RSH | BPF_K:
		case BPF_ALU | BPF_ARSH | BPF_K:
		case BPF_ALU64 | BPF_LSH | BPF_K:
		case BPF_ALU64 | BPF_RSH | BPF_K:
		case BPF_ALU64 | BPF_ARSH | BPF_K:
			maybe_emit_1mod(&prog, dst_reg,
					BPF_CLASS(insn->code) == BPF_ALU64);

			b3 = simple_alu_opcodes[BPF_OP(insn->code)];
			if (imm32 == 1)
				EMIT2(0xD1, add_1reg(b3, dst_reg));
			else
				EMIT3(0xC1, add_1reg(b3, dst_reg), imm32);
			break;

		case BPF_ALU | BPF_LSH | BPF_X:
		case BPF_ALU | BPF_RSH | BPF_X:
		case BPF_ALU | BPF_ARSH | BPF_X:
		case BPF_ALU64 | BPF_LSH | BPF_X:
		case BPF_ALU64 | BPF_RSH | BPF_X:
		case BPF_ALU64 | BPF_ARSH | BPF_X:

			/* Check for bad case when dst_reg == rcx */
			if (dst_reg == BPF_REG_4) {
				/* mov r11, dst_reg */
				EMIT_mov(AUX_REG, dst_reg);
				dst_reg = AUX_REG;
			}

			if (src_reg != BPF_REG_4) { /* common case */
				EMIT1(0x51); /* push rcx */

				/* mov rcx, src_reg */
				EMIT_mov(BPF_REG_4, src_reg);
			}

			/* shl %rax, %cl | shr %rax, %cl | sar %rax, %cl */
			maybe_emit_1mod(&prog, dst_reg,
					BPF_CLASS(insn->code) == BPF_ALU64);

			b3 = simple_alu_opcodes[BPF_OP(insn->code)];
			EMIT2(0xD3, add_1reg(b3, dst_reg));

			if (src_reg != BPF_REG_4)
				EMIT1(0x59); /* pop rcx */

			if (insn->dst_reg == BPF_REG_4)
				/* mov dst_reg, r11 */
				EMIT_mov(insn->dst_reg, AUX_REG);
			break;

		case BPF_ALU | BPF_END | BPF_FROM_BE:
			switch (imm32) {
			case 16:
				/* Emit 'ror %ax, 8' to swap lower 2 bytes */
				EMIT1(0x66);
				if (is_ereg(dst_reg))
					EMIT1(0x41);
				EMIT3(0xC1, add_1reg(0xC8, dst_reg), 8);

				/* Emit 'movzwl eax, ax' */
				if (is_ereg(dst_reg))
					EMIT3(0x45, 0x0F, 0xB7);
				else
					EMIT2(0x0F, 0xB7);
				EMIT1(add_2reg(0xC0, dst_reg, dst_reg));
				break;
			case 32:
				/* Emit 'bswap eax' to swap lower 4 bytes */
				if (is_ereg(dst_reg))
					EMIT2(0x41, 0x0F);
				else
					EMIT1(0x0F);
				EMIT1(add_1reg(0xC8, dst_reg));
				break;
			case 64:
				/* Emit 'bswap rax' to swap 8 bytes */
				EMIT3(add_1mod(0x48, dst_reg), 0x0F,
				      add_1reg(0xC8, dst_reg));
				break;
			}
			break;

		case BPF_ALU | BPF_END | BPF_FROM_LE:
			switch (imm32) {
			case 16:
				/*
				 * Emit 'movzwl eax, ax' to zero extend 16-bit
				 * into 64 bit
				 */
				if (is_ereg(dst_reg))
					EMIT3(0x45, 0x0F, 0xB7);
				else
					EMIT2(0x0F, 0xB7);
				EMIT1(add_2reg(0xC0, dst_reg, dst_reg));
				break;
			case 32:
				/* Emit 'mov eax, eax' to clear upper 32-bits */
				if (is_ereg(dst_reg))
					EMIT1(0x45);
				EMIT2(0x89, add_2reg(0xC0, dst_reg, dst_reg));
				break;
			case 64:
				/* nop */
				break;
			}
			break;

			/* speculation barrier */
		case BPF_ST | BPF_NOSPEC:
			if (boot_cpu_has(X86_FEATURE_XMM2))
				EMIT_LFENCE();
			break;

			/* ST: *(u8*)(dst_reg + off) = imm */
		case BPF_ST | BPF_MEM | BPF_B:
			if (is_ereg(dst_reg))
				EMIT2(0x41, 0xC6);
			else
				EMIT1(0xC6);
			goto st;
		case BPF_ST | BPF_MEM | BPF_H:
			if (is_ereg(dst_reg))
				EMIT3(0x66, 0x41, 0xC7);
			else
				EMIT2(0x66, 0xC7);
			goto st;
		case BPF_ST | BPF_MEM | BPF_W:
			if (is_ereg(dst_reg))
				EMIT2(0x41, 0xC7);
			else
				EMIT1(0xC7);
			goto st;
		case BPF_ST | BPF_MEM | BPF_DW:
			EMIT2(add_1mod(0x48, dst_reg), 0xC7);

st:			if (is_imm8(insn->off))
				EMIT2(add_1reg(0x40, dst_reg), insn->off);
			else
				EMIT1_off32(add_1reg(0x80, dst_reg), insn->off);

			EMIT(imm32, bpf_size_to_x86_bytes(BPF_SIZE(insn->code)));
			break;

			/* STX: *(u8*)(dst_reg + off) = src_reg */
		case BPF_STX | BPF_MEM | BPF_B:
		case BPF_STX | BPF_MEM | BPF_H:
		case BPF_STX | BPF_MEM | BPF_W:
		case BPF_STX | BPF_MEM | BPF_DW:
			emit_stx(&prog, BPF_SIZE(insn->code), dst_reg, src_reg, insn->off);
			break;

			/* LDX: dst_reg = *(u8*)(src_reg + off) */
		case BPF_LDX | BPF_MEM | BPF_B:
		case BPF_LDX | BPF_PROBE_MEM | BPF_B:
		case BPF_LDX | BPF_MEM | BPF_H:
		case BPF_LDX | BPF_PROBE_MEM | BPF_H:
		case BPF_LDX | BPF_MEM | BPF_W:
		case BPF_LDX | BPF_PROBE_MEM | BPF_W:
		case BPF_LDX | BPF_MEM | BPF_DW:
		case BPF_LDX | BPF_PROBE_MEM | BPF_DW:
			if (BPF_MODE(insn->code) == BPF_PROBE_MEM) {
				/* Though the verifier prevents negative insn->off in BPF_PROBE_MEM
				 * add abs(insn->off) to the limit to make sure that negative
				 * offset won't be an issue.
				 * insn->off is s16, so it won't affect valid pointers.
				 */
				u64 limit = TASK_SIZE_MAX + PAGE_SIZE + abs(insn->off);
				u8 *end_of_jmp1, *end_of_jmp2;

				/* Conservatively check that src_reg + insn->off is a kernel address:
				 * 1. src_reg + insn->off >= limit
				 * 2. src_reg + insn->off doesn't become small positive.
				 * Cannot do src_reg + insn->off >= limit in one branch,
				 * since it needs two spare registers, but JIT has only one.
				 */

				/* movabsq r11, limit */
				EMIT2(add_1mod(0x48, AUX_REG), add_1reg(0xB8, AUX_REG));
				EMIT((u32)limit, 4);
				EMIT(limit >> 32, 4);
				/* cmp src_reg, r11 */
				maybe_emit_mod(&prog, src_reg, AUX_REG, true);
				EMIT2(0x39, add_2reg(0xC0, src_reg, AUX_REG));
				/* if unsigned '<' goto end_of_jmp2 */
				EMIT2(X86_JB, 0);
				end_of_jmp1 = prog;

				/* mov r11, src_reg */
				emit_mov_reg(&prog, true, AUX_REG, src_reg);
				/* add r11, insn->off */
				maybe_emit_1mod(&prog, AUX_REG, true);
				EMIT2_off32(0x81, add_1reg(0xC0, AUX_REG), insn->off);
				/* jmp if not carry to start_of_ldx
				 * Otherwise ERR_PTR(-EINVAL) + 128 will be the user addr
				 * that has to be rejected.
				 */
				EMIT2(0x73 /* JNC */, 0);
				end_of_jmp2 = prog;

				/* xor dst_reg, dst_reg */
				emit_mov_imm32(&prog, false, dst_reg, 0);
				/* jmp byte_after_ldx */
				EMIT2(0xEB, 0);

				/* populate jmp_offset for JB above to jump to xor dst_reg */
				end_of_jmp1[-1] = end_of_jmp2 - end_of_jmp1;
				/* populate jmp_offset for JNC above to jump to start_of_ldx */
				start_of_ldx = prog;
				end_of_jmp2[-1] = start_of_ldx - end_of_jmp2;
			}
			emit_ldx(&prog, BPF_SIZE(insn->code), dst_reg, src_reg, insn->off);
			if (BPF_MODE(insn->code) == BPF_PROBE_MEM) {
				struct exception_table_entry *ex;
				u8 *_insn = image + proglen + (start_of_ldx - temp);
				s64 delta;

				/* populate jmp_offset for JMP above */
				start_of_ldx[-1] = prog - start_of_ldx;

				if (!bpf_prog->aux->extable)
					break;

				if (excnt >= bpf_prog->aux->num_exentries) {
					pr_err("ex gen bug\n");
					return -EFAULT;
				}
				ex = &bpf_prog->aux->extable[excnt++];

				delta = _insn - (u8 *)&ex->insn;
				if (!is_simm32(delta)) {
					pr_err("extable->insn doesn't fit into 32-bit\n");
					return -EFAULT;
				}
				/* switch ex to rw buffer for writes */
				ex = (void *)rw_image + ((void *)ex - (void *)image);

				ex->insn = delta;

				ex->data = EX_TYPE_BPF;

				if (dst_reg > BPF_REG_9) {
					pr_err("verifier error\n");
					return -EFAULT;
				}
				/*
				 * Compute size of x86 insn and its target dest x86 register.
				 * ex_handler_bpf() will use lower 8 bits to adjust
				 * pt_regs->ip to jump over this x86 instruction
				 * and upper bits to figure out which pt_regs to zero out.
				 * End result: x86 insn "mov rbx, qword ptr [rax+0x14]"
				 * of 4 bytes will be ignored and rbx will be zero inited.
				 */
				ex->fixup = (prog - start_of_ldx) | (reg2pt_regs[dst_reg] << 8);
			}
			break;

		case BPF_STX | BPF_ATOMIC | BPF_W:
		case BPF_STX | BPF_ATOMIC | BPF_DW:
			if (insn->imm == (BPF_AND | BPF_FETCH) ||
			    insn->imm == (BPF_OR | BPF_FETCH) ||
			    insn->imm == (BPF_XOR | BPF_FETCH)) {
				bool is64 = BPF_SIZE(insn->code) == BPF_DW;
				u32 real_src_reg = src_reg;
				u32 real_dst_reg = dst_reg;
				u8 *branch_target;

				/*
				 * Can't be implemented with a single x86 insn.
				 * Need to do a CMPXCHG loop.
				 */

				/* Will need RAX as a CMPXCHG operand so save R0 */
				emit_mov_reg(&prog, true, BPF_REG_AX, BPF_REG_0);
				if (src_reg == BPF_REG_0)
					real_src_reg = BPF_REG_AX;
				if (dst_reg == BPF_REG_0)
					real_dst_reg = BPF_REG_AX;

				branch_target = prog;
				/* Load old value */
				emit_ldx(&prog, BPF_SIZE(insn->code),
					 BPF_REG_0, real_dst_reg, insn->off);
				/*
				 * Perform the (commutative) operation locally,
				 * put the result in the AUX_REG.
				 */
				emit_mov_reg(&prog, is64, AUX_REG, BPF_REG_0);
				maybe_emit_mod(&prog, AUX_REG, real_src_reg, is64);
				EMIT2(simple_alu_opcodes[BPF_OP(insn->imm)],
				      add_2reg(0xC0, AUX_REG, real_src_reg));
				/* Attempt to swap in new value */
				err = emit_atomic(&prog, BPF_CMPXCHG,
						  real_dst_reg, AUX_REG,
						  insn->off,
						  BPF_SIZE(insn->code));
				if (WARN_ON(err))
					return err;
				/*
				 * ZF tells us whether we won the race. If it's
				 * cleared we need to try again.
				 */
				EMIT2(X86_JNE, -(prog - branch_target) - 2);
				/* Return the pre-modification value */
				emit_mov_reg(&prog, is64, real_src_reg, BPF_REG_0);
				/* Restore R0 after clobbering RAX */
				emit_mov_reg(&prog, true, BPF_REG_0, BPF_REG_AX);
				break;
			}

			err = emit_atomic(&prog, insn->imm, dst_reg, src_reg,
					  insn->off, BPF_SIZE(insn->code));
			if (err)
				return err;
			break;

			/* call */
		case BPF_JMP | BPF_CALL:
			func = (u8 *) __bpf_call_base + imm32;
			if (tail_call_reachable) {
				/* mov rax, qword ptr [rbp - rounded_stack_depth - 8] */
				EMIT3_off32(0x48, 0x8B, 0x85,
					    -round_up(bpf_prog->aux->stack_depth, 8) - 8);
				if (!imm32 || emit_call(&prog, func, image + addrs[i - 1] + 7))
					return -EINVAL;
			} else {
				if (!imm32 || emit_call(&prog, func, image + addrs[i - 1]))
					return -EINVAL;
			}
			break;

		case BPF_JMP | BPF_TAIL_CALL:
			if (imm32)
				emit_bpf_tail_call_direct(&bpf_prog->aux->poke_tab[imm32 - 1],
							  &prog, image + addrs[i - 1],
							  callee_regs_used,
							  bpf_prog->aux->stack_depth,
							  ctx);
			else
				emit_bpf_tail_call_indirect(&prog,
							    callee_regs_used,
							    bpf_prog->aux->stack_depth,
							    image + addrs[i - 1],
							    ctx);
			break;

			/* cond jump */
		case BPF_JMP | BPF_JEQ | BPF_X:
		case BPF_JMP | BPF_JNE | BPF_X:
		case BPF_JMP | BPF_JGT | BPF_X:
		case BPF_JMP | BPF_JLT | BPF_X:
		case BPF_JMP | BPF_JGE | BPF_X:
		case BPF_JMP | BPF_JLE | BPF_X:
		case BPF_JMP | BPF_JSGT | BPF_X:
		case BPF_JMP | BPF_JSLT | BPF_X:
		case BPF_JMP | BPF_JSGE | BPF_X:
		case BPF_JMP | BPF_JSLE | BPF_X:
		case BPF_JMP32 | BPF_JEQ | BPF_X:
		case BPF_JMP32 | BPF_JNE | BPF_X:
		case BPF_JMP32 | BPF_JGT | BPF_X:
		case BPF_JMP32 | BPF_JLT | BPF_X:
		case BPF_JMP32 | BPF_JGE | BPF_X:
		case BPF_JMP32 | BPF_JLE | BPF_X:
		case BPF_JMP32 | BPF_JSGT | BPF_X:
		case BPF_JMP32 | BPF_JSLT | BPF_X:
		case BPF_JMP32 | BPF_JSGE | BPF_X:
		case BPF_JMP32 | BPF_JSLE | BPF_X:
			/* cmp dst_reg, src_reg */
			maybe_emit_mod(&prog, dst_reg, src_reg,
				       BPF_CLASS(insn->code) == BPF_JMP);
			EMIT2(0x39, add_2reg(0xC0, dst_reg, src_reg));
			goto emit_cond_jmp;

		case BPF_JMP | BPF_JSET | BPF_X:
		case BPF_JMP32 | BPF_JSET | BPF_X:
			/* test dst_reg, src_reg */
			maybe_emit_mod(&prog, dst_reg, src_reg,
				       BPF_CLASS(insn->code) == BPF_JMP);
			EMIT2(0x85, add_2reg(0xC0, dst_reg, src_reg));
			goto emit_cond_jmp;

		case BPF_JMP | BPF_JSET | BPF_K:
		case BPF_JMP32 | BPF_JSET | BPF_K:
			/* test dst_reg, imm32 */
			maybe_emit_1mod(&prog, dst_reg,
					BPF_CLASS(insn->code) == BPF_JMP);
			EMIT2_off32(0xF7, add_1reg(0xC0, dst_reg), imm32);
			goto emit_cond_jmp;

		case BPF_JMP | BPF_JEQ | BPF_K:
		case BPF_JMP | BPF_JNE | BPF_K:
		case BPF_JMP | BPF_JGT | BPF_K:
		case BPF_JMP | BPF_JLT | BPF_K:
		case BPF_JMP | BPF_JGE | BPF_K:
		case BPF_JMP | BPF_JLE | BPF_K:
		case BPF_JMP | BPF_JSGT | BPF_K:
		case BPF_JMP | BPF_JSLT | BPF_K:
		case BPF_JMP | BPF_JSGE | BPF_K:
		case BPF_JMP | BPF_JSLE | BPF_K:
		case BPF_JMP32 | BPF_JEQ | BPF_K:
		case BPF_JMP32 | BPF_JNE | BPF_K:
		case BPF_JMP32 | BPF_JGT | BPF_K:
		case BPF_JMP32 | BPF_JLT | BPF_K:
		case BPF_JMP32 | BPF_JGE | BPF_K:
		case BPF_JMP32 | BPF_JLE | BPF_K:
		case BPF_JMP32 | BPF_JSGT | BPF_K:
		case BPF_JMP32 | BPF_JSLT | BPF_K:
		case BPF_JMP32 | BPF_JSGE | BPF_K:
		case BPF_JMP32 | BPF_JSLE | BPF_K:
			/* test dst_reg, dst_reg to save one extra byte */
			if (imm32 == 0) {
				maybe_emit_mod(&prog, dst_reg, dst_reg,
					       BPF_CLASS(insn->code) == BPF_JMP);
				EMIT2(0x85, add_2reg(0xC0, dst_reg, dst_reg));
				goto emit_cond_jmp;
			}

			/* cmp dst_reg, imm8/32 */
			maybe_emit_1mod(&prog, dst_reg,
					BPF_CLASS(insn->code) == BPF_JMP);

			if (is_imm8(imm32))
				EMIT3(0x83, add_1reg(0xF8, dst_reg), imm32);
			else
				EMIT2_off32(0x81, add_1reg(0xF8, dst_reg), imm32);

emit_cond_jmp:		/* Convert BPF opcode to x86 */
			switch (BPF_OP(insn->code)) {
			case BPF_JEQ:
				jmp_cond = X86_JE;
				break;
			case BPF_JSET:
			case BPF_JNE:
				jmp_cond = X86_JNE;
				break;
			case BPF_JGT:
				/* GT is unsigned '>', JA in x86 */
				jmp_cond = X86_JA;
				break;
			case BPF_JLT:
				/* LT is unsigned '<', JB in x86 */
				jmp_cond = X86_JB;
				break;
			case BPF_JGE:
				/* GE is unsigned '>=', JAE in x86 */
				jmp_cond = X86_JAE;
				break;
			case BPF_JLE:
				/* LE is unsigned '<=', JBE in x86 */
				jmp_cond = X86_JBE;
				break;
			case BPF_JSGT:
				/* Signed '>', GT in x86 */
				jmp_cond = X86_JG;
				break;
			case BPF_JSLT:
				/* Signed '<', LT in x86 */
				jmp_cond = X86_JL;
				break;
			case BPF_JSGE:
				/* Signed '>=', GE in x86 */
				jmp_cond = X86_JGE;
				break;
			case BPF_JSLE:
				/* Signed '<=', LE in x86 */
				jmp_cond = X86_JLE;
				break;
			default: /* to silence GCC warning */
				return -EFAULT;
			}
			jmp_offset = addrs[i + insn->off] - addrs[i];
			if (is_imm8(jmp_offset)) {
				if (jmp_padding) {
					/* To keep the jmp_offset valid, the extra bytes are
					 * padded before the jump insn, so we subtract the
					 * 2 bytes of jmp_cond insn from INSN_SZ_DIFF.
					 *
					 * If the previous pass already emits an imm8
					 * jmp_cond, then this BPF insn won't shrink, so
					 * "nops" is 0.
					 *
					 * On the other hand, if the previous pass emits an
					 * imm32 jmp_cond, the extra 4 bytes(*) is padded to
					 * keep the image from shrinking further.
					 *
					 * (*) imm32 jmp_cond is 6 bytes, and imm8 jmp_cond
					 *     is 2 bytes, so the size difference is 4 bytes.
					 */
					nops = INSN_SZ_DIFF - 2;
					if (nops != 0 && nops != 4) {
						pr_err("unexpected jmp_cond padding: %d bytes\n",
						       nops);
						return -EFAULT;
					}
					emit_nops(&prog, nops);
				}
				EMIT2(jmp_cond, jmp_offset);
			} else if (is_simm32(jmp_offset)) {
				EMIT2_off32(0x0F, jmp_cond + 0x10, jmp_offset);
			} else {
				pr_err("cond_jmp gen bug %llx\n", jmp_offset);
				return -EFAULT;
			}

			break;

		case BPF_JMP | BPF_JA:
			if (insn->off == -1)
				/* -1 jmp instructions will always jump
				 * backwards two bytes. Explicitly handling
				 * this case avoids wasting too many passes
				 * when there are long sequences of replaced
				 * dead code.
				 */
				jmp_offset = -2;
			else
				jmp_offset = addrs[i + insn->off] - addrs[i];

			if (!jmp_offset) {
				/*
				 * If jmp_padding is enabled, the extra nops will
				 * be inserted. Otherwise, optimize out nop jumps.
				 */
				if (jmp_padding) {
					/* There are 3 possible conditions.
					 * (1) This BPF_JA is already optimized out in
					 *     the previous run, so there is no need
					 *     to pad any extra byte (0 byte).
					 * (2) The previous pass emits an imm8 jmp,
					 *     so we pad 2 bytes to match the previous
					 *     insn size.
					 * (3) Similarly, the previous pass emits an
					 *     imm32 jmp, and 5 bytes is padded.
					 */
					nops = INSN_SZ_DIFF;
					if (nops != 0 && nops != 2 && nops != 5) {
						pr_err("unexpected nop jump padding: %d bytes\n",
						       nops);
						return -EFAULT;
					}
					emit_nops(&prog, nops);
				}
				break;
			}
emit_jmp:
			if (is_imm8(jmp_offset)) {
				if (jmp_padding) {
					/* To avoid breaking jmp_offset, the extra bytes
					 * are padded before the actual jmp insn, so
					 * 2 bytes is subtracted from INSN_SZ_DIFF.
					 *
					 * If the previous pass already emits an imm8
					 * jmp, there is nothing to pad (0 byte).
					 *
					 * If it emits an imm32 jmp (5 bytes) previously
					 * and now an imm8 jmp (2 bytes), then we pad
					 * (5 - 2 = 3) bytes to stop the image from
					 * shrinking further.
					 */
					nops = INSN_SZ_DIFF - 2;
					if (nops != 0 && nops != 3) {
						pr_err("unexpected jump padding: %d bytes\n",
						       nops);
						return -EFAULT;
					}
					emit_nops(&prog, INSN_SZ_DIFF - 2);
				}
				EMIT2(0xEB, jmp_offset);
			} else if (is_simm32(jmp_offset)) {
				EMIT1_off32(0xE9, jmp_offset);
			} else {
				pr_err("jmp gen bug %llx\n", jmp_offset);
				return -EFAULT;
			}
			break;

		case BPF_JMP | BPF_EXIT:
			if (seen_exit) {
				jmp_offset = ctx->cleanup_addr - addrs[i];
				goto emit_jmp;
			}
			seen_exit = true;
			/* Update cleanup_addr */
			ctx->cleanup_addr = proglen;
			pop_callee_regs(&prog, callee_regs_used);
			EMIT1(0xC9);         /* leave */
			emit_return(&prog, image + addrs[i - 1] + (prog - temp));
			break;

		default:
			/*
			 * By design x86-64 JIT should support all BPF instructions.
			 * This error will be seen if new instruction was added
			 * to the interpreter, but not to the JIT, or if there is
			 * junk in bpf_prog.
			 */
			pr_err("bpf_jit: unknown opcode %02x\n", insn->code);
			return -EINVAL;
		}

		ilen = prog - temp;
		if (ilen > BPF_MAX_INSN_SIZE) {
			pr_err("bpf_jit: fatal insn size error\n");
			return -EFAULT;
		}

		if (image) {
			/*
			 * When populating the image, assert that:
			 *
			 *  i) We do not write beyond the allocated space, and
			 * ii) addrs[i] did not change from the prior run, in order
			 *     to validate assumptions made for computing branch
			 *     displacements.
			 */
			if (unlikely(proglen + ilen > oldproglen ||
				     proglen + ilen != addrs[i])) {
				pr_err("bpf_jit: fatal error\n");
				return -EFAULT;
			}
			memcpy(rw_image + proglen, temp, ilen);
		}
		proglen += ilen;
		addrs[i] = proglen;
		prog = temp;
	}

	if (image && excnt != bpf_prog->aux->num_exentries) {
		pr_err("extable is not populated\n");
		return -EFAULT;
	}
	return proglen;
}

static void save_regs(const struct btf_func_model *m, u8 **prog, int nr_args,
		      int stack_size)
{
	int i, j, arg_size, nr_regs;
	/* Store function arguments to stack.
	 * For a function that accepts two pointers the sequence will be:
	 * mov QWORD PTR [rbp-0x10],rdi
	 * mov QWORD PTR [rbp-0x8],rsi
	 */
	for (i = 0, j = 0; i < min(nr_args, 6); i++) {
		if (m->arg_flags[i] & BTF_FMODEL_STRUCT_ARG) {
			nr_regs = (m->arg_size[i] + 7) / 8;
			arg_size = 8;
		} else {
			nr_regs = 1;
			arg_size = m->arg_size[i];
		}

		while (nr_regs) {
			emit_stx(prog, bytes_to_bpf_size(arg_size),
				 BPF_REG_FP,
				 j == 5 ? X86_REG_R9 : BPF_REG_1 + j,
				 -(stack_size - j * 8));
			nr_regs--;
			j++;
		}
	}
}

static void restore_regs(const struct btf_func_model *m, u8 **prog, int nr_args,
			 int stack_size)
{
	int i, j, arg_size, nr_regs;

	/* Restore function arguments from stack.
	 * For a function that accepts two pointers the sequence will be:
	 * EMIT4(0x48, 0x8B, 0x7D, 0xF0); mov rdi,QWORD PTR [rbp-0x10]
	 * EMIT4(0x48, 0x8B, 0x75, 0xF8); mov rsi,QWORD PTR [rbp-0x8]
	 */
	for (i = 0, j = 0; i < min(nr_args, 6); i++) {
		if (m->arg_flags[i] & BTF_FMODEL_STRUCT_ARG) {
			nr_regs = (m->arg_size[i] + 7) / 8;
			arg_size = 8;
		} else {
			nr_regs = 1;
			arg_size = m->arg_size[i];
		}

		while (nr_regs) {
			emit_ldx(prog, bytes_to_bpf_size(arg_size),
				 j == 5 ? X86_REG_R9 : BPF_REG_1 + j,
				 BPF_REG_FP,
				 -(stack_size - j * 8));
			nr_regs--;
			j++;
		}
	}
}

static int invoke_bpf_prog(const struct btf_func_model *m, u8 **pprog,
			   struct bpf_tramp_link *l, int stack_size,
			   int run_ctx_off, bool save_ret)
{
	void (*exit)(struct bpf_prog *prog, u64 start,
		     struct bpf_tramp_run_ctx *run_ctx) = __bpf_prog_exit;
	u64 (*enter)(struct bpf_prog *prog,
		     struct bpf_tramp_run_ctx *run_ctx) = __bpf_prog_enter;
	u8 *prog = *pprog;
	u8 *jmp_insn;
	int ctx_cookie_off = offsetof(struct bpf_tramp_run_ctx, bpf_cookie);
	struct bpf_prog *p = l->link.prog;
	u64 cookie = l->cookie;

	/* mov rdi, cookie */
	emit_mov_imm64(&prog, BPF_REG_1, (long) cookie >> 32, (u32) (long) cookie);

	/* Prepare struct bpf_tramp_run_ctx.
	 *
	 * bpf_tramp_run_ctx is already preserved by
	 * arch_prepare_bpf_trampoline().
	 *
	 * mov QWORD PTR [rbp - run_ctx_off + ctx_cookie_off], rdi
	 */
	emit_stx(&prog, BPF_DW, BPF_REG_FP, BPF_REG_1, -run_ctx_off + ctx_cookie_off);

	if (p->aux->sleepable) {
		enter = __bpf_prog_enter_sleepable;
		exit = __bpf_prog_exit_sleepable;
<<<<<<< HEAD
=======
	} else if (p->type == BPF_PROG_TYPE_STRUCT_OPS) {
		enter = __bpf_prog_enter_struct_ops;
		exit = __bpf_prog_exit_struct_ops;
>>>>>>> 66283a8f
	} else if (p->expected_attach_type == BPF_LSM_CGROUP) {
		enter = __bpf_prog_enter_lsm_cgroup;
		exit = __bpf_prog_exit_lsm_cgroup;
	}

	/* arg1: mov rdi, progs[i] */
	emit_mov_imm64(&prog, BPF_REG_1, (long) p >> 32, (u32) (long) p);
	/* arg2: lea rsi, [rbp - ctx_cookie_off] */
	EMIT4(0x48, 0x8D, 0x75, -run_ctx_off);

	if (emit_call(&prog, enter, prog))
		return -EINVAL;
	/* remember prog start time returned by __bpf_prog_enter */
	emit_mov_reg(&prog, true, BPF_REG_6, BPF_REG_0);

	/* if (__bpf_prog_enter*(prog) == 0)
	 *	goto skip_exec_of_prog;
	 */
	EMIT3(0x48, 0x85, 0xC0);  /* test rax,rax */
	/* emit 2 nops that will be replaced with JE insn */
	jmp_insn = prog;
	emit_nops(&prog, 2);

	/* arg1: lea rdi, [rbp - stack_size] */
	EMIT4(0x48, 0x8D, 0x7D, -stack_size);
	/* arg2: progs[i]->insnsi for interpreter */
	if (!p->jited)
		emit_mov_imm64(&prog, BPF_REG_2,
			       (long) p->insnsi >> 32,
			       (u32) (long) p->insnsi);
	/* call JITed bpf program or interpreter */
	if (emit_call(&prog, p->bpf_func, prog))
		return -EINVAL;

	/*
	 * BPF_TRAMP_MODIFY_RETURN trampolines can modify the return
	 * of the previous call which is then passed on the stack to
	 * the next BPF program.
	 *
	 * BPF_TRAMP_FENTRY trampoline may need to return the return
	 * value of BPF_PROG_TYPE_STRUCT_OPS prog.
	 */
	if (save_ret)
		emit_stx(&prog, BPF_DW, BPF_REG_FP, BPF_REG_0, -8);

	/* replace 2 nops with JE insn, since jmp target is known */
	jmp_insn[0] = X86_JE;
	jmp_insn[1] = prog - jmp_insn - 2;

	/* arg1: mov rdi, progs[i] */
	emit_mov_imm64(&prog, BPF_REG_1, (long) p >> 32, (u32) (long) p);
	/* arg2: mov rsi, rbx <- start time in nsec */
	emit_mov_reg(&prog, true, BPF_REG_2, BPF_REG_6);
	/* arg3: lea rdx, [rbp - run_ctx_off] */
	EMIT4(0x48, 0x8D, 0x55, -run_ctx_off);
	if (emit_call(&prog, exit, prog))
		return -EINVAL;

	*pprog = prog;
	return 0;
}

static void emit_align(u8 **pprog, u32 align)
{
	u8 *target, *prog = *pprog;

	target = PTR_ALIGN(prog, align);
	if (target != prog)
		emit_nops(&prog, target - prog);

	*pprog = prog;
}

static int emit_cond_near_jump(u8 **pprog, void *func, void *ip, u8 jmp_cond)
{
	u8 *prog = *pprog;
	s64 offset;

	offset = func - (ip + 2 + 4);
	if (!is_simm32(offset)) {
		pr_err("Target %p is out of range\n", func);
		return -EINVAL;
	}
	EMIT2_off32(0x0F, jmp_cond + 0x10, offset);
	*pprog = prog;
	return 0;
}

static int invoke_bpf(const struct btf_func_model *m, u8 **pprog,
		      struct bpf_tramp_links *tl, int stack_size,
		      int run_ctx_off, bool save_ret)
{
	int i;
	u8 *prog = *pprog;

	for (i = 0; i < tl->nr_links; i++) {
		if (invoke_bpf_prog(m, &prog, tl->links[i], stack_size,
				    run_ctx_off, save_ret))
			return -EINVAL;
	}
	*pprog = prog;
	return 0;
}

static int invoke_bpf_mod_ret(const struct btf_func_model *m, u8 **pprog,
			      struct bpf_tramp_links *tl, int stack_size,
			      int run_ctx_off, u8 **branches)
{
	u8 *prog = *pprog;
	int i;

	/* The first fmod_ret program will receive a garbage return value.
	 * Set this to 0 to avoid confusing the program.
	 */
	emit_mov_imm32(&prog, false, BPF_REG_0, 0);
	emit_stx(&prog, BPF_DW, BPF_REG_FP, BPF_REG_0, -8);
	for (i = 0; i < tl->nr_links; i++) {
		if (invoke_bpf_prog(m, &prog, tl->links[i], stack_size, run_ctx_off, true))
			return -EINVAL;

		/* mod_ret prog stored return value into [rbp - 8]. Emit:
		 * if (*(u64 *)(rbp - 8) !=  0)
		 *	goto do_fexit;
		 */
		/* cmp QWORD PTR [rbp - 0x8], 0x0 */
		EMIT4(0x48, 0x83, 0x7d, 0xf8); EMIT1(0x00);

		/* Save the location of the branch and Generate 6 nops
		 * (4 bytes for an offset and 2 bytes for the jump) These nops
		 * are replaced with a conditional jump once do_fexit (i.e. the
		 * start of the fexit invocation) is finalized.
		 */
		branches[i] = prog;
		emit_nops(&prog, 4 + 2);
	}

	*pprog = prog;
	return 0;
}

/* Example:
 * __be16 eth_type_trans(struct sk_buff *skb, struct net_device *dev);
 * its 'struct btf_func_model' will be nr_args=2
 * The assembly code when eth_type_trans is executing after trampoline:
 *
 * push rbp
 * mov rbp, rsp
 * sub rsp, 16                     // space for skb and dev
 * push rbx                        // temp regs to pass start time
 * mov qword ptr [rbp - 16], rdi   // save skb pointer to stack
 * mov qword ptr [rbp - 8], rsi    // save dev pointer to stack
 * call __bpf_prog_enter           // rcu_read_lock and preempt_disable
 * mov rbx, rax                    // remember start time in bpf stats are enabled
 * lea rdi, [rbp - 16]             // R1==ctx of bpf prog
 * call addr_of_jited_FENTRY_prog
 * movabsq rdi, 64bit_addr_of_struct_bpf_prog  // unused if bpf stats are off
 * mov rsi, rbx                    // prog start time
 * call __bpf_prog_exit            // rcu_read_unlock, preempt_enable and stats math
 * mov rdi, qword ptr [rbp - 16]   // restore skb pointer from stack
 * mov rsi, qword ptr [rbp - 8]    // restore dev pointer from stack
 * pop rbx
 * leave
 * ret
 *
 * eth_type_trans has 5 byte nop at the beginning. These 5 bytes will be
 * replaced with 'call generated_bpf_trampoline'. When it returns
 * eth_type_trans will continue executing with original skb and dev pointers.
 *
 * The assembly code when eth_type_trans is called from trampoline:
 *
 * push rbp
 * mov rbp, rsp
 * sub rsp, 24                     // space for skb, dev, return value
 * push rbx                        // temp regs to pass start time
 * mov qword ptr [rbp - 24], rdi   // save skb pointer to stack
 * mov qword ptr [rbp - 16], rsi   // save dev pointer to stack
 * call __bpf_prog_enter           // rcu_read_lock and preempt_disable
 * mov rbx, rax                    // remember start time if bpf stats are enabled
 * lea rdi, [rbp - 24]             // R1==ctx of bpf prog
 * call addr_of_jited_FENTRY_prog  // bpf prog can access skb and dev
 * movabsq rdi, 64bit_addr_of_struct_bpf_prog  // unused if bpf stats are off
 * mov rsi, rbx                    // prog start time
 * call __bpf_prog_exit            // rcu_read_unlock, preempt_enable and stats math
 * mov rdi, qword ptr [rbp - 24]   // restore skb pointer from stack
 * mov rsi, qword ptr [rbp - 16]   // restore dev pointer from stack
 * call eth_type_trans+5           // execute body of eth_type_trans
 * mov qword ptr [rbp - 8], rax    // save return value
 * call __bpf_prog_enter           // rcu_read_lock and preempt_disable
 * mov rbx, rax                    // remember start time in bpf stats are enabled
 * lea rdi, [rbp - 24]             // R1==ctx of bpf prog
 * call addr_of_jited_FEXIT_prog   // bpf prog can access skb, dev, return value
 * movabsq rdi, 64bit_addr_of_struct_bpf_prog  // unused if bpf stats are off
 * mov rsi, rbx                    // prog start time
 * call __bpf_prog_exit            // rcu_read_unlock, preempt_enable and stats math
 * mov rax, qword ptr [rbp - 8]    // restore eth_type_trans's return value
 * pop rbx
 * leave
 * add rsp, 8                      // skip eth_type_trans's frame
 * ret                             // return to its caller
 */
int arch_prepare_bpf_trampoline(struct bpf_tramp_image *im, void *image, void *image_end,
				const struct btf_func_model *m, u32 flags,
				struct bpf_tramp_links *tlinks,
<<<<<<< HEAD
				void *orig_call)
{
	int ret, i, nr_args = m->nr_args;
=======
				void *func_addr)
{
	int ret, i, nr_args = m->nr_args, extra_nregs = 0;
>>>>>>> 66283a8f
	int regs_off, ip_off, args_off, stack_size = nr_args * 8, run_ctx_off;
	struct bpf_tramp_links *fentry = &tlinks[BPF_TRAMP_FENTRY];
	struct bpf_tramp_links *fexit = &tlinks[BPF_TRAMP_FEXIT];
	struct bpf_tramp_links *fmod_ret = &tlinks[BPF_TRAMP_MODIFY_RETURN];
<<<<<<< HEAD
=======
	void *orig_call = func_addr;
>>>>>>> 66283a8f
	u8 **branches = NULL;
	u8 *prog;
	bool save_ret;

	/* x86-64 supports up to 6 arguments. 7+ can be added in the future */
	if (nr_args > 6)
		return -ENOTSUPP;

<<<<<<< HEAD
=======
	for (i = 0; i < MAX_BPF_FUNC_ARGS; i++) {
		if (m->arg_flags[i] & BTF_FMODEL_STRUCT_ARG)
			extra_nregs += (m->arg_size[i] + 7) / 8 - 1;
	}
	if (nr_args + extra_nregs > 6)
		return -ENOTSUPP;
	stack_size += extra_nregs * 8;

>>>>>>> 66283a8f
	/* Generated trampoline stack layout:
	 *
	 * RBP + 8         [ return address  ]
	 * RBP + 0         [ RBP             ]
	 *
	 * RBP - 8         [ return value    ]  BPF_TRAMP_F_CALL_ORIG or
	 *                                      BPF_TRAMP_F_RET_FENTRY_RET flags
	 *
	 *                 [ reg_argN        ]  always
	 *                 [ ...             ]
	 * RBP - regs_off  [ reg_arg1        ]  program's ctx pointer
	 *
	 * RBP - args_off  [ arg regs count  ]  always
	 *
	 * RBP - ip_off    [ traced function ]  BPF_TRAMP_F_IP_ARG flag
	 *
	 * RBP - run_ctx_off [ bpf_tramp_run_ctx ]
	 */

	/* room for return value of orig_call or fentry prog */
	save_ret = flags & (BPF_TRAMP_F_CALL_ORIG | BPF_TRAMP_F_RET_FENTRY_RET);
	if (save_ret)
		stack_size += 8;

	regs_off = stack_size;

	/* args count  */
	stack_size += 8;
	args_off = stack_size;

	if (flags & BPF_TRAMP_F_IP_ARG)
		stack_size += 8; /* room for IP address argument */

	ip_off = stack_size;

	stack_size += (sizeof(struct bpf_tramp_run_ctx) + 7) & ~0x7;
	run_ctx_off = stack_size;

	if (flags & BPF_TRAMP_F_SKIP_FRAME) {
		/* skip patched call instruction and point orig_call to actual
		 * body of the kernel function.
		 */
		if (is_endbr(*(u32 *)orig_call))
			orig_call += ENDBR_INSN_SIZE;
		orig_call += X86_PATCH_SIZE;
	}

	prog = image;

	EMIT_ENDBR();
	EMIT1(0x55);		 /* push rbp */
	EMIT3(0x48, 0x89, 0xE5); /* mov rbp, rsp */
	EMIT4(0x48, 0x83, 0xEC, stack_size); /* sub rsp, stack_size */
	EMIT1(0x53);		 /* push rbx */

	/* Store number of argument registers of the traced function:
	 *   mov rax, nr_args + extra_nregs
	 *   mov QWORD PTR [rbp - args_off], rax
	 */
	emit_mov_imm64(&prog, BPF_REG_0, 0, (u32) nr_args + extra_nregs);
	emit_stx(&prog, BPF_DW, BPF_REG_FP, BPF_REG_0, -args_off);

	if (flags & BPF_TRAMP_F_IP_ARG) {
		/* Store IP address of the traced function:
		 * movabsq rax, func_addr
		 * mov QWORD PTR [rbp - ip_off], rax
		 */
		emit_mov_imm64(&prog, BPF_REG_0, (long) func_addr >> 32, (u32) (long) func_addr);
		emit_stx(&prog, BPF_DW, BPF_REG_FP, BPF_REG_0, -ip_off);
	}

	save_regs(m, &prog, nr_args, regs_off);

	if (flags & BPF_TRAMP_F_CALL_ORIG) {
		/* arg1: mov rdi, im */
		emit_mov_imm64(&prog, BPF_REG_1, (long) im >> 32, (u32) (long) im);
		if (emit_call(&prog, __bpf_tramp_enter, prog)) {
			ret = -EINVAL;
			goto cleanup;
		}
	}

	if (fentry->nr_links)
		if (invoke_bpf(m, &prog, fentry, regs_off, run_ctx_off,
			       flags & BPF_TRAMP_F_RET_FENTRY_RET))
			return -EINVAL;

	if (fmod_ret->nr_links) {
		branches = kcalloc(fmod_ret->nr_links, sizeof(u8 *),
				   GFP_KERNEL);
		if (!branches)
			return -ENOMEM;

		if (invoke_bpf_mod_ret(m, &prog, fmod_ret, regs_off,
				       run_ctx_off, branches)) {
			ret = -EINVAL;
			goto cleanup;
		}
	}

	if (flags & BPF_TRAMP_F_CALL_ORIG) {
		restore_regs(m, &prog, nr_args, regs_off);

		if (flags & BPF_TRAMP_F_ORIG_STACK) {
			emit_ldx(&prog, BPF_DW, BPF_REG_0, BPF_REG_FP, 8);
			EMIT2(0xff, 0xd0); /* call *rax */
		} else {
			/* call original function */
			if (emit_call(&prog, orig_call, prog)) {
				ret = -EINVAL;
				goto cleanup;
			}
		}
		/* remember return value in a stack for bpf prog to access */
		emit_stx(&prog, BPF_DW, BPF_REG_FP, BPF_REG_0, -8);
		im->ip_after_call = prog;
		memcpy(prog, x86_nops[5], X86_PATCH_SIZE);
		prog += X86_PATCH_SIZE;
	}

	if (fmod_ret->nr_links) {
		/* From Intel 64 and IA-32 Architectures Optimization
		 * Reference Manual, 3.4.1.4 Code Alignment, Assembly/Compiler
		 * Coding Rule 11: All branch targets should be 16-byte
		 * aligned.
		 */
		emit_align(&prog, 16);
		/* Update the branches saved in invoke_bpf_mod_ret with the
		 * aligned address of do_fexit.
		 */
		for (i = 0; i < fmod_ret->nr_links; i++)
			emit_cond_near_jump(&branches[i], prog, branches[i],
					    X86_JNE);
	}

	if (fexit->nr_links)
		if (invoke_bpf(m, &prog, fexit, regs_off, run_ctx_off, false)) {
			ret = -EINVAL;
			goto cleanup;
		}

	if (flags & BPF_TRAMP_F_RESTORE_REGS)
		restore_regs(m, &prog, nr_args, regs_off);

	/* This needs to be done regardless. If there were fmod_ret programs,
	 * the return value is only updated on the stack and still needs to be
	 * restored to R0.
	 */
	if (flags & BPF_TRAMP_F_CALL_ORIG) {
		im->ip_epilogue = prog;
		/* arg1: mov rdi, im */
		emit_mov_imm64(&prog, BPF_REG_1, (long) im >> 32, (u32) (long) im);
		if (emit_call(&prog, __bpf_tramp_exit, prog)) {
			ret = -EINVAL;
			goto cleanup;
		}
	}
	/* restore return value of orig_call or fentry prog back into RAX */
	if (save_ret)
		emit_ldx(&prog, BPF_DW, BPF_REG_0, BPF_REG_FP, -8);

	EMIT1(0x5B); /* pop rbx */
	EMIT1(0xC9); /* leave */
	if (flags & BPF_TRAMP_F_SKIP_FRAME)
		/* skip our return address and return to parent */
		EMIT4(0x48, 0x83, 0xC4, 8); /* add rsp, 8 */
	emit_return(&prog, prog);
	/* Make sure the trampoline generation logic doesn't overflow */
	if (WARN_ON_ONCE(prog > (u8 *)image_end - BPF_INSN_SAFETY)) {
		ret = -EFAULT;
		goto cleanup;
	}
	ret = prog - (u8 *)image;

cleanup:
	kfree(branches);
	return ret;
}

static int emit_bpf_dispatcher(u8 **pprog, int a, int b, s64 *progs, u8 *image, u8 *buf)
{
	u8 *jg_reloc, *prog = *pprog;
	int pivot, err, jg_bytes = 1;
	s64 jg_offset;

	if (a == b) {
		/* Leaf node of recursion, i.e. not a range of indices
		 * anymore.
		 */
		EMIT1(add_1mod(0x48, BPF_REG_3));	/* cmp rdx,func */
		if (!is_simm32(progs[a]))
			return -1;
		EMIT2_off32(0x81, add_1reg(0xF8, BPF_REG_3),
			    progs[a]);
		err = emit_cond_near_jump(&prog,	/* je func */
					  (void *)progs[a], image + (prog - buf),
					  X86_JE);
		if (err)
			return err;

		emit_indirect_jump(&prog, 2 /* rdx */, image + (prog - buf));

		*pprog = prog;
		return 0;
	}

	/* Not a leaf node, so we pivot, and recursively descend into
	 * the lower and upper ranges.
	 */
	pivot = (b - a) / 2;
	EMIT1(add_1mod(0x48, BPF_REG_3));		/* cmp rdx,func */
	if (!is_simm32(progs[a + pivot]))
		return -1;
	EMIT2_off32(0x81, add_1reg(0xF8, BPF_REG_3), progs[a + pivot]);

	if (pivot > 2) {				/* jg upper_part */
		/* Require near jump. */
		jg_bytes = 4;
		EMIT2_off32(0x0F, X86_JG + 0x10, 0);
	} else {
		EMIT2(X86_JG, 0);
	}
	jg_reloc = prog;

	err = emit_bpf_dispatcher(&prog, a, a + pivot,	/* emit lower_part */
				  progs, image, buf);
	if (err)
		return err;

	/* From Intel 64 and IA-32 Architectures Optimization
	 * Reference Manual, 3.4.1.4 Code Alignment, Assembly/Compiler
	 * Coding Rule 11: All branch targets should be 16-byte
	 * aligned.
	 */
	emit_align(&prog, 16);
	jg_offset = prog - jg_reloc;
	emit_code(jg_reloc - jg_bytes, jg_offset, jg_bytes);

	err = emit_bpf_dispatcher(&prog, a + pivot + 1,	/* emit upper_part */
				  b, progs, image, buf);
	if (err)
		return err;

	*pprog = prog;
	return 0;
}

static int cmp_ips(const void *a, const void *b)
{
	const s64 *ipa = a;
	const s64 *ipb = b;

	if (*ipa > *ipb)
		return 1;
	if (*ipa < *ipb)
		return -1;
	return 0;
}

int arch_prepare_bpf_dispatcher(void *image, void *buf, s64 *funcs, int num_funcs)
{
	u8 *prog = buf;

	sort(funcs, num_funcs, sizeof(funcs[0]), cmp_ips, NULL);
	return emit_bpf_dispatcher(&prog, 0, num_funcs - 1, funcs, image, buf);
}

struct x64_jit_data {
	struct bpf_binary_header *rw_header;
	struct bpf_binary_header *header;
	int *addrs;
	u8 *image;
	int proglen;
	struct jit_context ctx;
};

#define MAX_PASSES 20
#define PADDING_PASSES (MAX_PASSES - 5)

struct bpf_prog *bpf_int_jit_compile(struct bpf_prog *prog)
{
	struct bpf_binary_header *rw_header = NULL;
	struct bpf_binary_header *header = NULL;
	struct bpf_prog *tmp, *orig_prog = prog;
	struct x64_jit_data *jit_data;
	int proglen, oldproglen = 0;
	struct jit_context ctx = {};
	bool tmp_blinded = false;
	bool extra_pass = false;
	bool padding = false;
	u8 *rw_image = NULL;
	u8 *image = NULL;
	int *addrs;
	int pass;
	int i;

	if (!prog->jit_requested)
		return orig_prog;

	tmp = bpf_jit_blind_constants(prog);
	/*
	 * If blinding was requested and we failed during blinding,
	 * we must fall back to the interpreter.
	 */
	if (IS_ERR(tmp))
		return orig_prog;
	if (tmp != prog) {
		tmp_blinded = true;
		prog = tmp;
	}

	jit_data = prog->aux->jit_data;
	if (!jit_data) {
		jit_data = kzalloc(sizeof(*jit_data), GFP_KERNEL);
		if (!jit_data) {
			prog = orig_prog;
			goto out;
		}
		prog->aux->jit_data = jit_data;
	}
	addrs = jit_data->addrs;
	if (addrs) {
		ctx = jit_data->ctx;
		oldproglen = jit_data->proglen;
		image = jit_data->image;
		header = jit_data->header;
		rw_header = jit_data->rw_header;
		rw_image = (void *)rw_header + ((void *)image - (void *)header);
		extra_pass = true;
		padding = true;
		goto skip_init_addrs;
	}
	addrs = kvmalloc_array(prog->len + 1, sizeof(*addrs), GFP_KERNEL);
	if (!addrs) {
		prog = orig_prog;
		goto out_addrs;
	}

	/*
	 * Before first pass, make a rough estimation of addrs[]
	 * each BPF instruction is translated to less than 64 bytes
	 */
	for (proglen = 0, i = 0; i <= prog->len; i++) {
		proglen += 64;
		addrs[i] = proglen;
	}
	ctx.cleanup_addr = proglen;
skip_init_addrs:

	/*
	 * JITed image shrinks with every pass and the loop iterates
	 * until the image stops shrinking. Very large BPF programs
	 * may converge on the last pass. In such case do one more
	 * pass to emit the final image.
	 */
	for (pass = 0; pass < MAX_PASSES || image; pass++) {
		if (!padding && pass >= PADDING_PASSES)
			padding = true;
		proglen = do_jit(prog, addrs, image, rw_image, oldproglen, &ctx, padding);
		if (proglen <= 0) {
out_image:
			image = NULL;
			if (header) {
				bpf_arch_text_copy(&header->size, &rw_header->size,
						   sizeof(rw_header->size));
				bpf_jit_binary_pack_free(header, rw_header);
			}
			/* Fall back to interpreter mode */
			prog = orig_prog;
			if (extra_pass) {
				prog->bpf_func = NULL;
				prog->jited = 0;
				prog->jited_len = 0;
			}
			goto out_addrs;
		}
		if (image) {
			if (proglen != oldproglen) {
				pr_err("bpf_jit: proglen=%d != oldproglen=%d\n",
				       proglen, oldproglen);
				goto out_image;
			}
			break;
		}
		if (proglen == oldproglen) {
			/*
			 * The number of entries in extable is the number of BPF_LDX
			 * insns that access kernel memory via "pointer to BTF type".
			 * The verifier changed their opcode from LDX|MEM|size
			 * to LDX|PROBE_MEM|size to make JITing easier.
			 */
			u32 align = __alignof__(struct exception_table_entry);
			u32 extable_size = prog->aux->num_exentries *
				sizeof(struct exception_table_entry);

			/* allocate module memory for x86 insns and extable */
			header = bpf_jit_binary_pack_alloc(roundup(proglen, align) + extable_size,
							   &image, align, &rw_header, &rw_image,
							   jit_fill_hole);
			if (!header) {
				prog = orig_prog;
				goto out_addrs;
			}
			prog->aux->extable = (void *) image + roundup(proglen, align);
		}
		oldproglen = proglen;
		cond_resched();
	}

	if (bpf_jit_enable > 1)
		bpf_jit_dump(prog->len, proglen, pass + 1, image);

	if (image) {
		if (!prog->is_func || extra_pass) {
			/*
			 * bpf_jit_binary_pack_finalize fails in two scenarios:
			 *   1) header is not pointing to proper module memory;
			 *   2) the arch doesn't support bpf_arch_text_copy().
			 *
			 * Both cases are serious bugs and justify WARN_ON.
			 */
			if (WARN_ON(bpf_jit_binary_pack_finalize(prog, header, rw_header))) {
				/* header has been freed */
				header = NULL;
				goto out_image;
			}

			bpf_tail_call_direct_fixup(prog);
		} else {
			jit_data->addrs = addrs;
			jit_data->ctx = ctx;
			jit_data->proglen = proglen;
			jit_data->image = image;
			jit_data->header = header;
			jit_data->rw_header = rw_header;
		}
		prog->bpf_func = (void *)image;
		prog->jited = 1;
		prog->jited_len = proglen;
	} else {
		prog = orig_prog;
	}

	if (!image || !prog->is_func || extra_pass) {
		if (image)
			bpf_prog_fill_jited_linfo(prog, addrs + 1);
out_addrs:
		kvfree(addrs);
		kfree(jit_data);
		prog->aux->jit_data = NULL;
	}
out:
	if (tmp_blinded)
		bpf_jit_prog_release_other(prog, prog == orig_prog ?
					   tmp : orig_prog);
	return prog;
}

bool bpf_jit_supports_kfunc_call(void)
{
	return true;
}

void *bpf_arch_text_copy(void *dst, void *src, size_t len)
{
	if (text_poke_copy(dst, src, len) == NULL)
		return ERR_PTR(-EINVAL);
	return dst;
}

/* Indicate the JIT backend supports mixing bpf2bpf and tailcalls. */
bool bpf_jit_supports_subprog_tailcalls(void)
{
	return true;
}

void bpf_jit_free(struct bpf_prog *prog)
{
	if (prog->jited) {
		struct x64_jit_data *jit_data = prog->aux->jit_data;
		struct bpf_binary_header *hdr;

		/*
		 * If we fail the final pass of JIT (from jit_subprogs),
		 * the program may not be finalized yet. Call finalize here
		 * before freeing it.
		 */
		if (jit_data) {
			bpf_jit_binary_pack_finalize(prog, jit_data->header,
						     jit_data->rw_header);
			kvfree(jit_data->addrs);
			kfree(jit_data);
		}
		hdr = bpf_jit_binary_pack_hdr(prog);
		bpf_jit_binary_pack_free(hdr, NULL);
		WARN_ON_ONCE(!bpf_prog_kallsyms_verify_off(prog));
	}

	bpf_prog_unlock_free(prog);
}<|MERGE_RESOLUTION|>--- conflicted
+++ resolved
@@ -419,13 +419,9 @@
 		OPTIMIZER_HIDE_VAR(reg);
 		emit_jump(&prog, &__x86_indirect_thunk_array[reg], ip);
 	} else {
-<<<<<<< HEAD
-		EMIT2(0xFF, 0xE0 + reg);
-=======
 		EMIT2(0xFF, 0xE0 + reg);	/* jmp *%\reg */
 		if (IS_ENABLED(CONFIG_RETPOLINE) || IS_ENABLED(CONFIG_SLS))
 			EMIT1(0xCC);		/* int3 */
->>>>>>> 66283a8f
 	}
 
 	*pprog = prog;
@@ -1842,12 +1838,9 @@
 	if (p->aux->sleepable) {
 		enter = __bpf_prog_enter_sleepable;
 		exit = __bpf_prog_exit_sleepable;
-<<<<<<< HEAD
-=======
 	} else if (p->type == BPF_PROG_TYPE_STRUCT_OPS) {
 		enter = __bpf_prog_enter_struct_ops;
 		exit = __bpf_prog_exit_struct_ops;
->>>>>>> 66283a8f
 	} else if (p->expected_attach_type == BPF_LSM_CGROUP) {
 		enter = __bpf_prog_enter_lsm_cgroup;
 		exit = __bpf_prog_exit_lsm_cgroup;
@@ -2051,23 +2044,14 @@
 int arch_prepare_bpf_trampoline(struct bpf_tramp_image *im, void *image, void *image_end,
 				const struct btf_func_model *m, u32 flags,
 				struct bpf_tramp_links *tlinks,
-<<<<<<< HEAD
-				void *orig_call)
-{
-	int ret, i, nr_args = m->nr_args;
-=======
 				void *func_addr)
 {
 	int ret, i, nr_args = m->nr_args, extra_nregs = 0;
->>>>>>> 66283a8f
 	int regs_off, ip_off, args_off, stack_size = nr_args * 8, run_ctx_off;
 	struct bpf_tramp_links *fentry = &tlinks[BPF_TRAMP_FENTRY];
 	struct bpf_tramp_links *fexit = &tlinks[BPF_TRAMP_FEXIT];
 	struct bpf_tramp_links *fmod_ret = &tlinks[BPF_TRAMP_MODIFY_RETURN];
-<<<<<<< HEAD
-=======
 	void *orig_call = func_addr;
->>>>>>> 66283a8f
 	u8 **branches = NULL;
 	u8 *prog;
 	bool save_ret;
@@ -2076,8 +2060,6 @@
 	if (nr_args > 6)
 		return -ENOTSUPP;
 
-<<<<<<< HEAD
-=======
 	for (i = 0; i < MAX_BPF_FUNC_ARGS; i++) {
 		if (m->arg_flags[i] & BTF_FMODEL_STRUCT_ARG)
 			extra_nregs += (m->arg_size[i] + 7) / 8 - 1;
@@ -2086,7 +2068,6 @@
 		return -ENOTSUPP;
 	stack_size += extra_nregs * 8;
 
->>>>>>> 66283a8f
 	/* Generated trampoline stack layout:
 	 *
 	 * RBP + 8         [ return address  ]
