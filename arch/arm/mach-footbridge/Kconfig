--- conflicted
+++ resolved
@@ -56,16 +56,7 @@
 
 # Footbridge support
 config FOOTBRIDGE
-<<<<<<< HEAD
-	select ARCH_HAS_PHYS_TO_DMA
-	bool
-
-# Footbridge in host mode
-config FOOTBRIDGE_HOST
-	bool
-=======
 	def_bool y
->>>>>>> 9fecab24
 	select ARCH_MIGHT_HAVE_PC_SERIO
 	select ISA_DMA_API
 
