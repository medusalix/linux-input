--- conflicted
+++ resolved
@@ -51,13 +51,10 @@
 			default-state = "off";
 		};
 	};
-<<<<<<< HEAD
-=======
 };
 
 &aes {
 	status = "disabled"; /* Reserved by secure OS */
->>>>>>> a3e83ce7
 };
 
 &gpio {
