--- conflicted
+++ resolved
@@ -28,11 +28,7 @@
 		enable-gpios = <&gpio4 28 GPIO_ACTIVE_HIGH>;
 	};
 
-<<<<<<< HEAD
-	backlight_led: backlight_led {
-=======
 	backlight_led: backlight-led {
->>>>>>> 66283a8f
 		compatible = "pwm-backlight";
 		pwms = <&pwm3 0 5000000 0>;
 		brightness-levels = <0 16 64 255>;
@@ -41,8 +37,6 @@
 		power-supply = <&reg_3v3>;
 	};
 
-<<<<<<< HEAD
-=======
 	/* only for backwards compatibility with old HW */
 	backlight_isb: backlight-isb {
 		compatible = "pwm-backlight";
@@ -53,7 +47,6 @@
 		power-supply = <&reg_3v3>;
 	};
 
->>>>>>> 66283a8f
 	connector {
 		compatible = "composite-video-connector";
 		label = "Composite0";
@@ -387,19 +380,14 @@
 	status = "okay";
 };
 
-<<<<<<< HEAD
+&pwm2 {
+	pinctrl-names = "default";
+	pinctrl-0 = <&pinctrl_pwm2>;
+	status = "okay";
+};
+
 &pwm3 {
 	pinctrl-names = "default";
-=======
-&pwm2 {
-	pinctrl-names = "default";
-	pinctrl-0 = <&pinctrl_pwm2>;
-	status = "okay";
-};
-
-&pwm3 {
-	pinctrl-names = "default";
->>>>>>> 66283a8f
 	pinctrl-0 = <&pinctrl_pwm3>;
 	status = "okay";
 };
@@ -629,19 +617,14 @@
 		>;
 	};
 
-<<<<<<< HEAD
+	pinctrl_pwm2: pwm2grp {
+		fsl,pins = <
+			MX6QDL_PAD_DISP0_DAT9__PWM2_OUT			0x1b0b0
+		>;
+	};
+
 	pinctrl_pwm3: pwm3grp {
 		fsl,pins = <
-=======
-	pinctrl_pwm2: pwm2grp {
-		fsl,pins = <
-			MX6QDL_PAD_DISP0_DAT9__PWM2_OUT			0x1b0b0
-		>;
-	};
-
-	pinctrl_pwm3: pwm3grp {
-		fsl,pins = <
->>>>>>> 66283a8f
 			MX6QDL_PAD_SD4_DAT1__PWM3_OUT			0x1b0b0
 		>;
 	};
