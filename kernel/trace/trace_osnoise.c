// SPDX-License-Identifier: GPL-2.0
/*
 * OS Noise Tracer: computes the OS Noise suffered by a running thread.
 * Timerlat Tracer: measures the wakeup latency of a timer triggered IRQ and thread.
 *
 * Based on "hwlat_detector" tracer by:
 *   Copyright (C) 2008-2009 Jon Masters, Red Hat, Inc. <jcm@redhat.com>
 *   Copyright (C) 2013-2016 Steven Rostedt, Red Hat, Inc. <srostedt@redhat.com>
 *   With feedback from Clark Williams <williams@redhat.com>
 *
 * And also based on the rtsl tracer presented on:
 *  DE OLIVEIRA, Daniel Bristot, et al. Demystifying the real-time linux
 *  scheduling latency. In: 32nd Euromicro Conference on Real-Time Systems
 *  (ECRTS 2020). Schloss Dagstuhl-Leibniz-Zentrum fur Informatik, 2020.
 *
 * Copyright (C) 2021 Daniel Bristot de Oliveira, Red Hat, Inc. <bristot@redhat.com>
 */

#include <linux/kthread.h>
#include <linux/tracefs.h>
#include <linux/uaccess.h>
#include <linux/cpumask.h>
#include <linux/delay.h>
#include <linux/sched/clock.h>
#include <uapi/linux/sched/types.h>
#include <linux/sched.h>
#include "trace.h"

#ifdef CONFIG_X86_LOCAL_APIC
#include <asm/trace/irq_vectors.h>
#undef TRACE_INCLUDE_PATH
#undef TRACE_INCLUDE_FILE
#endif /* CONFIG_X86_LOCAL_APIC */

#include <trace/events/irq.h>
#include <trace/events/sched.h>

#define CREATE_TRACE_POINTS
#include <trace/events/osnoise.h>

/*
 * Default values.
 */
#define BANNER			"osnoise: "
#define DEFAULT_SAMPLE_PERIOD	1000000			/* 1s */
#define DEFAULT_SAMPLE_RUNTIME	1000000			/* 1s */

#define DEFAULT_TIMERLAT_PERIOD	1000			/* 1ms */
#define DEFAULT_TIMERLAT_PRIO	95			/* FIFO 95 */

/*
 * trace_array of the enabled osnoise/timerlat instances.
 */
struct osnoise_instance {
	struct list_head	list;
	struct trace_array	*tr;
};

static struct list_head osnoise_instances;

static bool osnoise_has_registered_instances(void)
{
	return !!list_first_or_null_rcu(&osnoise_instances,
					struct osnoise_instance,
					list);
}

/*
 * osnoise_instance_registered - check if a tr is already registered
 */
static int osnoise_instance_registered(struct trace_array *tr)
{
	struct osnoise_instance *inst;
	int found = 0;

	rcu_read_lock();
	list_for_each_entry_rcu(inst, &osnoise_instances, list) {
		if (inst->tr == tr)
			found = 1;
	}
	rcu_read_unlock();

	return found;
}

/*
 * osnoise_register_instance - register a new trace instance
 *
 * Register a trace_array *tr in the list of instances running
 * osnoise/timerlat tracers.
 */
static int osnoise_register_instance(struct trace_array *tr)
{
	struct osnoise_instance *inst;

	/*
	 * register/unregister serialization is provided by trace's
	 * trace_types_lock.
	 */
	lockdep_assert_held(&trace_types_lock);

	inst = kmalloc(sizeof(*inst), GFP_KERNEL);
	if (!inst)
		return -ENOMEM;

	INIT_LIST_HEAD_RCU(&inst->list);
	inst->tr = tr;
	list_add_tail_rcu(&inst->list, &osnoise_instances);

	return 0;
}

/*
 *  osnoise_unregister_instance - unregister a registered trace instance
 *
 * Remove the trace_array *tr from the list of instances running
 * osnoise/timerlat tracers.
 */
static void osnoise_unregister_instance(struct trace_array *tr)
{
	struct osnoise_instance *inst;
	int found = 0;

	/*
	 * register/unregister serialization is provided by trace's
	 * trace_types_lock.
	 */
	lockdep_assert_held(&trace_types_lock);

	list_for_each_entry_rcu(inst, &osnoise_instances, list) {
		if (inst->tr == tr) {
			list_del_rcu(&inst->list);
			found = 1;
			break;
		}
	}

	if (!found)
		return;

<<<<<<< HEAD
	synchronize_rcu();
	kfree(inst);
=======
	kvfree_rcu(inst);
>>>>>>> 754e0b0e
}

/*
 * NMI runtime info.
 */
struct osn_nmi {
	u64	count;
	u64	delta_start;
};

/*
 * IRQ runtime info.
 */
struct osn_irq {
	u64	count;
	u64	arrival_time;
	u64	delta_start;
};

#define IRQ_CONTEXT	0
#define THREAD_CONTEXT	1
/*
 * sofirq runtime info.
 */
struct osn_softirq {
	u64	count;
	u64	arrival_time;
	u64	delta_start;
};

/*
 * thread runtime info.
 */
struct osn_thread {
	u64	count;
	u64	arrival_time;
	u64	delta_start;
};

/*
 * Runtime information: this structure saves the runtime information used by
 * one sampling thread.
 */
struct osnoise_variables {
	struct task_struct	*kthread;
	bool			sampling;
	pid_t			pid;
	struct osn_nmi		nmi;
	struct osn_irq		irq;
	struct osn_softirq	softirq;
	struct osn_thread	thread;
	local_t			int_counter;
};

/*
 * Per-cpu runtime information.
 */
DEFINE_PER_CPU(struct osnoise_variables, per_cpu_osnoise_var);

/*
 * this_cpu_osn_var - Return the per-cpu osnoise_variables on its relative CPU
 */
static inline struct osnoise_variables *this_cpu_osn_var(void)
{
	return this_cpu_ptr(&per_cpu_osnoise_var);
}

#ifdef CONFIG_TIMERLAT_TRACER
/*
 * Runtime information for the timer mode.
 */
struct timerlat_variables {
	struct task_struct	*kthread;
	struct hrtimer		timer;
	u64			rel_period;
	u64			abs_period;
	bool			tracing_thread;
	u64			count;
};

DEFINE_PER_CPU(struct timerlat_variables, per_cpu_timerlat_var);

/*
 * this_cpu_tmr_var - Return the per-cpu timerlat_variables on its relative CPU
 */
static inline struct timerlat_variables *this_cpu_tmr_var(void)
{
	return this_cpu_ptr(&per_cpu_timerlat_var);
}

/*
 * tlat_var_reset - Reset the values of the given timerlat_variables
 */
static inline void tlat_var_reset(void)
{
	struct timerlat_variables *tlat_var;
	int cpu;
	/*
	 * So far, all the values are initialized as 0, so
	 * zeroing the structure is perfect.
	 */
	for_each_cpu(cpu, cpu_online_mask) {
		tlat_var = per_cpu_ptr(&per_cpu_timerlat_var, cpu);
		memset(tlat_var, 0, sizeof(*tlat_var));
	}
}
#else /* CONFIG_TIMERLAT_TRACER */
#define tlat_var_reset()	do {} while (0)
#endif /* CONFIG_TIMERLAT_TRACER */

/*
 * osn_var_reset - Reset the values of the given osnoise_variables
 */
static inline void osn_var_reset(void)
{
	struct osnoise_variables *osn_var;
	int cpu;

	/*
	 * So far, all the values are initialized as 0, so
	 * zeroing the structure is perfect.
	 */
	for_each_cpu(cpu, cpu_online_mask) {
		osn_var = per_cpu_ptr(&per_cpu_osnoise_var, cpu);
		memset(osn_var, 0, sizeof(*osn_var));
	}
}

/*
 * osn_var_reset_all - Reset the value of all per-cpu osnoise_variables
 */
static inline void osn_var_reset_all(void)
{
	osn_var_reset();
	tlat_var_reset();
}

/*
 * Tells NMIs to call back to the osnoise tracer to record timestamps.
 */
bool trace_osnoise_callback_enabled;

/*
 * osnoise sample structure definition. Used to store the statistics of a
 * sample run.
 */
struct osnoise_sample {
	u64			runtime;	/* runtime */
	u64			noise;		/* noise */
	u64			max_sample;	/* max single noise sample */
	int			hw_count;	/* # HW (incl. hypervisor) interference */
	int			nmi_count;	/* # NMIs during this sample */
	int			irq_count;	/* # IRQs during this sample */
	int			softirq_count;	/* # softirqs during this sample */
	int			thread_count;	/* # threads during this sample */
};

#ifdef CONFIG_TIMERLAT_TRACER
/*
 * timerlat sample structure definition. Used to store the statistics of
 * a sample run.
 */
struct timerlat_sample {
	u64			timer_latency;	/* timer_latency */
	unsigned int		seqnum;		/* unique sequence */
	int			context;	/* timer context */
};
#endif

/*
 * Protect the interface.
 */
struct mutex interface_lock;

/*
 * Tracer data.
 */
static struct osnoise_data {
	u64	sample_period;		/* total sampling period */
	u64	sample_runtime;		/* active sampling portion of period */
	u64	stop_tracing;		/* stop trace in the internal operation (loop/irq) */
	u64	stop_tracing_total;	/* stop trace in the final operation (report/thread) */
#ifdef CONFIG_TIMERLAT_TRACER
	u64	timerlat_period;	/* timerlat period */
	u64	print_stack;		/* print IRQ stack if total > */
	int	timerlat_tracer;	/* timerlat tracer */
#endif
	bool	tainted;		/* infor users and developers about a problem */
} osnoise_data = {
	.sample_period			= DEFAULT_SAMPLE_PERIOD,
	.sample_runtime			= DEFAULT_SAMPLE_RUNTIME,
	.stop_tracing			= 0,
	.stop_tracing_total		= 0,
#ifdef CONFIG_TIMERLAT_TRACER
	.print_stack			= 0,
	.timerlat_period		= DEFAULT_TIMERLAT_PERIOD,
	.timerlat_tracer		= 0,
#endif
};

#ifdef CONFIG_TIMERLAT_TRACER
static inline bool timerlat_enabled(void)
{
	return osnoise_data.timerlat_tracer;
}

static inline int timerlat_softirq_exit(struct osnoise_variables *osn_var)
{
	struct timerlat_variables *tlat_var = this_cpu_tmr_var();
	/*
	 * If the timerlat is enabled, but the irq handler did
	 * not run yet enabling timerlat_tracer, do not trace.
	 */
	if (!tlat_var->tracing_thread) {
		osn_var->softirq.arrival_time = 0;
		osn_var->softirq.delta_start = 0;
		return 0;
	}
	return 1;
}

static inline int timerlat_thread_exit(struct osnoise_variables *osn_var)
{
	struct timerlat_variables *tlat_var = this_cpu_tmr_var();
	/*
	 * If the timerlat is enabled, but the irq handler did
	 * not run yet enabling timerlat_tracer, do not trace.
	 */
	if (!tlat_var->tracing_thread) {
		osn_var->thread.delta_start = 0;
		osn_var->thread.arrival_time = 0;
		return 0;
	}
	return 1;
}
#else /* CONFIG_TIMERLAT_TRACER */
static inline bool timerlat_enabled(void)
{
	return false;
}

static inline int timerlat_softirq_exit(struct osnoise_variables *osn_var)
{
	return 1;
}
static inline int timerlat_thread_exit(struct osnoise_variables *osn_var)
{
	return 1;
}
#endif

#ifdef CONFIG_PREEMPT_RT
/*
 * Print the osnoise header info.
 */
static void print_osnoise_headers(struct seq_file *s)
{
	if (osnoise_data.tainted)
		seq_puts(s, "# osnoise is tainted!\n");

	seq_puts(s, "#                                _-------=> irqs-off\n");
	seq_puts(s, "#                               / _------=> need-resched\n");
	seq_puts(s, "#                              | / _-----=> need-resched-lazy\n");
	seq_puts(s, "#                              || / _----=> hardirq/softirq\n");
	seq_puts(s, "#                              ||| / _---=> preempt-depth\n");
	seq_puts(s, "#                              |||| / _--=> preempt-lazy-depth\n");
	seq_puts(s, "#                              ||||| / _-=> migrate-disable\n");

	seq_puts(s, "#                              |||||| /          ");
	seq_puts(s, "                                     MAX\n");

	seq_puts(s, "#                              ||||| /                         ");
	seq_puts(s, "                    SINGLE      Interference counters:\n");

	seq_puts(s, "#                              |||||||               RUNTIME   ");
	seq_puts(s, "   NOISE  %% OF CPU  NOISE    +-----------------------------+\n");

	seq_puts(s, "#           TASK-PID      CPU# |||||||   TIMESTAMP    IN US    ");
	seq_puts(s, "   IN US  AVAILABLE  IN US     HW    NMI    IRQ   SIRQ THREAD\n");

	seq_puts(s, "#              | |         |   |||||||      |           |      ");
	seq_puts(s, "       |    |            |      |      |      |      |      |\n");
}
#else /* CONFIG_PREEMPT_RT */
static void print_osnoise_headers(struct seq_file *s)
{
	if (osnoise_data.tainted)
		seq_puts(s, "# osnoise is tainted!\n");

	seq_puts(s, "#                                _-----=> irqs-off\n");
	seq_puts(s, "#                               / _----=> need-resched\n");
	seq_puts(s, "#                              | / _---=> hardirq/softirq\n");
	seq_puts(s, "#                              || / _--=> preempt-depth\n");
	seq_puts(s, "#                              ||| / _-=> migrate-disable     ");
	seq_puts(s, "                    MAX\n");
	seq_puts(s, "#                              |||| /     delay               ");
	seq_puts(s, "                    SINGLE      Interference counters:\n");

	seq_puts(s, "#                              |||||               RUNTIME   ");
	seq_puts(s, "   NOISE  %% OF CPU  NOISE    +-----------------------------+\n");

	seq_puts(s, "#           TASK-PID      CPU# |||||   TIMESTAMP    IN US    ");
	seq_puts(s, "   IN US  AVAILABLE  IN US     HW    NMI    IRQ   SIRQ THREAD\n");

	seq_puts(s, "#              | |         |   |||||      |           |      ");
	seq_puts(s, "       |    |            |      |      |      |      |      |\n");
}
#endif /* CONFIG_PREEMPT_RT */

/*
 * osnoise_taint - report an osnoise error.
 */
#define osnoise_taint(msg) ({							\
	struct osnoise_instance *inst;						\
	struct trace_buffer *buffer;						\
										\
	rcu_read_lock();							\
	list_for_each_entry_rcu(inst, &osnoise_instances, list) {		\
		buffer = inst->tr->array_buffer.buffer;				\
		trace_array_printk_buf(buffer, _THIS_IP_, msg);			\
	}									\
	rcu_read_unlock();							\
	osnoise_data.tainted = true;						\
})

/*
 * Record an osnoise_sample into the tracer buffer.
 */
static void
__trace_osnoise_sample(struct osnoise_sample *sample, struct trace_buffer *buffer)
{
	struct trace_event_call *call = &event_osnoise;
	struct ring_buffer_event *event;
	struct osnoise_entry *entry;

	event = trace_buffer_lock_reserve(buffer, TRACE_OSNOISE, sizeof(*entry),
					  tracing_gen_ctx());
	if (!event)
		return;
	entry	= ring_buffer_event_data(event);
	entry->runtime		= sample->runtime;
	entry->noise		= sample->noise;
	entry->max_sample	= sample->max_sample;
	entry->hw_count		= sample->hw_count;
	entry->nmi_count	= sample->nmi_count;
	entry->irq_count	= sample->irq_count;
	entry->softirq_count	= sample->softirq_count;
	entry->thread_count	= sample->thread_count;

	if (!call_filter_check_discard(call, entry, buffer, event))
		trace_buffer_unlock_commit_nostack(buffer, event);
}

/*
 * Record an osnoise_sample on all osnoise instances.
 */
static void trace_osnoise_sample(struct osnoise_sample *sample)
{
	struct osnoise_instance *inst;
	struct trace_buffer *buffer;

	rcu_read_lock();
	list_for_each_entry_rcu(inst, &osnoise_instances, list) {
		buffer = inst->tr->array_buffer.buffer;
		__trace_osnoise_sample(sample, buffer);
	}
	rcu_read_unlock();
}

#ifdef CONFIG_TIMERLAT_TRACER
/*
 * Print the timerlat header info.
 */
#ifdef CONFIG_PREEMPT_RT
static void print_timerlat_headers(struct seq_file *s)
{
	seq_puts(s, "#                                _-------=> irqs-off\n");
	seq_puts(s, "#                               / _------=> need-resched\n");
	seq_puts(s, "#                              | / _-----=> need-resched-lazy\n");
	seq_puts(s, "#                              || / _----=> hardirq/softirq\n");
	seq_puts(s, "#                              ||| / _---=> preempt-depth\n");
	seq_puts(s, "#                              |||| / _--=> preempt-lazy-depth\n");
	seq_puts(s, "#                              ||||| / _-=> migrate-disable\n");
	seq_puts(s, "#                              |||||| /\n");
	seq_puts(s, "#                              |||||||             ACTIVATION\n");
	seq_puts(s, "#           TASK-PID      CPU# |||||||   TIMESTAMP    ID     ");
	seq_puts(s, "       CONTEXT                LATENCY\n");
	seq_puts(s, "#              | |         |   |||||||      |         |      ");
	seq_puts(s, "            |                       |\n");
}
#else /* CONFIG_PREEMPT_RT */
static void print_timerlat_headers(struct seq_file *s)
{
	seq_puts(s, "#                                _-----=> irqs-off\n");
	seq_puts(s, "#                               / _----=> need-resched\n");
	seq_puts(s, "#                              | / _---=> hardirq/softirq\n");
	seq_puts(s, "#                              || / _--=> preempt-depth\n");
	seq_puts(s, "#                              ||| / _-=> migrate-disable\n");
	seq_puts(s, "#                              |||| /     delay\n");
	seq_puts(s, "#                              |||||            ACTIVATION\n");
	seq_puts(s, "#           TASK-PID      CPU# |||||   TIMESTAMP   ID      ");
	seq_puts(s, "      CONTEXT                 LATENCY\n");
	seq_puts(s, "#              | |         |   |||||      |         |      ");
	seq_puts(s, "            |                       |\n");
}
#endif /* CONFIG_PREEMPT_RT */

static void
__trace_timerlat_sample(struct timerlat_sample *sample, struct trace_buffer *buffer)
{
	struct trace_event_call *call = &event_osnoise;
	struct ring_buffer_event *event;
	struct timerlat_entry *entry;

	event = trace_buffer_lock_reserve(buffer, TRACE_TIMERLAT, sizeof(*entry),
					  tracing_gen_ctx());
	if (!event)
		return;
	entry	= ring_buffer_event_data(event);
	entry->seqnum			= sample->seqnum;
	entry->context			= sample->context;
	entry->timer_latency		= sample->timer_latency;

	if (!call_filter_check_discard(call, entry, buffer, event))
		trace_buffer_unlock_commit_nostack(buffer, event);
}

/*
 * Record an timerlat_sample into the tracer buffer.
 */
static void trace_timerlat_sample(struct timerlat_sample *sample)
{
	struct osnoise_instance *inst;
	struct trace_buffer *buffer;

	rcu_read_lock();
	list_for_each_entry_rcu(inst, &osnoise_instances, list) {
		buffer = inst->tr->array_buffer.buffer;
		__trace_timerlat_sample(sample, buffer);
	}
	rcu_read_unlock();
}

#ifdef CONFIG_STACKTRACE

#define	MAX_CALLS	256

/*
 * Stack trace will take place only at IRQ level, so, no need
 * to control nesting here.
 */
struct trace_stack {
	int		stack_size;
	int		nr_entries;
	unsigned long	calls[MAX_CALLS];
};

static DEFINE_PER_CPU(struct trace_stack, trace_stack);

/*
 * timerlat_save_stack - save a stack trace without printing
 *
 * Save the current stack trace without printing. The
 * stack will be printed later, after the end of the measurement.
 */
static void timerlat_save_stack(int skip)
{
	unsigned int size, nr_entries;
	struct trace_stack *fstack;

	fstack = this_cpu_ptr(&trace_stack);

	size = ARRAY_SIZE(fstack->calls);

	nr_entries = stack_trace_save(fstack->calls, size, skip);

	fstack->stack_size = nr_entries * sizeof(unsigned long);
	fstack->nr_entries = nr_entries;

	return;

}

static void
__timerlat_dump_stack(struct trace_buffer *buffer, struct trace_stack *fstack, unsigned int size)
{
	struct trace_event_call *call = &event_osnoise;
	struct ring_buffer_event *event;
	struct stack_entry *entry;

	event = trace_buffer_lock_reserve(buffer, TRACE_STACK, sizeof(*entry) + size,
					  tracing_gen_ctx());
	if (!event)
		return;

	entry = ring_buffer_event_data(event);

	memcpy(&entry->caller, fstack->calls, size);
	entry->size = fstack->nr_entries;

	if (!call_filter_check_discard(call, entry, buffer, event))
		trace_buffer_unlock_commit_nostack(buffer, event);
}

/*
 * timerlat_dump_stack - dump a stack trace previously saved
 */
static void timerlat_dump_stack(u64 latency)
{
	struct osnoise_instance *inst;
	struct trace_buffer *buffer;
	struct trace_stack *fstack;
	unsigned int size;

	/*
	 * trace only if latency > print_stack config, if enabled.
	 */
	if (!osnoise_data.print_stack || osnoise_data.print_stack > latency)
		return;

	preempt_disable_notrace();
	fstack = this_cpu_ptr(&trace_stack);
	size = fstack->stack_size;

	rcu_read_lock();
	list_for_each_entry_rcu(inst, &osnoise_instances, list) {
		buffer = inst->tr->array_buffer.buffer;
		__timerlat_dump_stack(buffer, fstack, size);

	}
	rcu_read_unlock();
	preempt_enable_notrace();
}
#else /* CONFIG_STACKTRACE */
#define timerlat_dump_stack(u64 latency) do {} while (0)
#define timerlat_save_stack(a) do {} while (0)
#endif /* CONFIG_STACKTRACE */
#endif /* CONFIG_TIMERLAT_TRACER */

/*
 * Macros to encapsulate the time capturing infrastructure.
 */
#define time_get()	trace_clock_local()
#define time_to_us(x)	div_u64(x, 1000)
#define time_sub(a, b)	((a) - (b))

/*
 * cond_move_irq_delta_start - Forward the delta_start of a running IRQ
 *
 * If an IRQ is preempted by an NMI, its delta_start is pushed forward
 * to discount the NMI interference.
 *
 * See get_int_safe_duration().
 */
static inline void
cond_move_irq_delta_start(struct osnoise_variables *osn_var, u64 duration)
{
	if (osn_var->irq.delta_start)
		osn_var->irq.delta_start += duration;
}

#ifndef CONFIG_PREEMPT_RT
/*
 * cond_move_softirq_delta_start - Forward the delta_start of a running softirq.
 *
 * If a softirq is preempted by an IRQ or NMI, its delta_start is pushed
 * forward to discount the interference.
 *
 * See get_int_safe_duration().
 */
static inline void
cond_move_softirq_delta_start(struct osnoise_variables *osn_var, u64 duration)
{
	if (osn_var->softirq.delta_start)
		osn_var->softirq.delta_start += duration;
}
#else /* CONFIG_PREEMPT_RT */
#define cond_move_softirq_delta_start(osn_var, duration) do {} while (0)
#endif

/*
 * cond_move_thread_delta_start - Forward the delta_start of a running thread
 *
 * If a noisy thread is preempted by an softirq, IRQ or NMI, its delta_start
 * is pushed forward to discount the interference.
 *
 * See get_int_safe_duration().
 */
static inline void
cond_move_thread_delta_start(struct osnoise_variables *osn_var, u64 duration)
{
	if (osn_var->thread.delta_start)
		osn_var->thread.delta_start += duration;
}

/*
 * get_int_safe_duration - Get the duration of a window
 *
 * The irq, softirq and thread varaibles need to have its duration without
 * the interference from higher priority interrupts. Instead of keeping a
 * variable to discount the interrupt interference from these variables, the
 * starting time of these variables are pushed forward with the interrupt's
 * duration. In this way, a single variable is used to:
 *
 *   - Know if a given window is being measured.
 *   - Account its duration.
 *   - Discount the interference.
 *
 * To avoid getting inconsistent values, e.g.,:
 *
 *	now = time_get()
 *		--->	interrupt!
 *			delta_start -= int duration;
 *		<---
 *	duration = now - delta_start;
 *
 *	result: negative duration if the variable duration before the
 *	interrupt was smaller than the interrupt execution.
 *
 * A counter of interrupts is used. If the counter increased, try
 * to capture an interference safe duration.
 */
static inline s64
get_int_safe_duration(struct osnoise_variables *osn_var, u64 *delta_start)
{
	u64 int_counter, now;
	s64 duration;

	do {
		int_counter = local_read(&osn_var->int_counter);
		/* synchronize with interrupts */
		barrier();

		now = time_get();
		duration = (now - *delta_start);

		/* synchronize with interrupts */
		barrier();
	} while (int_counter != local_read(&osn_var->int_counter));

	/*
	 * This is an evidence of race conditions that cause
	 * a value to be "discounted" too much.
	 */
	if (duration < 0)
		osnoise_taint("Negative duration!\n");

	*delta_start = 0;

	return duration;
}

/*
 *
 * set_int_safe_time - Save the current time on *time, aware of interference
 *
 * Get the time, taking into consideration a possible interference from
 * higher priority interrupts.
 *
 * See get_int_safe_duration() for an explanation.
 */
static u64
set_int_safe_time(struct osnoise_variables *osn_var, u64 *time)
{
	u64 int_counter;

	do {
		int_counter = local_read(&osn_var->int_counter);
		/* synchronize with interrupts */
		barrier();

		*time = time_get();

		/* synchronize with interrupts */
		barrier();
	} while (int_counter != local_read(&osn_var->int_counter));

	return int_counter;
}

#ifdef CONFIG_TIMERLAT_TRACER
/*
 * copy_int_safe_time - Copy *src into *desc aware of interference
 */
static u64
copy_int_safe_time(struct osnoise_variables *osn_var, u64 *dst, u64 *src)
{
	u64 int_counter;

	do {
		int_counter = local_read(&osn_var->int_counter);
		/* synchronize with interrupts */
		barrier();

		*dst = *src;

		/* synchronize with interrupts */
		barrier();
	} while (int_counter != local_read(&osn_var->int_counter));

	return int_counter;
}
#endif /* CONFIG_TIMERLAT_TRACER */

/*
 * trace_osnoise_callback - NMI entry/exit callback
 *
 * This function is called at the entry and exit NMI code. The bool enter
 * distinguishes between either case. This function is used to note a NMI
 * occurrence, compute the noise caused by the NMI, and to remove the noise
 * it is potentially causing on other interference variables.
 */
void trace_osnoise_callback(bool enter)
{
	struct osnoise_variables *osn_var = this_cpu_osn_var();
	u64 duration;

	if (!osn_var->sampling)
		return;

	/*
	 * Currently trace_clock_local() calls sched_clock() and the
	 * generic version is not NMI safe.
	 */
	if (!IS_ENABLED(CONFIG_GENERIC_SCHED_CLOCK)) {
		if (enter) {
			osn_var->nmi.delta_start = time_get();
			local_inc(&osn_var->int_counter);
		} else {
			duration = time_get() - osn_var->nmi.delta_start;

			trace_nmi_noise(osn_var->nmi.delta_start, duration);

			cond_move_irq_delta_start(osn_var, duration);
			cond_move_softirq_delta_start(osn_var, duration);
			cond_move_thread_delta_start(osn_var, duration);
		}
	}

	if (enter)
		osn_var->nmi.count++;
}

/*
 * osnoise_trace_irq_entry - Note the starting of an IRQ
 *
 * Save the starting time of an IRQ. As IRQs are non-preemptive to other IRQs,
 * it is safe to use a single variable (ons_var->irq) to save the statistics.
 * The arrival_time is used to report... the arrival time. The delta_start
 * is used to compute the duration at the IRQ exit handler. See
 * cond_move_irq_delta_start().
 */
void osnoise_trace_irq_entry(int id)
{
	struct osnoise_variables *osn_var = this_cpu_osn_var();

	if (!osn_var->sampling)
		return;
	/*
	 * This value will be used in the report, but not to compute
	 * the execution time, so it is safe to get it unsafe.
	 */
	osn_var->irq.arrival_time = time_get();
	set_int_safe_time(osn_var, &osn_var->irq.delta_start);
	osn_var->irq.count++;

	local_inc(&osn_var->int_counter);
}

/*
 * osnoise_irq_exit - Note the end of an IRQ, sava data and trace
 *
 * Computes the duration of the IRQ noise, and trace it. Also discounts the
 * interference from other sources of noise could be currently being accounted.
 */
void osnoise_trace_irq_exit(int id, const char *desc)
{
	struct osnoise_variables *osn_var = this_cpu_osn_var();
	int duration;

	if (!osn_var->sampling)
		return;

	duration = get_int_safe_duration(osn_var, &osn_var->irq.delta_start);
	trace_irq_noise(id, desc, osn_var->irq.arrival_time, duration);
	osn_var->irq.arrival_time = 0;
	cond_move_softirq_delta_start(osn_var, duration);
	cond_move_thread_delta_start(osn_var, duration);
}

/*
 * trace_irqentry_callback - Callback to the irq:irq_entry traceevent
 *
 * Used to note the starting of an IRQ occurece.
 */
static void trace_irqentry_callback(void *data, int irq,
				    struct irqaction *action)
{
	osnoise_trace_irq_entry(irq);
}

/*
 * trace_irqexit_callback - Callback to the irq:irq_exit traceevent
 *
 * Used to note the end of an IRQ occurece.
 */
static void trace_irqexit_callback(void *data, int irq,
				   struct irqaction *action, int ret)
{
	osnoise_trace_irq_exit(irq, action->name);
}

/*
 * arch specific register function.
 */
int __weak osnoise_arch_register(void)
{
	return 0;
}

/*
 * arch specific unregister function.
 */
void __weak osnoise_arch_unregister(void)
{
	return;
}

/*
 * hook_irq_events - Hook IRQ handling events
 *
 * This function hooks the IRQ related callbacks to the respective trace
 * events.
 */
static int hook_irq_events(void)
{
	int ret;

	ret = register_trace_irq_handler_entry(trace_irqentry_callback, NULL);
	if (ret)
		goto out_err;

	ret = register_trace_irq_handler_exit(trace_irqexit_callback, NULL);
	if (ret)
		goto out_unregister_entry;

	ret = osnoise_arch_register();
	if (ret)
		goto out_irq_exit;

	return 0;

out_irq_exit:
	unregister_trace_irq_handler_exit(trace_irqexit_callback, NULL);
out_unregister_entry:
	unregister_trace_irq_handler_entry(trace_irqentry_callback, NULL);
out_err:
	return -EINVAL;
}

/*
 * unhook_irq_events - Unhook IRQ handling events
 *
 * This function unhooks the IRQ related callbacks to the respective trace
 * events.
 */
static void unhook_irq_events(void)
{
	osnoise_arch_unregister();
	unregister_trace_irq_handler_exit(trace_irqexit_callback, NULL);
	unregister_trace_irq_handler_entry(trace_irqentry_callback, NULL);
}

#ifndef CONFIG_PREEMPT_RT
/*
 * trace_softirq_entry_callback - Note the starting of a softirq
 *
 * Save the starting time of a softirq. As softirqs are non-preemptive to
 * other softirqs, it is safe to use a single variable (ons_var->softirq)
 * to save the statistics. The arrival_time is used to report... the
 * arrival time. The delta_start is used to compute the duration at the
 * softirq exit handler. See cond_move_softirq_delta_start().
 */
static void trace_softirq_entry_callback(void *data, unsigned int vec_nr)
{
	struct osnoise_variables *osn_var = this_cpu_osn_var();

	if (!osn_var->sampling)
		return;
	/*
	 * This value will be used in the report, but not to compute
	 * the execution time, so it is safe to get it unsafe.
	 */
	osn_var->softirq.arrival_time = time_get();
	set_int_safe_time(osn_var, &osn_var->softirq.delta_start);
	osn_var->softirq.count++;

	local_inc(&osn_var->int_counter);
}

/*
 * trace_softirq_exit_callback - Note the end of an softirq
 *
 * Computes the duration of the softirq noise, and trace it. Also discounts the
 * interference from other sources of noise could be currently being accounted.
 */
static void trace_softirq_exit_callback(void *data, unsigned int vec_nr)
{
	struct osnoise_variables *osn_var = this_cpu_osn_var();
	int duration;

	if (!osn_var->sampling)
		return;

	if (unlikely(timerlat_enabled()))
		if (!timerlat_softirq_exit(osn_var))
			return;

	duration = get_int_safe_duration(osn_var, &osn_var->softirq.delta_start);
	trace_softirq_noise(vec_nr, osn_var->softirq.arrival_time, duration);
	cond_move_thread_delta_start(osn_var, duration);
	osn_var->softirq.arrival_time = 0;
}

/*
 * hook_softirq_events - Hook softirq handling events
 *
 * This function hooks the softirq related callbacks to the respective trace
 * events.
 */
static int hook_softirq_events(void)
{
	int ret;

	ret = register_trace_softirq_entry(trace_softirq_entry_callback, NULL);
	if (ret)
		goto out_err;

	ret = register_trace_softirq_exit(trace_softirq_exit_callback, NULL);
	if (ret)
		goto out_unreg_entry;

	return 0;

out_unreg_entry:
	unregister_trace_softirq_entry(trace_softirq_entry_callback, NULL);
out_err:
	return -EINVAL;
}

/*
 * unhook_softirq_events - Unhook softirq handling events
 *
 * This function hooks the softirq related callbacks to the respective trace
 * events.
 */
static void unhook_softirq_events(void)
{
	unregister_trace_softirq_entry(trace_softirq_entry_callback, NULL);
	unregister_trace_softirq_exit(trace_softirq_exit_callback, NULL);
}
#else /* CONFIG_PREEMPT_RT */
/*
 * softirq are threads on the PREEMPT_RT mode.
 */
static int hook_softirq_events(void)
{
	return 0;
}
static void unhook_softirq_events(void)
{
}
#endif

/*
 * thread_entry - Record the starting of a thread noise window
 *
 * It saves the context switch time for a noisy thread, and increments
 * the interference counters.
 */
static void
thread_entry(struct osnoise_variables *osn_var, struct task_struct *t)
{
	if (!osn_var->sampling)
		return;
	/*
	 * The arrival time will be used in the report, but not to compute
	 * the execution time, so it is safe to get it unsafe.
	 */
	osn_var->thread.arrival_time = time_get();

	set_int_safe_time(osn_var, &osn_var->thread.delta_start);

	osn_var->thread.count++;
	local_inc(&osn_var->int_counter);
}

/*
 * thread_exit - Report the end of a thread noise window
 *
 * It computes the total noise from a thread, tracing if needed.
 */
static void
thread_exit(struct osnoise_variables *osn_var, struct task_struct *t)
{
	int duration;

	if (!osn_var->sampling)
		return;

	if (unlikely(timerlat_enabled()))
		if (!timerlat_thread_exit(osn_var))
			return;

	duration = get_int_safe_duration(osn_var, &osn_var->thread.delta_start);

	trace_thread_noise(t, osn_var->thread.arrival_time, duration);

	osn_var->thread.arrival_time = 0;
}

/*
 * trace_sched_switch - sched:sched_switch trace event handler
 *
 * This function is hooked to the sched:sched_switch trace event, and it is
 * used to record the beginning and to report the end of a thread noise window.
 */
static void
trace_sched_switch_callback(void *data, bool preempt, struct task_struct *p,
			    struct task_struct *n)
{
	struct osnoise_variables *osn_var = this_cpu_osn_var();

	if (p->pid != osn_var->pid)
		thread_exit(osn_var, p);

	if (n->pid != osn_var->pid)
		thread_entry(osn_var, n);
}

/*
 * hook_thread_events - Hook the insturmentation for thread noise
 *
 * Hook the osnoise tracer callbacks to handle the noise from other
 * threads on the necessary kernel events.
 */
static int hook_thread_events(void)
{
	int ret;

	ret = register_trace_sched_switch(trace_sched_switch_callback, NULL);
	if (ret)
		return -EINVAL;

	return 0;
}

/*
 * unhook_thread_events - *nhook the insturmentation for thread noise
 *
 * Unook the osnoise tracer callbacks to handle the noise from other
 * threads on the necessary kernel events.
 */
static void unhook_thread_events(void)
{
	unregister_trace_sched_switch(trace_sched_switch_callback, NULL);
}

/*
 * save_osn_sample_stats - Save the osnoise_sample statistics
 *
 * Save the osnoise_sample statistics before the sampling phase. These
 * values will be used later to compute the diff betwneen the statistics
 * before and after the osnoise sampling.
 */
static void
save_osn_sample_stats(struct osnoise_variables *osn_var, struct osnoise_sample *s)
{
	s->nmi_count = osn_var->nmi.count;
	s->irq_count = osn_var->irq.count;
	s->softirq_count = osn_var->softirq.count;
	s->thread_count = osn_var->thread.count;
}

/*
 * diff_osn_sample_stats - Compute the osnoise_sample statistics
 *
 * After a sample period, compute the difference on the osnoise_sample
 * statistics. The struct osnoise_sample *s contains the statistics saved via
 * save_osn_sample_stats() before the osnoise sampling.
 */
static void
diff_osn_sample_stats(struct osnoise_variables *osn_var, struct osnoise_sample *s)
{
	s->nmi_count = osn_var->nmi.count - s->nmi_count;
	s->irq_count = osn_var->irq.count - s->irq_count;
	s->softirq_count = osn_var->softirq.count - s->softirq_count;
	s->thread_count = osn_var->thread.count - s->thread_count;
}

/*
 * osnoise_stop_tracing - Stop tracing and the tracer.
 */
static __always_inline void osnoise_stop_tracing(void)
{
	struct osnoise_instance *inst;
	struct trace_array *tr;
<<<<<<< HEAD

	rcu_read_lock();
	list_for_each_entry_rcu(inst, &osnoise_instances, list) {
		tr = inst->tr;
		trace_array_printk_buf(tr->array_buffer.buffer, _THIS_IP_,
				"stop tracing hit on cpu %d\n", smp_processor_id());

		tracer_tracing_off(tr);
	}
	rcu_read_unlock();
}

/*
 * notify_new_max_latency - Notify a new max latency via fsnotify interface.
 */
static void notify_new_max_latency(u64 latency)
{
	struct osnoise_instance *inst;
	struct trace_array *tr;

=======

	rcu_read_lock();
	list_for_each_entry_rcu(inst, &osnoise_instances, list) {
		tr = inst->tr;
		trace_array_printk_buf(tr->array_buffer.buffer, _THIS_IP_,
				"stop tracing hit on cpu %d\n", smp_processor_id());

		tracer_tracing_off(tr);
	}
	rcu_read_unlock();
}

/*
 * notify_new_max_latency - Notify a new max latency via fsnotify interface.
 */
static void notify_new_max_latency(u64 latency)
{
	struct osnoise_instance *inst;
	struct trace_array *tr;

>>>>>>> 754e0b0e
	rcu_read_lock();
	list_for_each_entry_rcu(inst, &osnoise_instances, list) {
		tr = inst->tr;
		if (tr->max_latency < latency) {
			tr->max_latency = latency;
			latency_fsnotify(tr);
		}
	}
	rcu_read_unlock();
}

/*
 * run_osnoise - Sample the time and look for osnoise
 *
 * Used to capture the time, looking for potential osnoise latency repeatedly.
 * Different from hwlat_detector, it is called with preemption and interrupts
 * enabled. This allows irqs, softirqs and threads to run, interfering on the
 * osnoise sampling thread, as they would do with a regular thread.
 */
static int run_osnoise(void)
{
	struct osnoise_variables *osn_var = this_cpu_osn_var();
	u64 start, sample, last_sample;
	u64 last_int_count, int_count;
	s64 noise = 0, max_noise = 0;
	s64 total, last_total = 0;
	struct osnoise_sample s;
	unsigned int threshold;
	u64 runtime, stop_in;
	u64 sum_noise = 0;
	int hw_count = 0;
	int ret = -1;

	/*
	 * Considers the current thread as the workload.
	 */
	osn_var->pid = current->pid;

	/*
	 * Save the current stats for the diff
	 */
	save_osn_sample_stats(osn_var, &s);

	/*
	 * if threshold is 0, use the default value of 5 us.
	 */
	threshold = tracing_thresh ? : 5000;

	/*
	 * Make sure NMIs see sampling first
	 */
	osn_var->sampling = true;
	barrier();

	/*
	 * Transform the *_us config to nanoseconds to avoid the
	 * division on the main loop.
	 */
	runtime = osnoise_data.sample_runtime * NSEC_PER_USEC;
	stop_in = osnoise_data.stop_tracing * NSEC_PER_USEC;

	/*
	 * Start timestemp
	 */
	start = time_get();

	/*
	 * "previous" loop.
	 */
	last_int_count = set_int_safe_time(osn_var, &last_sample);

	do {
		/*
		 * Get sample!
		 */
		int_count = set_int_safe_time(osn_var, &sample);

		noise = time_sub(sample, last_sample);

		/*
		 * This shouldn't happen.
		 */
		if (noise < 0) {
			osnoise_taint("negative noise!");
			goto out;
		}

		/*
		 * Sample runtime.
		 */
		total = time_sub(sample, start);

		/*
		 * Check for possible overflows.
		 */
		if (total < last_total) {
			osnoise_taint("total overflow!");
			break;
		}

		last_total = total;

		if (noise >= threshold) {
			int interference = int_count - last_int_count;

			if (noise > max_noise)
				max_noise = noise;

			if (!interference)
				hw_count++;

			sum_noise += noise;

			trace_sample_threshold(last_sample, noise, interference);

			if (osnoise_data.stop_tracing)
				if (noise > stop_in)
					osnoise_stop_tracing();
		}

		/*
		 * For the non-preemptive kernel config: let threads runs, if
		 * they so wish.
		 */
		cond_resched();

		last_sample = sample;
		last_int_count = int_count;

	} while (total < runtime && !kthread_should_stop());

	/*
	 * Finish the above in the view for interrupts.
	 */
	barrier();

	osn_var->sampling = false;

	/*
	 * Make sure sampling data is no longer updated.
	 */
	barrier();

	/*
	 * Save noise info.
	 */
	s.noise = time_to_us(sum_noise);
	s.runtime = time_to_us(total);
	s.max_sample = time_to_us(max_noise);
	s.hw_count = hw_count;

	/* Save interference stats info */
	diff_osn_sample_stats(osn_var, &s);

	trace_osnoise_sample(&s);

	notify_new_max_latency(max_noise);

	if (osnoise_data.stop_tracing_total)
		if (s.noise > osnoise_data.stop_tracing_total)
			osnoise_stop_tracing();

	return 0;
out:
	return ret;
}

static struct cpumask osnoise_cpumask;
static struct cpumask save_cpumask;

/*
 * osnoise_main - The osnoise detection kernel thread
 *
 * Calls run_osnoise() function to measure the osnoise for the configured runtime,
 * every period.
 */
static int osnoise_main(void *data)
{
	u64 interval;

	while (!kthread_should_stop()) {

		run_osnoise();

		mutex_lock(&interface_lock);
		interval = osnoise_data.sample_period - osnoise_data.sample_runtime;
		mutex_unlock(&interface_lock);

		do_div(interval, USEC_PER_MSEC);

		/*
		 * differently from hwlat_detector, the osnoise tracer can run
		 * without a pause because preemption is on.
		 */
		if (interval < 1) {
			/* Let synchronize_rcu_tasks() make progress */
			cond_resched_tasks_rcu_qs();
			continue;
		}

		if (msleep_interruptible(interval))
			break;
	}

	return 0;
}

#ifdef CONFIG_TIMERLAT_TRACER
/*
 * timerlat_irq - hrtimer handler for timerlat.
 */
static enum hrtimer_restart timerlat_irq(struct hrtimer *timer)
{
	struct osnoise_variables *osn_var = this_cpu_osn_var();
	struct timerlat_variables *tlat;
	struct timerlat_sample s;
	u64 now;
	u64 diff;

	/*
	 * I am not sure if the timer was armed for this CPU. So, get
	 * the timerlat struct from the timer itself, not from this
	 * CPU.
	 */
	tlat = container_of(timer, struct timerlat_variables, timer);

	now = ktime_to_ns(hrtimer_cb_get_time(&tlat->timer));

	/*
	 * Enable the osnoise: events for thread an softirq.
	 */
	tlat->tracing_thread = true;

	osn_var->thread.arrival_time = time_get();

	/*
	 * A hardirq is running: the timer IRQ. It is for sure preempting
	 * a thread, and potentially preempting a softirq.
	 *
	 * At this point, it is not interesting to know the duration of the
	 * preempted thread (and maybe softirq), but how much time they will
	 * delay the beginning of the execution of the timer thread.
	 *
	 * To get the correct (net) delay added by the softirq, its delta_start
	 * is set as the IRQ one. In this way, at the return of the IRQ, the delta
	 * start of the sofitrq will be zeroed, accounting then only the time
	 * after that.
	 *
	 * The thread follows the same principle. However, if a softirq is
	 * running, the thread needs to receive the softirq delta_start. The
	 * reason being is that the softirq will be the last to be unfolded,
	 * resseting the thread delay to zero.
	 *
	 * The PREEMPT_RT is a special case, though. As softirqs run as threads
	 * on RT, moving the thread is enough.
	 */
	if (!IS_ENABLED(CONFIG_PREEMPT_RT) && osn_var->softirq.delta_start) {
		copy_int_safe_time(osn_var, &osn_var->thread.delta_start,
				   &osn_var->softirq.delta_start);

		copy_int_safe_time(osn_var, &osn_var->softirq.delta_start,
				    &osn_var->irq.delta_start);
	} else {
		copy_int_safe_time(osn_var, &osn_var->thread.delta_start,
				    &osn_var->irq.delta_start);
	}

	/*
	 * Compute the current time with the expected time.
	 */
	diff = now - tlat->abs_period;

	tlat->count++;
	s.seqnum = tlat->count;
	s.timer_latency = diff;
	s.context = IRQ_CONTEXT;

	trace_timerlat_sample(&s);

	notify_new_max_latency(diff);

	if (osnoise_data.stop_tracing)
		if (time_to_us(diff) >= osnoise_data.stop_tracing)
			osnoise_stop_tracing();

	wake_up_process(tlat->kthread);

	if (osnoise_data.print_stack)
		timerlat_save_stack(0);

	return HRTIMER_NORESTART;
}

/*
 * wait_next_period - Wait for the next period for timerlat
 */
static int wait_next_period(struct timerlat_variables *tlat)
{
	ktime_t next_abs_period, now;
	u64 rel_period = osnoise_data.timerlat_period * 1000;

	now = hrtimer_cb_get_time(&tlat->timer);
	next_abs_period = ns_to_ktime(tlat->abs_period + rel_period);

	/*
	 * Save the next abs_period.
	 */
	tlat->abs_period = (u64) ktime_to_ns(next_abs_period);

	/*
	 * If the new abs_period is in the past, skip the activation.
	 */
	while (ktime_compare(now, next_abs_period) > 0) {
		next_abs_period = ns_to_ktime(tlat->abs_period + rel_period);
		tlat->abs_period = (u64) ktime_to_ns(next_abs_period);
	}

	set_current_state(TASK_INTERRUPTIBLE);

	hrtimer_start(&tlat->timer, next_abs_period, HRTIMER_MODE_ABS_PINNED_HARD);
	schedule();
	return 1;
}

/*
 * timerlat_main- Timerlat main
 */
static int timerlat_main(void *data)
{
	struct osnoise_variables *osn_var = this_cpu_osn_var();
	struct timerlat_variables *tlat = this_cpu_tmr_var();
	struct timerlat_sample s;
	struct sched_param sp;
	u64 now, diff;

	/*
	 * Make the thread RT, that is how cyclictest is usually used.
	 */
	sp.sched_priority = DEFAULT_TIMERLAT_PRIO;
	sched_setscheduler_nocheck(current, SCHED_FIFO, &sp);

	tlat->count = 0;
	tlat->tracing_thread = false;

	hrtimer_init(&tlat->timer, CLOCK_MONOTONIC, HRTIMER_MODE_ABS_PINNED_HARD);
	tlat->timer.function = timerlat_irq;
	tlat->kthread = current;
	osn_var->pid = current->pid;
	/*
	 * Anotate the arrival time.
	 */
	tlat->abs_period = hrtimer_cb_get_time(&tlat->timer);

	wait_next_period(tlat);

	osn_var->sampling = 1;

	while (!kthread_should_stop()) {
		now = ktime_to_ns(hrtimer_cb_get_time(&tlat->timer));
		diff = now - tlat->abs_period;

		s.seqnum = tlat->count;
		s.timer_latency = diff;
		s.context = THREAD_CONTEXT;

		trace_timerlat_sample(&s);

		timerlat_dump_stack(time_to_us(diff));

		tlat->tracing_thread = false;
		if (osnoise_data.stop_tracing_total)
			if (time_to_us(diff) >= osnoise_data.stop_tracing_total)
				osnoise_stop_tracing();

		wait_next_period(tlat);
	}

	hrtimer_cancel(&tlat->timer);
	return 0;
}
#else /* CONFIG_TIMERLAT_TRACER */
static int timerlat_main(void *data)
{
	return 0;
}
#endif /* CONFIG_TIMERLAT_TRACER */

/*
 * stop_kthread - stop a workload thread
 */
static void stop_kthread(unsigned int cpu)
{
	struct task_struct *kthread;

	kthread = per_cpu(per_cpu_osnoise_var, cpu).kthread;
	if (kthread)
		kthread_stop(kthread);
	per_cpu(per_cpu_osnoise_var, cpu).kthread = NULL;
}

/*
 * stop_per_cpu_kthread - Stop per-cpu threads
 *
 * Stop the osnoise sampling htread. Use this on unload and at system
 * shutdown.
 */
static void stop_per_cpu_kthreads(void)
{
	int cpu;

	cpus_read_lock();

	for_each_online_cpu(cpu)
		stop_kthread(cpu);

	cpus_read_unlock();
}

/*
 * start_kthread - Start a workload tread
 */
static int start_kthread(unsigned int cpu)
{
	struct task_struct *kthread;
	void *main = osnoise_main;
	char comm[24];

	if (timerlat_enabled()) {
		snprintf(comm, 24, "timerlat/%d", cpu);
		main = timerlat_main;
	} else {
		snprintf(comm, 24, "osnoise/%d", cpu);
	}

<<<<<<< HEAD
	kthread = kthread_create_on_cpu(main, NULL, cpu, comm);
=======
	kthread = kthread_run_on_cpu(main, NULL, cpu, comm);
>>>>>>> 754e0b0e

	if (IS_ERR(kthread)) {
		pr_err(BANNER "could not start sampling thread\n");
		stop_per_cpu_kthreads();
		return -ENOMEM;
	}

	per_cpu(per_cpu_osnoise_var, cpu).kthread = kthread;

	return 0;
}

/*
 * start_per_cpu_kthread - Kick off per-cpu osnoise sampling kthreads
 *
 * This starts the kernel thread that will look for osnoise on many
 * cpus.
 */
static int start_per_cpu_kthreads(void)
{
	struct cpumask *current_mask = &save_cpumask;
	int retval = 0;
	int cpu;

	cpus_read_lock();
	/*
	 * Run only on online CPUs in which osnoise is allowed to run.
	 */
	cpumask_and(current_mask, cpu_online_mask, &osnoise_cpumask);

	for_each_possible_cpu(cpu)
		per_cpu(per_cpu_osnoise_var, cpu).kthread = NULL;

	for_each_cpu(cpu, current_mask) {
		retval = start_kthread(cpu);
		if (retval) {
			stop_per_cpu_kthreads();
			break;
		}
	}

	cpus_read_unlock();

	return retval;
}

#ifdef CONFIG_HOTPLUG_CPU
static void osnoise_hotplug_workfn(struct work_struct *dummy)
{
	unsigned int cpu = smp_processor_id();

	mutex_lock(&trace_types_lock);

	if (!osnoise_has_registered_instances())
		goto out_unlock_trace;

	mutex_lock(&interface_lock);
	cpus_read_lock();

	if (!cpumask_test_cpu(cpu, &osnoise_cpumask))
		goto out_unlock;

	start_kthread(cpu);

out_unlock:
	cpus_read_unlock();
	mutex_unlock(&interface_lock);
out_unlock_trace:
	mutex_unlock(&trace_types_lock);
}

static DECLARE_WORK(osnoise_hotplug_work, osnoise_hotplug_workfn);

/*
 * osnoise_cpu_init - CPU hotplug online callback function
 */
static int osnoise_cpu_init(unsigned int cpu)
{
	schedule_work_on(cpu, &osnoise_hotplug_work);
	return 0;
}

/*
 * osnoise_cpu_die - CPU hotplug offline callback function
 */
static int osnoise_cpu_die(unsigned int cpu)
{
	stop_kthread(cpu);
	return 0;
}

static void osnoise_init_hotplug_support(void)
{
	int ret;

	ret = cpuhp_setup_state(CPUHP_AP_ONLINE_DYN, "trace/osnoise:online",
				osnoise_cpu_init, osnoise_cpu_die);
	if (ret < 0)
		pr_warn(BANNER "Error to init cpu hotplug support\n");

	return;
}
#else /* CONFIG_HOTPLUG_CPU */
static void osnoise_init_hotplug_support(void)
{
	return;
}
#endif /* CONFIG_HOTPLUG_CPU */

/*
 * osnoise_cpus_read - Read function for reading the "cpus" file
 * @filp: The active open file structure
 * @ubuf: The userspace provided buffer to read value into
 * @cnt: The maximum number of bytes to read
 * @ppos: The current "file" position
 *
 * Prints the "cpus" output into the user-provided buffer.
 */
static ssize_t
osnoise_cpus_read(struct file *filp, char __user *ubuf, size_t count,
		  loff_t *ppos)
{
	char *mask_str;
	int len;

	mutex_lock(&interface_lock);

	len = snprintf(NULL, 0, "%*pbl\n", cpumask_pr_args(&osnoise_cpumask)) + 1;
	mask_str = kmalloc(len, GFP_KERNEL);
	if (!mask_str) {
		count = -ENOMEM;
		goto out_unlock;
	}

	len = snprintf(mask_str, len, "%*pbl\n", cpumask_pr_args(&osnoise_cpumask));
	if (len >= count) {
		count = -EINVAL;
		goto out_free;
	}

	count = simple_read_from_buffer(ubuf, count, ppos, mask_str, len);

out_free:
	kfree(mask_str);
out_unlock:
	mutex_unlock(&interface_lock);

	return count;
}

/*
 * osnoise_cpus_write - Write function for "cpus" entry
 * @filp: The active open file structure
 * @ubuf: The user buffer that contains the value to write
 * @cnt: The maximum number of bytes to write to "file"
 * @ppos: The current position in @file
 *
 * This function provides a write implementation for the "cpus"
 * interface to the osnoise trace. By default, it lists all  CPUs,
 * in this way, allowing osnoise threads to run on any online CPU
 * of the system. It serves to restrict the execution of osnoise to the
 * set of CPUs writing via this interface. Why not use "tracing_cpumask"?
 * Because the user might be interested in tracing what is running on
 * other CPUs. For instance, one might run osnoise in one HT CPU
 * while observing what is running on the sibling HT CPU.
 */
static ssize_t
osnoise_cpus_write(struct file *filp, const char __user *ubuf, size_t count,
		   loff_t *ppos)
{
	cpumask_var_t osnoise_cpumask_new;
	int running, err;
	char buf[256];

	if (count >= 256)
		return -EINVAL;

	if (copy_from_user(buf, ubuf, count))
		return -EFAULT;

	if (!zalloc_cpumask_var(&osnoise_cpumask_new, GFP_KERNEL))
		return -ENOMEM;

	err = cpulist_parse(buf, osnoise_cpumask_new);
	if (err)
		goto err_free;

	/*
	 * trace_types_lock is taken to avoid concurrency on start/stop.
	 */
	mutex_lock(&trace_types_lock);
	running = osnoise_has_registered_instances();
	if (running)
		stop_per_cpu_kthreads();

	mutex_lock(&interface_lock);
	/*
	 * osnoise_cpumask is read by CPU hotplug operations.
	 */
	cpus_read_lock();

	cpumask_copy(&osnoise_cpumask, osnoise_cpumask_new);

	cpus_read_unlock();
	mutex_unlock(&interface_lock);

	if (running)
		start_per_cpu_kthreads();
	mutex_unlock(&trace_types_lock);

	free_cpumask_var(osnoise_cpumask_new);
	return count;

err_free:
	free_cpumask_var(osnoise_cpumask_new);

	return err;
}

/*
 * osnoise/runtime_us: cannot be greater than the period.
 */
static struct trace_min_max_param osnoise_runtime = {
	.lock	= &interface_lock,
	.val	= &osnoise_data.sample_runtime,
	.max	= &osnoise_data.sample_period,
	.min	= NULL,
};

/*
 * osnoise/period_us: cannot be smaller than the runtime.
 */
static struct trace_min_max_param osnoise_period = {
	.lock	= &interface_lock,
	.val	= &osnoise_data.sample_period,
	.max	= NULL,
	.min	= &osnoise_data.sample_runtime,
};

/*
 * osnoise/stop_tracing_us: no limit.
 */
static struct trace_min_max_param osnoise_stop_tracing_in = {
	.lock	= &interface_lock,
	.val	= &osnoise_data.stop_tracing,
	.max	= NULL,
	.min	= NULL,
};

/*
 * osnoise/stop_tracing_total_us: no limit.
 */
static struct trace_min_max_param osnoise_stop_tracing_total = {
	.lock	= &interface_lock,
	.val	= &osnoise_data.stop_tracing_total,
	.max	= NULL,
	.min	= NULL,
};

#ifdef CONFIG_TIMERLAT_TRACER
/*
 * osnoise/print_stack: print the stacktrace of the IRQ handler if the total
 * latency is higher than val.
 */
static struct trace_min_max_param osnoise_print_stack = {
	.lock	= &interface_lock,
	.val	= &osnoise_data.print_stack,
	.max	= NULL,
	.min	= NULL,
};

/*
 * osnoise/timerlat_period: min 100 us, max 1 s
 */
u64 timerlat_min_period = 100;
u64 timerlat_max_period = 1000000;
static struct trace_min_max_param timerlat_period = {
	.lock	= &interface_lock,
	.val	= &osnoise_data.timerlat_period,
	.max	= &timerlat_max_period,
	.min	= &timerlat_min_period,
};
#endif

static const struct file_operations cpus_fops = {
	.open		= tracing_open_generic,
	.read		= osnoise_cpus_read,
	.write		= osnoise_cpus_write,
	.llseek		= generic_file_llseek,
};

#ifdef CONFIG_TIMERLAT_TRACER
#ifdef CONFIG_STACKTRACE
static int init_timerlat_stack_tracefs(struct dentry *top_dir)
{
	struct dentry *tmp;

	tmp = tracefs_create_file("print_stack", TRACE_MODE_WRITE, top_dir,
				  &osnoise_print_stack, &trace_min_max_fops);
	if (!tmp)
		return -ENOMEM;

	return 0;
}
#else /* CONFIG_STACKTRACE */
static int init_timerlat_stack_tracefs(struct dentry *top_dir)
{
	return 0;
}
#endif /* CONFIG_STACKTRACE */

/*
 * init_timerlat_tracefs - A function to initialize the timerlat interface files
 */
static int init_timerlat_tracefs(struct dentry *top_dir)
{
	struct dentry *tmp;

	tmp = tracefs_create_file("timerlat_period_us", TRACE_MODE_WRITE, top_dir,
				  &timerlat_period, &trace_min_max_fops);
	if (!tmp)
		return -ENOMEM;

	return init_timerlat_stack_tracefs(top_dir);
}
#else /* CONFIG_TIMERLAT_TRACER */
static int init_timerlat_tracefs(struct dentry *top_dir)
{
	return 0;
}
#endif /* CONFIG_TIMERLAT_TRACER */

/*
 * init_tracefs - A function to initialize the tracefs interface files
 *
 * This function creates entries in tracefs for "osnoise" and "timerlat".
 * It creates these directories in the tracing directory, and within that
 * directory the use can change and view the configs.
 */
static int init_tracefs(void)
{
	struct dentry *top_dir;
	struct dentry *tmp;
	int ret;

	ret = tracing_init_dentry();
	if (ret)
		return -ENOMEM;

	top_dir = tracefs_create_dir("osnoise", NULL);
	if (!top_dir)
		return 0;

	tmp = tracefs_create_file("period_us", TRACE_MODE_WRITE, top_dir,
				  &osnoise_period, &trace_min_max_fops);
	if (!tmp)
		goto err;

	tmp = tracefs_create_file("runtime_us", TRACE_MODE_WRITE, top_dir,
				  &osnoise_runtime, &trace_min_max_fops);
	if (!tmp)
		goto err;

	tmp = tracefs_create_file("stop_tracing_us", TRACE_MODE_WRITE, top_dir,
				  &osnoise_stop_tracing_in, &trace_min_max_fops);
	if (!tmp)
		goto err;

	tmp = tracefs_create_file("stop_tracing_total_us", TRACE_MODE_WRITE, top_dir,
				  &osnoise_stop_tracing_total, &trace_min_max_fops);
	if (!tmp)
		goto err;

	tmp = trace_create_file("cpus", TRACE_MODE_WRITE, top_dir, NULL, &cpus_fops);
	if (!tmp)
		goto err;

	ret = init_timerlat_tracefs(top_dir);
	if (ret)
		goto err;

	return 0;

err:
	tracefs_remove(top_dir);
	return -ENOMEM;
}

static int osnoise_hook_events(void)
{
	int retval;

	/*
	 * Trace is already hooked, we are re-enabling from
	 * a stop_tracing_*.
	 */
	if (trace_osnoise_callback_enabled)
		return 0;

	retval = hook_irq_events();
	if (retval)
		return -EINVAL;

	retval = hook_softirq_events();
	if (retval)
		goto out_unhook_irq;

	retval = hook_thread_events();
	/*
	 * All fine!
	 */
	if (!retval)
		return 0;

	unhook_softirq_events();
out_unhook_irq:
	unhook_irq_events();
	return -EINVAL;
}

<<<<<<< HEAD
=======
static void osnoise_unhook_events(void)
{
	unhook_thread_events();
	unhook_softirq_events();
	unhook_irq_events();
}

>>>>>>> 754e0b0e
/*
 * osnoise_workload_start - start the workload and hook to events
 */
static int osnoise_workload_start(void)
{
	int retval;

	/*
	 * Instances need to be registered after calling workload
	 * start. Hence, if there is already an instance, the
	 * workload was already registered. Otherwise, this
	 * code is on the way to register the first instance,
	 * and the workload will start.
	 */
	if (osnoise_has_registered_instances())
		return 0;

	osn_var_reset_all();

	retval = osnoise_hook_events();
	if (retval)
		return retval;

	/*
	 * Make sure that ftrace_nmi_enter/exit() see reset values
	 * before enabling trace_osnoise_callback_enabled.
	 */
	barrier();
	trace_osnoise_callback_enabled = true;

	retval = start_per_cpu_kthreads();
	if (retval) {
		trace_osnoise_callback_enabled = false;
		/*
		 * Make sure that ftrace_nmi_enter/exit() see
		 * trace_osnoise_callback_enabled as false before continuing.
		 */
		barrier();

		osnoise_unhook_events();
		return retval;
	}

	return 0;
}

/*
 * osnoise_workload_stop - stop the workload and unhook the events
 */
static void osnoise_workload_stop(void)
{
	/*
	 * Instances need to be unregistered before calling
	 * stop. Hence, if there is a registered instance, more
	 * than one instance is running, and the workload will not
	 * yet stop. Otherwise, this code is on the way to disable
	 * the last instance, and the workload can stop.
	 */
	if (osnoise_has_registered_instances())
		return;

	trace_osnoise_callback_enabled = false;
	/*
	 * Make sure that ftrace_nmi_enter/exit() see
	 * trace_osnoise_callback_enabled as false before continuing.
	 */
	barrier();

	stop_per_cpu_kthreads();

<<<<<<< HEAD
	unhook_irq_events();
	unhook_softirq_events();
	unhook_thread_events();
=======
	osnoise_unhook_events();
>>>>>>> 754e0b0e
}

static void osnoise_tracer_start(struct trace_array *tr)
{
	int retval;

	/*
	 * If the instance is already registered, there is no need to
	 * register it again.
	 */
	if (osnoise_instance_registered(tr))
		return;

	retval = osnoise_workload_start();
	if (retval)
		pr_err(BANNER "Error starting osnoise tracer\n");

	osnoise_register_instance(tr);
}

static void osnoise_tracer_stop(struct trace_array *tr)
{
	osnoise_unregister_instance(tr);
	osnoise_workload_stop();
}

static int osnoise_tracer_init(struct trace_array *tr)
{
	/*
	 * Only allow osnoise tracer if timerlat tracer is not running
	 * already.
	 */
	if (timerlat_enabled())
		return -EBUSY;

	tr->max_latency = 0;

	osnoise_tracer_start(tr);
	return 0;
}

static void osnoise_tracer_reset(struct trace_array *tr)
{
	osnoise_tracer_stop(tr);
}

static struct tracer osnoise_tracer __read_mostly = {
	.name		= "osnoise",
	.init		= osnoise_tracer_init,
	.reset		= osnoise_tracer_reset,
	.start		= osnoise_tracer_start,
	.stop		= osnoise_tracer_stop,
	.print_header	= print_osnoise_headers,
	.allow_instances = true,
};

#ifdef CONFIG_TIMERLAT_TRACER
static void timerlat_tracer_start(struct trace_array *tr)
{
	int retval;

	/*
	 * If the instance is already registered, there is no need to
	 * register it again.
	 */
	if (osnoise_instance_registered(tr))
		return;

	retval = osnoise_workload_start();
	if (retval)
		pr_err(BANNER "Error starting timerlat tracer\n");

	osnoise_register_instance(tr);

	return;
}

static void timerlat_tracer_stop(struct trace_array *tr)
{
	int cpu;

	osnoise_unregister_instance(tr);

	/*
	 * Instruct the threads to stop only if this is the last instance.
	 */
	if (!osnoise_has_registered_instances()) {
		for_each_online_cpu(cpu)
			per_cpu(per_cpu_osnoise_var, cpu).sampling = 0;
	}

	osnoise_workload_stop();
}

static int timerlat_tracer_init(struct trace_array *tr)
{
	/*
	 * Only allow timerlat tracer if osnoise tracer is not running already.
	 */
	if (osnoise_has_registered_instances() && !osnoise_data.timerlat_tracer)
		return -EBUSY;

	/*
	 * If this is the first instance, set timerlat_tracer to block
	 * osnoise tracer start.
	 */
	if (!osnoise_has_registered_instances())
		osnoise_data.timerlat_tracer = 1;

	tr->max_latency = 0;
	timerlat_tracer_start(tr);

	return 0;
}

static void timerlat_tracer_reset(struct trace_array *tr)
{
	timerlat_tracer_stop(tr);

	/*
	 * If this is the last instance, reset timerlat_tracer allowing
	 * osnoise to be started.
	 */
	if (!osnoise_has_registered_instances())
		osnoise_data.timerlat_tracer = 0;
}

static struct tracer timerlat_tracer __read_mostly = {
	.name		= "timerlat",
	.init		= timerlat_tracer_init,
	.reset		= timerlat_tracer_reset,
	.start		= timerlat_tracer_start,
	.stop		= timerlat_tracer_stop,
	.print_header	= print_timerlat_headers,
	.allow_instances = true,
};

__init static int init_timerlat_tracer(void)
{
	return register_tracer(&timerlat_tracer);
}
#else /* CONFIG_TIMERLAT_TRACER */
__init static int init_timerlat_tracer(void)
{
	return 0;
}
#endif /* CONFIG_TIMERLAT_TRACER */

__init static int init_osnoise_tracer(void)
{
	int ret;

	mutex_init(&interface_lock);

	cpumask_copy(&osnoise_cpumask, cpu_all_mask);

	ret = register_tracer(&osnoise_tracer);
	if (ret) {
		pr_err(BANNER "Error registering osnoise!\n");
		return ret;
	}

	ret = init_timerlat_tracer();
	if (ret) {
		pr_err(BANNER "Error registering timerlat!\n");
		return ret;
	}

	osnoise_init_hotplug_support();

	INIT_LIST_HEAD_RCU(&osnoise_instances);

	init_tracefs();

	return 0;
}
late_initcall(init_osnoise_tracer);<|MERGE_RESOLUTION|>--- conflicted
+++ resolved
@@ -138,12 +138,7 @@
 	if (!found)
 		return;
 
-<<<<<<< HEAD
-	synchronize_rcu();
-	kfree(inst);
-=======
 	kvfree_rcu(inst);
->>>>>>> 754e0b0e
 }
 
 /*
@@ -1251,7 +1246,6 @@
 {
 	struct osnoise_instance *inst;
 	struct trace_array *tr;
-<<<<<<< HEAD
 
 	rcu_read_lock();
 	list_for_each_entry_rcu(inst, &osnoise_instances, list) {
@@ -1272,28 +1266,6 @@
 	struct osnoise_instance *inst;
 	struct trace_array *tr;
 
-=======
-
-	rcu_read_lock();
-	list_for_each_entry_rcu(inst, &osnoise_instances, list) {
-		tr = inst->tr;
-		trace_array_printk_buf(tr->array_buffer.buffer, _THIS_IP_,
-				"stop tracing hit on cpu %d\n", smp_processor_id());
-
-		tracer_tracing_off(tr);
-	}
-	rcu_read_unlock();
-}
-
-/*
- * notify_new_max_latency - Notify a new max latency via fsnotify interface.
- */
-static void notify_new_max_latency(u64 latency)
-{
-	struct osnoise_instance *inst;
-	struct trace_array *tr;
-
->>>>>>> 754e0b0e
 	rcu_read_lock();
 	list_for_each_entry_rcu(inst, &osnoise_instances, list) {
 		tr = inst->tr;
@@ -1728,11 +1700,7 @@
 		snprintf(comm, 24, "osnoise/%d", cpu);
 	}
 
-<<<<<<< HEAD
-	kthread = kthread_create_on_cpu(main, NULL, cpu, comm);
-=======
 	kthread = kthread_run_on_cpu(main, NULL, cpu, comm);
->>>>>>> 754e0b0e
 
 	if (IS_ERR(kthread)) {
 		pr_err(BANNER "could not start sampling thread\n");
@@ -2153,8 +2121,6 @@
 	return -EINVAL;
 }
 
-<<<<<<< HEAD
-=======
 static void osnoise_unhook_events(void)
 {
 	unhook_thread_events();
@@ -2162,7 +2128,6 @@
 	unhook_irq_events();
 }
 
->>>>>>> 754e0b0e
 /*
  * osnoise_workload_start - start the workload and hook to events
  */
@@ -2233,13 +2198,7 @@
 
 	stop_per_cpu_kthreads();
 
-<<<<<<< HEAD
-	unhook_irq_events();
-	unhook_softirq_events();
-	unhook_thread_events();
-=======
 	osnoise_unhook_events();
->>>>>>> 754e0b0e
 }
 
 static void osnoise_tracer_start(struct trace_array *tr)
