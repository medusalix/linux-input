--- conflicted
+++ resolved
@@ -18,31 +18,15 @@
 #include "clk-mtk.h"
 #include "clk-gate.h"
 
-<<<<<<< HEAD
-struct clk_hw_onecell_data *mtk_alloc_clk_data(unsigned int clk_num)
-{
-	int i;
-	struct clk_hw_onecell_data *clk_data;
-
-	clk_data = kzalloc(struct_size(clk_data, hws, clk_num), GFP_KERNEL);
-	if (!clk_data)
-		return NULL;
+static void mtk_init_clk_data(struct clk_hw_onecell_data *clk_data,
+			      unsigned int clk_num)
+{
+	int i;
 
 	clk_data->num = clk_num;
 
 	for (i = 0; i < clk_num; i++)
 		clk_data->hws[i] = ERR_PTR(-ENOENT);
-
-=======
-static void mtk_init_clk_data(struct clk_hw_onecell_data *clk_data,
-			      unsigned int clk_num)
-{
-	int i;
-
-	clk_data->num = clk_num;
-
-	for (i = 0; i < clk_num; i++)
-		clk_data->hws[i] = ERR_PTR(-ENOENT);
 }
 
 struct clk_hw_onecell_data *mtk_devm_alloc_clk_data(struct device *dev,
@@ -71,7 +55,6 @@
 
 	mtk_init_clk_data(clk_data, clk_num);
 
->>>>>>> 66283a8f
 	return clk_data;
 }
 EXPORT_SYMBOL_GPL(mtk_alloc_clk_data);
@@ -120,11 +103,7 @@
 		if (IS_ERR_OR_NULL(clk_data->hws[rc->id]))
 			continue;
 
-<<<<<<< HEAD
-		clk_unregister_fixed_rate(clk_data->hws[rc->id]->clk);
-=======
 		clk_hw_unregister_fixed_rate(clk_data->hws[rc->id]);
->>>>>>> 66283a8f
 		clk_data->hws[rc->id] = ERR_PTR(-ENOENT);
 	}
 
@@ -146,11 +125,7 @@
 		if (IS_ERR_OR_NULL(clk_data->hws[rc->id]))
 			continue;
 
-<<<<<<< HEAD
-		clk_unregister_fixed_rate(clk_data->hws[rc->id]->clk);
-=======
 		clk_hw_unregister_fixed_rate(clk_data->hws[rc->id]);
->>>>>>> 66283a8f
 		clk_data->hws[rc->id] = ERR_PTR(-ENOENT);
 	}
 }
@@ -194,11 +169,7 @@
 		if (IS_ERR_OR_NULL(clk_data->hws[ff->id]))
 			continue;
 
-<<<<<<< HEAD
-		clk_unregister_fixed_factor(clk_data->hws[ff->id]->clk);
-=======
 		clk_hw_unregister_fixed_factor(clk_data->hws[ff->id]);
->>>>>>> 66283a8f
 		clk_data->hws[ff->id] = ERR_PTR(-ENOENT);
 	}
 
@@ -220,11 +191,7 @@
 		if (IS_ERR_OR_NULL(clk_data->hws[ff->id]))
 			continue;
 
-<<<<<<< HEAD
-		clk_unregister_fixed_factor(clk_data->hws[ff->id]->clk);
-=======
 		clk_hw_unregister_fixed_factor(clk_data->hws[ff->id]);
->>>>>>> 66283a8f
 		clk_data->hws[ff->id] = ERR_PTR(-ENOENT);
 	}
 }
@@ -449,11 +416,7 @@
 		if (IS_ERR_OR_NULL(clk_data->hws[mcd->id]))
 			continue;
 
-<<<<<<< HEAD
-		mtk_clk_unregister_composite(clk_data->hws[mcd->id]);
-=======
 		clk_hw_unregister_divider(clk_data->hws[mcd->id]);
->>>>>>> 66283a8f
 		clk_data->hws[mcd->id] = ERR_PTR(-ENOENT);
 	}
 
@@ -475,11 +438,7 @@
 		if (IS_ERR_OR_NULL(clk_data->hws[mcd->id]))
 			continue;
 
-<<<<<<< HEAD
-		clk_unregister_divider(clk_data->hws[mcd->id]->clk);
-=======
 		clk_hw_unregister_divider(clk_data->hws[mcd->id]);
->>>>>>> 66283a8f
 		clk_data->hws[mcd->id] = ERR_PTR(-ENOENT);
 	}
 }
