--- conflicted
+++ resolved
@@ -1512,10 +1512,7 @@
 config SERIAL_ST_ASC
 	tristate "ST ASC serial port support"
 	select SERIAL_CORE
-<<<<<<< HEAD
-=======
 	depends on ARM || COMPILE_TEST
->>>>>>> d8ec26d7
 	help
 	  This driver is for the on-chip Asychronous Serial Controller on
 	  STMicroelectronics STi SoCs.
