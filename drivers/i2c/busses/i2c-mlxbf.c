--- conflicted
+++ resolved
@@ -2425,11 +2425,7 @@
 	irq = platform_get_irq(pdev, 0);
 	if (irq < 0)
 		return irq;
-<<<<<<< HEAD
-	ret = devm_request_irq(dev, irq, mlxbf_smbus_irq,
-=======
 	ret = devm_request_irq(dev, irq, mlxbf_i2c_irq,
->>>>>>> be18c5ed
 			       IRQF_SHARED | IRQF_PROBE_SHARED,
 			       dev_name(dev), priv);
 	if (ret < 0) {
