/*
 * i2c tv tuner chip device driver
 * core core, i.e. kernel interfaces, registering and so on
 *
 * Copyright(c) by Ralph Metzler, Gerd Knorr, Gunther Mayer
 *
 * Copyright(c) 2005-2011 by Mauro Carvalho Chehab
 *	- Added support for a separate Radio tuner
 *	- Major rework and cleanups at the code
 *
 * This driver supports many devices and the idea is to let the driver
 * detect which device is present. So rather than listing all supported
 * devices here, we pretend to support a single, fake device type that will
 * handle both radio and analog TV tuning.
 */

#include <linux/module.h>
#include <linux/kernel.h>
#include <linux/string.h>
#include <linux/timer.h>
#include <linux/delay.h>
#include <linux/errno.h>
#include <linux/slab.h>
#include <linux/poll.h>
#include <linux/i2c.h>
#include <linux/types.h>
#include <linux/init.h>
#include <linux/videodev2.h>
#include <media/tuner.h>
#include <media/tuner-types.h>
#include <media/v4l2-device.h>
#include <media/v4l2-ioctl.h>
#include "mt20xx.h"
#include "tda8290.h"
#include "tea5761.h"
#include "tea5767.h"
#include "tuner-xc2028.h"
#include "tuner-simple.h"
#include "tda9887.h"
#include "xc5000.h"
#include "tda18271.h"
#include "xc4000.h"

#define UNSET (-1U)

#define PREFIX (t->i2c->driver->driver.name)

/*
 * Driver modprobe parameters
 */

/* insmod options used at init time => read/only */
static unsigned int addr;
static unsigned int no_autodetect;
static unsigned int show_i2c;

module_param(addr, int, 0444);
module_param(no_autodetect, int, 0444);
module_param(show_i2c, int, 0444);

/* insmod options used at runtime => read/write */
static int tuner_debug;
static unsigned int tv_range[2] = { 44, 958 };
static unsigned int radio_range[2] = { 65, 108 };
static char pal[] = "--";
static char secam[] = "--";
static char ntsc[] = "-";

module_param_named(debug, tuner_debug, int, 0644);
module_param_array(tv_range, int, NULL, 0644);
module_param_array(radio_range, int, NULL, 0644);
module_param_string(pal, pal, sizeof(pal), 0644);
module_param_string(secam, secam, sizeof(secam), 0644);
module_param_string(ntsc, ntsc, sizeof(ntsc), 0644);

/*
 * Static vars
 */

static LIST_HEAD(tuner_list);
static const struct v4l2_subdev_ops tuner_ops;

/*
 * Debug macros
 */

#define tuner_warn(fmt, arg...) do {			\
	printk(KERN_WARNING "%s %d-%04x: " fmt, PREFIX, \
	       i2c_adapter_id(t->i2c->adapter),		\
	       t->i2c->addr, ##arg);			\
	 } while (0)

#define tuner_info(fmt, arg...) do {			\
	printk(KERN_INFO "%s %d-%04x: " fmt, PREFIX,	\
	       i2c_adapter_id(t->i2c->adapter),		\
	       t->i2c->addr, ##arg);			\
	 } while (0)

#define tuner_err(fmt, arg...) do {			\
	printk(KERN_ERR "%s %d-%04x: " fmt, PREFIX,	\
	       i2c_adapter_id(t->i2c->adapter),		\
	       t->i2c->addr, ##arg);			\
	 } while (0)

#define tuner_dbg(fmt, arg...) do {				\
	if (tuner_debug)					\
		printk(KERN_DEBUG "%s %d-%04x: " fmt, PREFIX,	\
		       i2c_adapter_id(t->i2c->adapter),		\
		       t->i2c->addr, ##arg);			\
	 } while (0)

/*
 * Internal struct used inside the driver
 */

struct tuner {
	/* device */
	struct dvb_frontend fe;
	struct i2c_client   *i2c;
	struct v4l2_subdev  sd;
	struct list_head    list;

	/* keep track of the current settings */
	v4l2_std_id         std;
	unsigned int        tv_freq;
	unsigned int        radio_freq;
	unsigned int        audmode;

	enum v4l2_tuner_type mode;
	unsigned int        mode_mask; /* Combination of allowable modes */

	bool                standby;	/* Standby mode */

	unsigned int        type; /* chip type id */
	unsigned int        config;
	const char          *name;
};

/*
 * Function prototypes
 */

static void set_tv_freq(struct i2c_client *c, unsigned int freq);
static void set_radio_freq(struct i2c_client *c, unsigned int freq);

/*
 * tuner attach/detach logic
 */

/* This macro allows us to probe dynamically, avoiding static links */
#ifdef CONFIG_MEDIA_ATTACH
#define tuner_symbol_probe(FUNCTION, ARGS...) ({ \
	int __r = -EINVAL; \
	typeof(&FUNCTION) __a = symbol_request(FUNCTION); \
	if (__a) { \
		__r = (int) __a(ARGS); \
		symbol_put(FUNCTION); \
	} else { \
		printk(KERN_ERR "TUNER: Unable to find " \
				"symbol "#FUNCTION"()\n"); \
	} \
	__r; \
})

static void tuner_detach(struct dvb_frontend *fe)
{
	if (fe->ops.tuner_ops.release) {
		fe->ops.tuner_ops.release(fe);
		symbol_put_addr(fe->ops.tuner_ops.release);
	}
	if (fe->ops.analog_ops.release) {
		fe->ops.analog_ops.release(fe);
		symbol_put_addr(fe->ops.analog_ops.release);
	}
}
#else
#define tuner_symbol_probe(FUNCTION, ARGS...) ({ \
	FUNCTION(ARGS); \
})

static void tuner_detach(struct dvb_frontend *fe)
{
	if (fe->ops.tuner_ops.release)
		fe->ops.tuner_ops.release(fe);
	if (fe->ops.analog_ops.release)
		fe->ops.analog_ops.release(fe);
}
#endif


static inline struct tuner *to_tuner(struct v4l2_subdev *sd)
{
	return container_of(sd, struct tuner, sd);
}

/*
 * struct analog_demod_ops callbacks
 */

static void fe_set_params(struct dvb_frontend *fe,
			  struct analog_parameters *params)
{
	struct dvb_tuner_ops *fe_tuner_ops = &fe->ops.tuner_ops;
	struct tuner *t = fe->analog_demod_priv;

	if (NULL == fe_tuner_ops->set_analog_params) {
		tuner_warn("Tuner frontend module has no way to set freq\n");
		return;
	}
	fe_tuner_ops->set_analog_params(fe, params);
}

static void fe_standby(struct dvb_frontend *fe)
{
	struct dvb_tuner_ops *fe_tuner_ops = &fe->ops.tuner_ops;

	if (fe_tuner_ops->sleep)
		fe_tuner_ops->sleep(fe);
}

static int fe_has_signal(struct dvb_frontend *fe)
{
	u16 strength = 0;

	if (fe->ops.tuner_ops.get_rf_strength)
		fe->ops.tuner_ops.get_rf_strength(fe, &strength);

	return strength;
}

static int fe_get_afc(struct dvb_frontend *fe)
{
	s32 afc = 0;

	if (fe->ops.tuner_ops.get_afc)
		fe->ops.tuner_ops.get_afc(fe, &afc);

	return 0;
}

static int fe_set_config(struct dvb_frontend *fe, void *priv_cfg)
{
	struct dvb_tuner_ops *fe_tuner_ops = &fe->ops.tuner_ops;
	struct tuner *t = fe->analog_demod_priv;

	if (fe_tuner_ops->set_config)
		return fe_tuner_ops->set_config(fe, priv_cfg);

	tuner_warn("Tuner frontend module has no way to set config\n");

	return 0;
}

static void tuner_status(struct dvb_frontend *fe);

static struct analog_demod_ops tuner_analog_ops = {
	.set_params     = fe_set_params,
	.standby        = fe_standby,
	.has_signal     = fe_has_signal,
	.get_afc        = fe_get_afc,
	.set_config     = fe_set_config,
	.tuner_status   = tuner_status
};

/*
 * Functions to select between radio and TV and tuner probe/remove functions
 */

/**
 * set_type - Sets the tuner type for a given device
 *
 * @c:			i2c_client descriptoy
 * @type:		type of the tuner (e. g. tuner number)
 * @new_mode_mask:	Indicates if tuner supports TV and/or Radio
 * @new_config:		an optional parameter ranging from 0-255 used by
			a few tuners to adjust an internal parameter,
			like LNA mode
 * @tuner_callback:	an optional function to be called when switching
 *			to analog mode
 *
 * This function applys the tuner config to tuner specified
 * by tun_setup structure. It contains several per-tuner initialization "magic"
 */
static void set_type(struct i2c_client *c, unsigned int type,
		     unsigned int new_mode_mask, unsigned int new_config,
		     int (*tuner_callback) (void *dev, int component, int cmd, int arg))
{
	struct tuner *t = to_tuner(i2c_get_clientdata(c));
	struct dvb_tuner_ops *fe_tuner_ops = &t->fe.ops.tuner_ops;
	struct analog_demod_ops *analog_ops = &t->fe.ops.analog_ops;
	unsigned char buffer[4];
	int tune_now = 1;

	if (type == UNSET || type == TUNER_ABSENT) {
		tuner_dbg("tuner 0x%02x: Tuner type absent\n", c->addr);
		return;
	}

	t->type = type;
	/* prevent invalid config values */
	t->config = new_config < 256 ? new_config : 0;
	if (tuner_callback != NULL) {
		tuner_dbg("defining GPIO callback\n");
		t->fe.callback = tuner_callback;
	}

	/* discard private data, in case set_type() was previously called */
	tuner_detach(&t->fe);
	t->fe.analog_demod_priv = NULL;

	switch (t->type) {
	case TUNER_MT2032:
		if (!dvb_attach(microtune_attach,
			   &t->fe, t->i2c->adapter, t->i2c->addr))
			goto attach_failed;
		break;
	case TUNER_PHILIPS_TDA8290:
	{
		struct tda829x_config cfg = {
			.lna_cfg        = t->config,
		};
		if (!dvb_attach(tda829x_attach, &t->fe, t->i2c->adapter,
				t->i2c->addr, &cfg))
			goto attach_failed;
		break;
	}
	case TUNER_TEA5767:
		if (!dvb_attach(tea5767_attach, &t->fe,
				t->i2c->adapter, t->i2c->addr))
			goto attach_failed;
		t->mode_mask = T_RADIO;
		break;
	case TUNER_TEA5761:
		if (!dvb_attach(tea5761_attach, &t->fe,
				t->i2c->adapter, t->i2c->addr))
			goto attach_failed;
		t->mode_mask = T_RADIO;
		break;
	case TUNER_PHILIPS_FMD1216ME_MK3:
	case TUNER_PHILIPS_FMD1216MEX_MK3:
		buffer[0] = 0x0b;
		buffer[1] = 0xdc;
		buffer[2] = 0x9c;
		buffer[3] = 0x60;
		i2c_master_send(c, buffer, 4);
		mdelay(1);
		buffer[2] = 0x86;
		buffer[3] = 0x54;
		i2c_master_send(c, buffer, 4);
		if (!dvb_attach(simple_tuner_attach, &t->fe,
				t->i2c->adapter, t->i2c->addr, t->type))
			goto attach_failed;
		break;
	case TUNER_PHILIPS_TD1316:
		buffer[0] = 0x0b;
		buffer[1] = 0xdc;
		buffer[2] = 0x86;
		buffer[3] = 0xa4;
		i2c_master_send(c, buffer, 4);
		if (!dvb_attach(simple_tuner_attach, &t->fe,
				t->i2c->adapter, t->i2c->addr, t->type))
			goto attach_failed;
		break;
	case TUNER_XC2028:
	{
		struct xc2028_config cfg = {
			.i2c_adap  = t->i2c->adapter,
			.i2c_addr  = t->i2c->addr,
		};
		if (!dvb_attach(xc2028_attach, &t->fe, &cfg))
			goto attach_failed;
		tune_now = 0;
		break;
	}
	case TUNER_TDA9887:
		if (!dvb_attach(tda9887_attach,
			   &t->fe, t->i2c->adapter, t->i2c->addr))
			goto attach_failed;
		break;
	case TUNER_XC5000:
	{
		struct xc5000_config xc5000_cfg = {
			.i2c_address = t->i2c->addr,
			/* if_khz will be set at dvb_attach() */
			.if_khz	  = 0,
		};

		if (!dvb_attach(xc5000_attach,
				&t->fe, t->i2c->adapter, &xc5000_cfg))
			goto attach_failed;
		tune_now = 0;
		break;
	}
	case TUNER_XC5000C:
	{
		struct xc5000_config xc5000c_cfg = {
			.i2c_address = t->i2c->addr,
			/* if_khz will be set at dvb_attach() */
			.if_khz	  = 0,
			.chip_id  = XC5000C,
		};

		if (!dvb_attach(xc5000_attach,
				&t->fe, t->i2c->adapter, &xc5000c_cfg))
			goto attach_failed;
		tune_now = 0;
		break;
	}
	case TUNER_NXP_TDA18271:
	{
		struct tda18271_config cfg = {
			.config = t->config,
			.small_i2c = TDA18271_03_BYTE_CHUNK_INIT,
		};

		if (!dvb_attach(tda18271_attach, &t->fe, t->i2c->addr,
				t->i2c->adapter, &cfg))
			goto attach_failed;
		tune_now = 0;
		break;
	}
	case TUNER_XC4000:
	{
		struct xc4000_config xc4000_cfg = {
			.i2c_address	  = t->i2c->addr,
			/* FIXME: the correct parameters will be set */
			/* only when the digital dvb_attach() occurs */
			.default_pm	  = 0,
			.dvb_amplitude	  = 0,
			.set_smoothedcvbs = 0,
			.if_khz		  = 0
		};
		if (!dvb_attach(xc4000_attach,
				&t->fe, t->i2c->adapter, &xc4000_cfg))
			goto attach_failed;
		tune_now = 0;
		break;
	}
	default:
		if (!dvb_attach(simple_tuner_attach, &t->fe,
				t->i2c->adapter, t->i2c->addr, t->type))
			goto attach_failed;

		break;
	}

	if ((NULL == analog_ops->set_params) &&
	    (fe_tuner_ops->set_analog_params)) {

		t->name = fe_tuner_ops->info.name;

		t->fe.analog_demod_priv = t;
		memcpy(analog_ops, &tuner_analog_ops,
		       sizeof(struct analog_demod_ops));

	} else {
		t->name = analog_ops->info.name;
	}

	tuner_dbg("type set to %s\n", t->name);

	t->mode_mask = new_mode_mask;

	/* Some tuners require more initialization setup before use,
	   such as firmware download or device calibration.
	   trying to set a frequency here will just fail
	   FIXME: better to move set_freq to the tuner code. This is needed
	   on analog tuners for PLL to properly work
	 */
	if (tune_now) {
		if (V4L2_TUNER_RADIO == t->mode)
			set_radio_freq(c, t->radio_freq);
		else
			set_tv_freq(c, t->tv_freq);
	}

	tuner_dbg("%s %s I2C addr 0x%02x with type %d used for 0x%02x\n",
		  c->adapter->name, c->driver->driver.name, c->addr << 1, type,
		  t->mode_mask);
	return;

attach_failed:
	tuner_dbg("Tuner attach for type = %d failed.\n", t->type);
	t->type = TUNER_ABSENT;

	return;
}

/**
 * tuner_s_type_addr - Sets the tuner type for a device
 *
 * @sd:		subdev descriptor
 * @tun_setup:	type to be associated to a given tuner i2c address
 *
 * This function applys the tuner config to tuner specified
 * by tun_setup structure.
 * If tuner I2C address is UNSET, then it will only set the device
 * if the tuner supports the mode specified in the call.
 * If the address is specified, the change will be applied only if
 * tuner I2C address matches.
 * The call can change the tuner number and the tuner mode.
 */
static int tuner_s_type_addr(struct v4l2_subdev *sd,
			     struct tuner_setup *tun_setup)
{
	struct tuner *t = to_tuner(sd);
	struct i2c_client *c = v4l2_get_subdevdata(sd);

	tuner_dbg("Calling set_type_addr for type=%d, addr=0x%02x, mode=0x%02x, config=0x%02x\n",
			tun_setup->type,
			tun_setup->addr,
			tun_setup->mode_mask,
			tun_setup->config);

	if ((t->type == UNSET && ((tun_setup->addr == ADDR_UNSET) &&
	    (t->mode_mask & tun_setup->mode_mask))) ||
	    (tun_setup->addr == c->addr)) {
		set_type(c, tun_setup->type, tun_setup->mode_mask,
			 tun_setup->config, tun_setup->tuner_callback);
	} else
		tuner_dbg("set addr discarded for type %i, mask %x. "
			  "Asked to change tuner at addr 0x%02x, with mask %x\n",
			  t->type, t->mode_mask,
			  tun_setup->addr, tun_setup->mode_mask);

	return 0;
}

/**
 * tuner_s_config - Sets tuner configuration
 *
 * @sd:		subdev descriptor
 * @cfg:	tuner configuration
 *
 * Calls tuner set_config() private function to set some tuner-internal
 * parameters
 */
static int tuner_s_config(struct v4l2_subdev *sd,
			  const struct v4l2_priv_tun_config *cfg)
{
	struct tuner *t = to_tuner(sd);
	struct analog_demod_ops *analog_ops = &t->fe.ops.analog_ops;

	if (t->type != cfg->tuner)
		return 0;

	if (analog_ops->set_config) {
		analog_ops->set_config(&t->fe, cfg->priv);
		return 0;
	}

	tuner_dbg("Tuner frontend module has no way to set config\n");
	return 0;
}

/**
 * tuner_lookup - Seek for tuner adapters
 *
 * @adap:	i2c_adapter struct
 * @radio:	pointer to be filled if the adapter is radio
 * @tv:		pointer to be filled if the adapter is TV
 *
 * Search for existing radio and/or TV tuners on the given I2C adapter,
 * discarding demod-only adapters (tda9887).
 *
 * Note that when this function is called from tuner_probe you can be
 * certain no other devices will be added/deleted at the same time, I2C
 * core protects against that.
 */
static void tuner_lookup(struct i2c_adapter *adap,
		struct tuner **radio, struct tuner **tv)
{
	struct tuner *pos;

	*radio = NULL;
	*tv = NULL;

	list_for_each_entry(pos, &tuner_list, list) {
		int mode_mask;

		if (pos->i2c->adapter != adap ||
		    strcmp(pos->i2c->driver->driver.name, "tuner"))
			continue;

		mode_mask = pos->mode_mask;
		if (*radio == NULL && mode_mask == T_RADIO)
			*radio = pos;
		/* Note: currently TDA9887 is the only demod-only
		   device. If other devices appear then we need to
		   make this test more general. */
		else if (*tv == NULL && pos->type != TUNER_TDA9887 &&
			 (pos->mode_mask & T_ANALOG_TV))
			*tv = pos;
	}
}

/**
 *tuner_probe - Probes the existing tuners on an I2C bus
 *
 * @client:	i2c_client descriptor
 * @id:		not used
 *
 * This routine probes for tuners at the expected I2C addresses. On most
 * cases, if a device answers to a given I2C address, it assumes that the
 * device is a tuner. On a few cases, however, an additional logic is needed
 * to double check if the device is really a tuner, or to identify the tuner
 * type, like on tea5767/5761 devices.
 *
 * During client attach, set_type is called by adapter's attach_inform callback.
 * set_type must then be completed by tuner_probe.
 */
static int tuner_probe(struct i2c_client *client,
		       const struct i2c_device_id *id)
{
	struct tuner *t;
	struct tuner *radio;
	struct tuner *tv;

	t = kzalloc(sizeof(struct tuner), GFP_KERNEL);
	if (NULL == t)
		return -ENOMEM;
	v4l2_i2c_subdev_init(&t->sd, client, &tuner_ops);
	t->i2c = client;
	t->name = "(tuner unset)";
	t->type = UNSET;
	t->audmode = V4L2_TUNER_MODE_STEREO;
	t->standby = 1;
	t->radio_freq = 87.5 * 16000;	/* Initial freq range */
	t->tv_freq = 400 * 16; /* Sets freq to VHF High - needed for some PLL's to properly start */

	if (show_i2c) {
		unsigned char buffer[16];
		int i, rc;

		memset(buffer, 0, sizeof(buffer));
		rc = i2c_master_recv(client, buffer, sizeof(buffer));
		tuner_info("I2C RECV = ");
		for (i = 0; i < rc; i++)
			printk(KERN_CONT "%02x ", buffer[i]);
		printk("\n");
	}

	/* autodetection code based on the i2c addr */
	if (!no_autodetect) {
		switch (client->addr) {
		case 0x10:
			if (tuner_symbol_probe(tea5761_autodetection,
					       t->i2c->adapter,
					       t->i2c->addr) >= 0) {
				t->type = TUNER_TEA5761;
				t->mode_mask = T_RADIO;
				tuner_lookup(t->i2c->adapter, &radio, &tv);
				if (tv)
					tv->mode_mask &= ~T_RADIO;

				goto register_client;
			}
			kfree(t);
			return -ENODEV;
		case 0x42:
		case 0x43:
		case 0x4a:
		case 0x4b:
			/* If chip is not tda8290, don't register.
			   since it can be tda9887*/
			if (tuner_symbol_probe(tda829x_probe, t->i2c->adapter,
					       t->i2c->addr) >= 0) {
				tuner_dbg("tda829x detected\n");
			} else {
				/* Default is being tda9887 */
				t->type = TUNER_TDA9887;
				t->mode_mask = T_RADIO | T_ANALOG_TV;
				goto register_client;
			}
			break;
		case 0x60:
			if (tuner_symbol_probe(tea5767_autodetection,
					       t->i2c->adapter, t->i2c->addr)
					>= 0) {
				t->type = TUNER_TEA5767;
				t->mode_mask = T_RADIO;
				/* Sets freq to FM range */
				tuner_lookup(t->i2c->adapter, &radio, &tv);
				if (tv)
					tv->mode_mask &= ~T_RADIO;

				goto register_client;
			}
			break;
		}
	}

	/* Initializes only the first TV tuner on this adapter. Why only the
	   first? Because there are some devices (notably the ones with TI
	   tuners) that have more than one i2c address for the *same* device.
	   Experience shows that, except for just one case, the first
	   address is the right one. The exception is a Russian tuner
	   (ACORP_Y878F). So, the desired behavior is just to enable the
	   first found TV tuner. */
	tuner_lookup(t->i2c->adapter, &radio, &tv);
	if (tv == NULL) {
		t->mode_mask = T_ANALOG_TV;
		if (radio == NULL)
			t->mode_mask |= T_RADIO;
		tuner_dbg("Setting mode_mask to 0x%02x\n", t->mode_mask);
	}

	/* Should be just before return */
register_client:
	/* Sets a default mode */
	if (t->mode_mask & T_ANALOG_TV)
		t->mode = V4L2_TUNER_ANALOG_TV;
	else
		t->mode = V4L2_TUNER_RADIO;
	set_type(client, t->type, t->mode_mask, t->config, t->fe.callback);
	list_add_tail(&t->list, &tuner_list);

	tuner_info("Tuner %d found with type(s)%s%s.\n",
		   t->type,
		   t->mode_mask & T_RADIO ? " Radio" : "",
		   t->mode_mask & T_ANALOG_TV ? " TV" : "");
	return 0;
}

/**
 * tuner_remove - detaches a tuner
 *
 * @client:	i2c_client descriptor
 */

static int tuner_remove(struct i2c_client *client)
{
	struct tuner *t = to_tuner(i2c_get_clientdata(client));

	v4l2_device_unregister_subdev(&t->sd);
	tuner_detach(&t->fe);
	t->fe.analog_demod_priv = NULL;

	list_del(&t->list);
	kfree(t);
	return 0;
}

/*
 * Functions to switch between Radio and TV
 *
 * A few cards have a separate I2C tuner for radio. Those routines
 * take care of switching between TV/Radio mode, filtering only the
 * commands that apply to the Radio or TV tuner.
 */

/**
 * check_mode - Verify if tuner supports the requested mode
 * @t: a pointer to the module's internal struct_tuner
 *
 * This function checks if the tuner is capable of tuning analog TV,
 * digital TV or radio, depending on what the caller wants. If the
 * tuner can't support that mode, it returns -EINVAL. Otherwise, it
 * returns 0.
 * This function is needed for boards that have a separate tuner for
 * radio (like devices with tea5767).
 * NOTE: mt20xx uses V4L2_TUNER_DIGITAL_TV and calls set_tv_freq to
 *       select a TV frequency. So, t_mode = T_ANALOG_TV could actually
 *	 be used to represent a Digital TV too.
 */
static inline int check_mode(struct tuner *t, enum v4l2_tuner_type mode)
{
	int t_mode;
	if (mode == V4L2_TUNER_RADIO)
		t_mode = T_RADIO;
	else
		t_mode = T_ANALOG_TV;

	if ((t_mode & t->mode_mask) == 0)
		return -EINVAL;

	return 0;
}

/**
 * set_mode - Switch tuner to other mode.
 * @t:		a pointer to the module's internal struct_tuner
 * @mode:	enum v4l2_type (radio or TV)
 *
 * If tuner doesn't support the needed mode (radio or TV), prints a
 * debug message and returns -EINVAL, changing its state to standby.
 * Otherwise, changes the mode and returns 0.
 */
static int set_mode(struct tuner *t, enum v4l2_tuner_type mode)
{
	struct analog_demod_ops *analog_ops = &t->fe.ops.analog_ops;

	if (mode != t->mode) {
		if (check_mode(t, mode) == -EINVAL) {
			tuner_dbg("Tuner doesn't support mode %d. "
				  "Putting tuner to sleep\n", mode);
			t->standby = true;
			if (analog_ops->standby)
				analog_ops->standby(&t->fe);
			return -EINVAL;
		}
		t->mode = mode;
		tuner_dbg("Changing to mode %d\n", mode);
	}
	return 0;
}

/**
 * set_freq - Set the tuner to the desired frequency.
 * @t:		a pointer to the module's internal struct_tuner
 * @freq:	frequency to set (0 means to use the current frequency)
 */
static void set_freq(struct tuner *t, unsigned int freq)
{
	struct i2c_client *client = v4l2_get_subdevdata(&t->sd);

	if (t->mode == V4L2_TUNER_RADIO) {
		if (!freq)
			freq = t->radio_freq;
		set_radio_freq(client, freq);
	} else {
		if (!freq)
			freq = t->tv_freq;
		set_tv_freq(client, freq);
	}
}

/*
 * Functions that are specific for TV mode
 */

/**
 * set_tv_freq - Set tuner frequency,  freq in Units of 62.5 kHz = 1/16MHz
 *
 * @c:	i2c_client descriptor
 * @freq: frequency
 */
static void set_tv_freq(struct i2c_client *c, unsigned int freq)
{
	struct tuner *t = to_tuner(i2c_get_clientdata(c));
	struct analog_demod_ops *analog_ops = &t->fe.ops.analog_ops;

	struct analog_parameters params = {
		.mode      = t->mode,
		.audmode   = t->audmode,
		.std       = t->std
	};

	if (t->type == UNSET) {
		tuner_warn("tuner type not set\n");
		return;
	}
	if (NULL == analog_ops->set_params) {
		tuner_warn("Tuner has no way to set tv freq\n");
		return;
	}
	if (freq < tv_range[0] * 16 || freq > tv_range[1] * 16) {
		tuner_dbg("TV freq (%d.%02d) out of range (%d-%d)\n",
			   freq / 16, freq % 16 * 100 / 16, tv_range[0],
			   tv_range[1]);
		/* V4L2 spec: if the freq is not possible then the closest
		   possible value should be selected */
		if (freq < tv_range[0] * 16)
			freq = tv_range[0] * 16;
		else
			freq = tv_range[1] * 16;
	}
	params.frequency = freq;
	tuner_dbg("tv freq set to %d.%02d\n",
			freq / 16, freq % 16 * 100 / 16);
	t->tv_freq = freq;
	t->standby = false;

	analog_ops->set_params(&t->fe, &params);
}

/**
 * tuner_fixup_std - force a given video standard variant
 *
 * @t: tuner internal struct
 * @std:	TV standard
 *
 * A few devices or drivers have problem to detect some standard variations.
 * On other operational systems, the drivers generally have a per-country
 * code, and some logic to apply per-country hacks. V4L2 API doesn't provide
 * such hacks. Instead, it relies on a proper video standard selection from
 * the userspace application. However, as some apps are buggy, not allowing
 * to distinguish all video standard variations, a modprobe parameter can
 * be used to force a video standard match.
 */
static v4l2_std_id tuner_fixup_std(struct tuner *t, v4l2_std_id std)
{
	if (pal[0] != '-' && (std & V4L2_STD_PAL) == V4L2_STD_PAL) {
		switch (pal[0]) {
		case '6':
			return V4L2_STD_PAL_60;
		case 'b':
		case 'B':
		case 'g':
		case 'G':
			return V4L2_STD_PAL_BG;
		case 'i':
		case 'I':
			return V4L2_STD_PAL_I;
		case 'd':
		case 'D':
		case 'k':
		case 'K':
			return V4L2_STD_PAL_DK;
		case 'M':
		case 'm':
			return V4L2_STD_PAL_M;
		case 'N':
		case 'n':
			if (pal[1] == 'c' || pal[1] == 'C')
				return V4L2_STD_PAL_Nc;
			return V4L2_STD_PAL_N;
		default:
			tuner_warn("pal= argument not recognised\n");
			break;
		}
	}
	if (secam[0] != '-' && (std & V4L2_STD_SECAM) == V4L2_STD_SECAM) {
		switch (secam[0]) {
		case 'b':
		case 'B':
		case 'g':
		case 'G':
		case 'h':
		case 'H':
			return V4L2_STD_SECAM_B |
			       V4L2_STD_SECAM_G |
			       V4L2_STD_SECAM_H;
		case 'd':
		case 'D':
		case 'k':
		case 'K':
			return V4L2_STD_SECAM_DK;
		case 'l':
		case 'L':
			if ((secam[1] == 'C') || (secam[1] == 'c'))
				return V4L2_STD_SECAM_LC;
			return V4L2_STD_SECAM_L;
		default:
			tuner_warn("secam= argument not recognised\n");
			break;
		}
	}

	if (ntsc[0] != '-' && (std & V4L2_STD_NTSC) == V4L2_STD_NTSC) {
		switch (ntsc[0]) {
		case 'm':
		case 'M':
			return V4L2_STD_NTSC_M;
		case 'j':
		case 'J':
			return V4L2_STD_NTSC_M_JP;
		case 'k':
		case 'K':
			return V4L2_STD_NTSC_M_KR;
		default:
			tuner_info("ntsc= argument not recognised\n");
			break;
		}
	}
	return std;
}

/*
 * Functions that are specific for Radio mode
 */

/**
 * set_radio_freq - Set tuner frequency,  freq in Units of 62.5 Hz  = 1/16kHz
 *
 * @c:	i2c_client descriptor
 * @freq: frequency
 */
static void set_radio_freq(struct i2c_client *c, unsigned int freq)
{
	struct tuner *t = to_tuner(i2c_get_clientdata(c));
	struct analog_demod_ops *analog_ops = &t->fe.ops.analog_ops;

	struct analog_parameters params = {
		.mode      = t->mode,
		.audmode   = t->audmode,
		.std       = t->std
	};

	if (t->type == UNSET) {
		tuner_warn("tuner type not set\n");
		return;
	}
	if (NULL == analog_ops->set_params) {
		tuner_warn("tuner has no way to set radio frequency\n");
		return;
	}
	if (freq < radio_range[0] * 16000 || freq > radio_range[1] * 16000) {
		tuner_dbg("radio freq (%d.%02d) out of range (%d-%d)\n",
			   freq / 16000, freq % 16000 * 100 / 16000,
			   radio_range[0], radio_range[1]);
		/* V4L2 spec: if the freq is not possible then the closest
		   possible value should be selected */
		if (freq < radio_range[0] * 16000)
			freq = radio_range[0] * 16000;
		else
			freq = radio_range[1] * 16000;
	}
	params.frequency = freq;
	tuner_dbg("radio freq set to %d.%02d\n",
			freq / 16000, freq % 16000 * 100 / 16000);
	t->radio_freq = freq;
	t->standby = false;

	analog_ops->set_params(&t->fe, &params);
}

/*
 * Debug function for reporting tuner status to userspace
 */

/**
 * tuner_status - Dumps the current tuner status at dmesg
 * @fe: pointer to struct dvb_frontend
 *
 * This callback is used only for driver debug purposes, answering to
 * VIDIOC_LOG_STATUS. No changes should happen on this call.
 */
static void tuner_status(struct dvb_frontend *fe)
{
	struct tuner *t = fe->analog_demod_priv;
	unsigned long freq, freq_fraction;
	struct dvb_tuner_ops *fe_tuner_ops = &fe->ops.tuner_ops;
	struct analog_demod_ops *analog_ops = &fe->ops.analog_ops;
	const char *p;

	switch (t->mode) {
	case V4L2_TUNER_RADIO:
		p = "radio";
		break;
	case V4L2_TUNER_DIGITAL_TV: /* Used by mt20xx */
		p = "digital TV";
		break;
	case V4L2_TUNER_ANALOG_TV:
	default:
		p = "analog TV";
		break;
	}
	if (t->mode == V4L2_TUNER_RADIO) {
		freq = t->radio_freq / 16000;
		freq_fraction = (t->radio_freq % 16000) * 100 / 16000;
	} else {
		freq = t->tv_freq / 16;
		freq_fraction = (t->tv_freq % 16) * 100 / 16;
	}
	tuner_info("Tuner mode:      %s%s\n", p,
		   t->standby ? " on standby mode" : "");
	tuner_info("Frequency:       %lu.%02lu MHz\n", freq, freq_fraction);
	tuner_info("Standard:        0x%08lx\n", (unsigned long)t->std);
	if (t->mode != V4L2_TUNER_RADIO)
		return;
	if (fe_tuner_ops->get_status) {
		u32 tuner_status;

		fe_tuner_ops->get_status(&t->fe, &tuner_status);
		if (tuner_status & TUNER_STATUS_LOCKED)
			tuner_info("Tuner is locked.\n");
		if (tuner_status & TUNER_STATUS_STEREO)
			tuner_info("Stereo:          yes\n");
	}
	if (analog_ops->has_signal)
		tuner_info("Signal strength: %d\n",
			   analog_ops->has_signal(fe));
}

/*
 * Function to splicitly change mode to radio. Probably not needed anymore
 */

static int tuner_s_radio(struct v4l2_subdev *sd)
{
	struct tuner *t = to_tuner(sd);

	if (set_mode(t, V4L2_TUNER_RADIO) == 0)
		set_freq(t, 0);
	return 0;
}

/*
 * Tuner callbacks to handle userspace ioctl's
 */

/**
 * tuner_s_power - controls the power state of the tuner
 * @sd: pointer to struct v4l2_subdev
 * @on: a zero value puts the tuner to sleep, non-zero wakes it up
 */
static int tuner_s_power(struct v4l2_subdev *sd, int on)
{
	struct tuner *t = to_tuner(sd);
	struct analog_demod_ops *analog_ops = &t->fe.ops.analog_ops;

	if (on) {
		if (t->standby && set_mode(t, t->mode) == 0) {
			tuner_dbg("Waking up tuner\n");
			set_freq(t, 0);
		}
		return 0;
	}

	tuner_dbg("Putting tuner to sleep\n");
	t->standby = true;
	if (analog_ops->standby)
		analog_ops->standby(&t->fe);
	return 0;
}

static int tuner_s_std(struct v4l2_subdev *sd, v4l2_std_id std)
{
	struct tuner *t = to_tuner(sd);

	if (set_mode(t, V4L2_TUNER_ANALOG_TV))
		return 0;

	t->std = tuner_fixup_std(t, std);
	if (t->std != std)
		tuner_dbg("Fixup standard %llx to %llx\n", std, t->std);
	set_freq(t, 0);
	return 0;
}

static int tuner_s_frequency(struct v4l2_subdev *sd, struct v4l2_frequency *f)
{
	struct tuner *t = to_tuner(sd);

	if (set_mode(t, f->type) == 0)
		set_freq(t, f->frequency);
	return 0;
}

/**
 * tuner_g_frequency - Get the tuned frequency for the tuner
 * @sd: pointer to struct v4l2_subdev
 * @f: pointer to struct v4l2_frequency
 *
 * At return, the structure f will be filled with tuner frequency
 * if the tuner matches the f->type.
 * Note: f->type should be initialized before calling it.
 * This is done by either video_ioctl2 or by the bridge driver.
 */
static int tuner_g_frequency(struct v4l2_subdev *sd, struct v4l2_frequency *f)
{
	struct tuner *t = to_tuner(sd);
	struct dvb_tuner_ops *fe_tuner_ops = &t->fe.ops.tuner_ops;

	if (check_mode(t, f->type) == -EINVAL)
		return 0;
	if (f->type == t->mode && fe_tuner_ops->get_frequency && !t->standby) {
		u32 abs_freq;

		fe_tuner_ops->get_frequency(&t->fe, &abs_freq);
		f->frequency = (V4L2_TUNER_RADIO == t->mode) ?
			DIV_ROUND_CLOSEST(abs_freq * 2, 125) :
			DIV_ROUND_CLOSEST(abs_freq, 62500);
	} else {
		f->frequency = (V4L2_TUNER_RADIO == f->type) ?
			t->radio_freq : t->tv_freq;
	}
	return 0;
}

/**
 * tuner_g_tuner - Fill in tuner information
 * @sd: pointer to struct v4l2_subdev
 * @vt: pointer to struct v4l2_tuner
 *
 * At return, the structure vt will be filled with tuner information
 * if the tuner matches vt->type.
 * Note: vt->type should be initialized before calling it.
 * This is done by either video_ioctl2 or by the bridge driver.
 */
static int tuner_g_tuner(struct v4l2_subdev *sd, struct v4l2_tuner *vt)
{
	struct tuner *t = to_tuner(sd);
	struct analog_demod_ops *analog_ops = &t->fe.ops.analog_ops;
	struct dvb_tuner_ops *fe_tuner_ops = &t->fe.ops.tuner_ops;

	if (check_mode(t, vt->type) == -EINVAL)
		return 0;
	if (vt->type == t->mode && analog_ops->get_afc)
		vt->afc = analog_ops->get_afc(&t->fe);
<<<<<<< HEAD
=======
	if (analog_ops->has_signal)
		vt->signal = analog_ops->has_signal(&t->fe);
>>>>>>> 28c42c28
	if (vt->type != V4L2_TUNER_RADIO) {
		vt->capability |= V4L2_TUNER_CAP_NORM;
		vt->rangelow = tv_range[0] * 16;
		vt->rangehigh = tv_range[1] * 16;
		return 0;
	}

	/* radio mode */
	if (vt->type == t->mode) {
		vt->rxsubchans = V4L2_TUNER_SUB_MONO | V4L2_TUNER_SUB_STEREO;
		if (fe_tuner_ops->get_status) {
			u32 tuner_status;

			fe_tuner_ops->get_status(&t->fe, &tuner_status);
			vt->rxsubchans =
				(tuner_status & TUNER_STATUS_STEREO) ?
				V4L2_TUNER_SUB_STEREO :
				V4L2_TUNER_SUB_MONO;
		}
		vt->audmode = t->audmode;
	}
	vt->capability |= V4L2_TUNER_CAP_LOW | V4L2_TUNER_CAP_STEREO;
	vt->rangelow = radio_range[0] * 16000;
	vt->rangehigh = radio_range[1] * 16000;

	return 0;
}

/**
 * tuner_s_tuner - Set the tuner's audio mode
 * @sd: pointer to struct v4l2_subdev
 * @vt: pointer to struct v4l2_tuner
 *
 * Sets the audio mode if the tuner matches vt->type.
 * Note: vt->type should be initialized before calling it.
 * This is done by either video_ioctl2 or by the bridge driver.
 */
static int tuner_s_tuner(struct v4l2_subdev *sd, struct v4l2_tuner *vt)
{
	struct tuner *t = to_tuner(sd);

	if (set_mode(t, vt->type))
		return 0;

	if (t->mode == V4L2_TUNER_RADIO)
		t->audmode = vt->audmode;
	set_freq(t, 0);

	return 0;
}

static int tuner_log_status(struct v4l2_subdev *sd)
{
	struct tuner *t = to_tuner(sd);
	struct analog_demod_ops *analog_ops = &t->fe.ops.analog_ops;

	if (analog_ops->tuner_status)
		analog_ops->tuner_status(&t->fe);
	return 0;
}

#ifdef CONFIG_PM_SLEEP
static int tuner_suspend(struct device *dev)
{
	struct i2c_client *c = to_i2c_client(dev);
	struct tuner *t = to_tuner(i2c_get_clientdata(c));
	struct analog_demod_ops *analog_ops = &t->fe.ops.analog_ops;

	tuner_dbg("suspend\n");

	if (!t->standby && analog_ops->standby)
		analog_ops->standby(&t->fe);

	return 0;
}

static int tuner_resume(struct device *dev)
{
	struct i2c_client *c = to_i2c_client(dev);
	struct tuner *t = to_tuner(i2c_get_clientdata(c));

	tuner_dbg("resume\n");

	if (!t->standby)
		if (set_mode(t, t->mode) == 0)
			set_freq(t, 0);

	return 0;
}
#endif

static int tuner_command(struct i2c_client *client, unsigned cmd, void *arg)
{
	struct v4l2_subdev *sd = i2c_get_clientdata(client);

	/* TUNER_SET_CONFIG is still called by tuner-simple.c, so we have
	   to handle it here.
	   There must be a better way of doing this... */
	switch (cmd) {
	case TUNER_SET_CONFIG:
		return tuner_s_config(sd, arg);
	}
	return -ENOIOCTLCMD;
}

/*
 * Callback structs
 */

static const struct v4l2_subdev_core_ops tuner_core_ops = {
	.log_status = tuner_log_status,
	.s_std = tuner_s_std,
	.s_power = tuner_s_power,
};

static const struct v4l2_subdev_tuner_ops tuner_tuner_ops = {
	.s_radio = tuner_s_radio,
	.g_tuner = tuner_g_tuner,
	.s_tuner = tuner_s_tuner,
	.s_frequency = tuner_s_frequency,
	.g_frequency = tuner_g_frequency,
	.s_type_addr = tuner_s_type_addr,
	.s_config = tuner_s_config,
};

static const struct v4l2_subdev_ops tuner_ops = {
	.core = &tuner_core_ops,
	.tuner = &tuner_tuner_ops,
};

/*
 * I2C structs and module init functions
 */

static const struct dev_pm_ops tuner_pm_ops = {
	SET_SYSTEM_SLEEP_PM_OPS(tuner_suspend, tuner_resume)
};

static const struct i2c_device_id tuner_id[] = {
	{ "tuner", }, /* autodetect */
	{ }
};
MODULE_DEVICE_TABLE(i2c, tuner_id);

static struct i2c_driver tuner_driver = {
	.driver = {
		.owner	= THIS_MODULE,
		.name	= "tuner",
		.pm	= &tuner_pm_ops,
	},
	.probe		= tuner_probe,
	.remove		= tuner_remove,
	.command	= tuner_command,
	.id_table	= tuner_id,
};

module_i2c_driver(tuner_driver);

MODULE_DESCRIPTION("device driver for various TV and TV+FM radio tuners");
MODULE_AUTHOR("Ralph Metzler, Gerd Knorr, Gunther Mayer");
MODULE_LICENSE("GPL");<|MERGE_RESOLUTION|>--- conflicted
+++ resolved
@@ -1189,11 +1189,8 @@
 		return 0;
 	if (vt->type == t->mode && analog_ops->get_afc)
 		vt->afc = analog_ops->get_afc(&t->fe);
-<<<<<<< HEAD
-=======
 	if (analog_ops->has_signal)
 		vt->signal = analog_ops->has_signal(&t->fe);
->>>>>>> 28c42c28
 	if (vt->type != V4L2_TUNER_RADIO) {
 		vt->capability |= V4L2_TUNER_CAP_NORM;
 		vt->rangelow = tv_range[0] * 16;
