--- conflicted
+++ resolved
@@ -38,13 +38,9 @@
 	select PINCTRL_PFC_R8A77995 if ARCH_R8A77995
 	select PINCTRL_PFC_R8A779A0 if ARCH_R8A779A0
 	select PINCTRL_PFC_R8A779F0 if ARCH_R8A779F0
-<<<<<<< HEAD
-	select PINCTRL_RZG2L if ARCH_RZG2L
-=======
 	select PINCTRL_PFC_R8A779G0 if ARCH_R8A779G0
 	select PINCTRL_RZG2L if ARCH_RZG2L
 	select PINCTRL_RZV2M if ARCH_R9A09G011
->>>>>>> 66283a8f
 	select PINCTRL_PFC_SH7203 if CPU_SUBTYPE_SH7203
 	select PINCTRL_PFC_SH7264 if CPU_SUBTYPE_SH7264
 	select PINCTRL_PFC_SH7269 if CPU_SUBTYPE_SH7269
