/*
 * Core driver for TI TPS65090 PMIC family
 *
 * Copyright (c) 2012, NVIDIA CORPORATION.  All rights reserved.

 * This program is free software; you can redistribute it and/or modify it
 * under the terms and conditions of the GNU General Public License,
 * version 2, as published by the Free Software Foundation.

 * This program is distributed in the hope it will be useful, but WITHOUT
 * ANY WARRANTY; without even the implied warranty of MERCHANTABILITY or
 * FITNESS FOR A PARTICULAR PURPOSE.  See the GNU General Public License for
 * more details.

 * You should have received a copy of the GNU General Public License
 * along with this program.  If not, see <http://www.gnu.org/licenses/>.
 */

#include <linux/interrupt.h>
#include <linux/irq.h>
#include <linux/kernel.h>
#include <linux/module.h>
#include <linux/mutex.h>
#include <linux/slab.h>
#include <linux/i2c.h>
#include <linux/mfd/core.h>
#include <linux/mfd/tps65090.h>
#include <linux/err.h>

#define NUM_INT_REG 2
#define TOTAL_NUM_REG 0x18

/* interrupt status registers */
#define TPS65090_INT_STS	0x0
#define TPS65090_INT_STS2	0x1

/* interrupt mask registers */
#define TPS65090_INT_MSK	0x2
#define TPS65090_INT_MSK2	0x3

#define TPS65090_INT1_MASK_VAC_STATUS_CHANGE		1
#define TPS65090_INT1_MASK_VSYS_STATUS_CHANGE		2
#define TPS65090_INT1_MASK_BAT_STATUS_CHANGE		3
#define TPS65090_INT1_MASK_CHARGING_STATUS_CHANGE	4
#define TPS65090_INT1_MASK_CHARGING_COMPLETE		5
#define TPS65090_INT1_MASK_OVERLOAD_DCDC1		6
#define TPS65090_INT1_MASK_OVERLOAD_DCDC2		7
#define TPS65090_INT2_MASK_OVERLOAD_DCDC3		0
#define TPS65090_INT2_MASK_OVERLOAD_FET1		1
#define TPS65090_INT2_MASK_OVERLOAD_FET2		2
#define TPS65090_INT2_MASK_OVERLOAD_FET3		3
#define TPS65090_INT2_MASK_OVERLOAD_FET4		4
#define TPS65090_INT2_MASK_OVERLOAD_FET5		5
#define TPS65090_INT2_MASK_OVERLOAD_FET6		6
#define TPS65090_INT2_MASK_OVERLOAD_FET7		7

static struct mfd_cell tps65090s[] = {
	{
		.name = "tps65090-pmic",
	},
	{
		.name = "tps65090-charger",
	},
};

<<<<<<< HEAD
int tps65090_write(struct device *dev, int reg, uint8_t val)
{
	struct tps65090 *tps = dev_get_drvdata(dev);
	return regmap_write(tps->rmap, reg, val);
}
EXPORT_SYMBOL_GPL(tps65090_write);

int tps65090_read(struct device *dev, int reg, uint8_t *val)
{
	struct tps65090 *tps = dev_get_drvdata(dev);
	unsigned int temp_val;
	int ret;
	ret = regmap_read(tps->rmap, reg, &temp_val);
	if (!ret)
		*val = temp_val;
	return ret;
}
EXPORT_SYMBOL_GPL(tps65090_read);

int tps65090_set_bits(struct device *dev, int reg, uint8_t bit_num)
{
	struct tps65090 *tps = dev_get_drvdata(dev);
	return regmap_update_bits(tps->rmap, reg, BIT(bit_num), ~0u);
}
EXPORT_SYMBOL_GPL(tps65090_set_bits);

int tps65090_clr_bits(struct device *dev, int reg, uint8_t bit_num)
{
	struct tps65090 *tps = dev_get_drvdata(dev);
	return regmap_update_bits(tps->rmap, reg, BIT(bit_num), 0u);
}
EXPORT_SYMBOL_GPL(tps65090_clr_bits);

static void tps65090_irq_lock(struct irq_data *data)
{
	struct tps65090 *tps65090 = irq_data_get_irq_chip_data(data);

	mutex_lock(&tps65090->irq_lock);
}

static void tps65090_irq_mask(struct irq_data *irq_data)
{
	struct tps65090 *tps65090 = irq_data_get_irq_chip_data(irq_data);
	unsigned int __irq = irq_data->hwirq;
	const struct tps65090_irq_data *data = &tps65090_irqs[__irq];

	tps65090_set_bits(tps65090->dev, (TPS65090_INT_MSK + data->mask_reg),
		data->mask_pos);
}

static void tps65090_irq_unmask(struct irq_data *irq_data)
{
	struct tps65090 *tps65090 = irq_data_get_irq_chip_data(irq_data);
	unsigned int __irq = irq_data->irq - tps65090->irq_base;
	const struct tps65090_irq_data *data = &tps65090_irqs[__irq];

	tps65090_clr_bits(tps65090->dev, (TPS65090_INT_MSK + data->mask_reg),
		data->mask_pos);
}

static void tps65090_irq_sync_unlock(struct irq_data *data)
{
	struct tps65090 *tps65090 = irq_data_get_irq_chip_data(data);

	mutex_unlock(&tps65090->irq_lock);
}

static irqreturn_t tps65090_irq(int irq, void *data)
{
	struct tps65090 *tps65090 = data;
	int ret = 0;
	u8 status, mask;
	unsigned long int acks = 0;
	int i;

	for (i = 0; i < NUM_INT_REG; i++) {
		ret = tps65090_read(tps65090->dev, TPS65090_INT_MSK + i, &mask);
		if (ret < 0) {
			dev_err(tps65090->dev,
				"failed to read mask reg [addr:%d]\n",
				TPS65090_INT_MSK + i);
			return IRQ_NONE;
		}
		ret = tps65090_read(tps65090->dev, TPS65090_INT_STS + i,
			&status);
		if (ret < 0) {
			dev_err(tps65090->dev,
				"failed to read status reg [addr:%d]\n",
				 TPS65090_INT_STS + i);
			return IRQ_NONE;
		}
		if (status) {
			/* Ack only those interrupts which are not masked */
			status &= (~mask);
			ret = tps65090_write(tps65090->dev,
					TPS65090_INT_STS + i, status);
			if (ret < 0) {
				dev_err(tps65090->dev,
					"failed to write interrupt status\n");
				return IRQ_NONE;
			}
			acks |= (status << (i * 8));
		}
	}

	for_each_set_bit(i, &acks, ARRAY_SIZE(tps65090_irqs))
		handle_nested_irq(tps65090->irq_base + i);
	return acks ? IRQ_HANDLED : IRQ_NONE;
}

static int tps65090_irq_init(struct tps65090 *tps65090, int irq,
	int irq_base)
{
	int i, ret;

	if (!irq_base) {
		dev_err(tps65090->dev, "IRQ base not set\n");
		return -EINVAL;
	}

	mutex_init(&tps65090->irq_lock);

	for (i = 0; i < NUM_INT_REG; i++)
		tps65090_write(tps65090->dev, TPS65090_INT_MSK + i, 0xFF);

	for (i = 0; i < NUM_INT_REG; i++)
		tps65090_write(tps65090->dev, TPS65090_INT_STS + i, 0xff);

	tps65090->irq_base = irq_base;
	tps65090->irq_chip.name = "tps65090";
	tps65090->irq_chip.irq_mask = tps65090_irq_mask;
	tps65090->irq_chip.irq_unmask = tps65090_irq_unmask;
	tps65090->irq_chip.irq_bus_lock = tps65090_irq_lock;
	tps65090->irq_chip.irq_bus_sync_unlock = tps65090_irq_sync_unlock;

	for (i = 0; i < ARRAY_SIZE(tps65090_irqs); i++) {
		int __irq = i + tps65090->irq_base;
		irq_set_chip_data(__irq, tps65090);
		irq_set_chip_and_handler(__irq, &tps65090->irq_chip,
					 handle_simple_irq);
		irq_set_nested_thread(__irq, 1);
#ifdef CONFIG_ARM
		set_irq_flags(__irq, IRQF_VALID);
#endif
	}

	ret = request_threaded_irq(irq, NULL, tps65090_irq, IRQF_ONESHOT,
				"tps65090", tps65090);
	if (!ret) {
		device_init_wakeup(tps65090->dev, 1);
		enable_irq_wake(irq);
	}
=======
static const struct regmap_irq tps65090_irqs[] = {
	/* INT1 IRQs*/
	[TPS65090_IRQ_VAC_STATUS_CHANGE] = {
			.mask = TPS65090_INT1_MASK_VAC_STATUS_CHANGE,
	},
	[TPS65090_IRQ_VSYS_STATUS_CHANGE] = {
			.mask = TPS65090_INT1_MASK_VSYS_STATUS_CHANGE,
	},
	[TPS65090_IRQ_BAT_STATUS_CHANGE] = {
			.mask = TPS65090_INT1_MASK_BAT_STATUS_CHANGE,
	},
	[TPS65090_IRQ_CHARGING_STATUS_CHANGE] = {
			.mask = TPS65090_INT1_MASK_CHARGING_STATUS_CHANGE,
	},
	[TPS65090_IRQ_CHARGING_COMPLETE] = {
			.mask = TPS65090_INT1_MASK_CHARGING_COMPLETE,
	},
	[TPS65090_IRQ_OVERLOAD_DCDC1] = {
			.mask = TPS65090_INT1_MASK_OVERLOAD_DCDC1,
	},
	[TPS65090_IRQ_OVERLOAD_DCDC2] = {
			.mask = TPS65090_INT1_MASK_OVERLOAD_DCDC2,
	},
	/* INT2 IRQs*/
	[TPS65090_IRQ_OVERLOAD_DCDC3] = {
			.reg_offset = 1,
			.mask = TPS65090_INT2_MASK_OVERLOAD_DCDC3,
	},
	[TPS65090_IRQ_OVERLOAD_FET1] = {
			.reg_offset = 1,
			.mask = TPS65090_INT2_MASK_OVERLOAD_FET1,
	},
	[TPS65090_IRQ_OVERLOAD_FET2] = {
			.reg_offset = 1,
			.mask = TPS65090_INT2_MASK_OVERLOAD_FET2,
	},
	[TPS65090_IRQ_OVERLOAD_FET3] = {
			.reg_offset = 1,
			.mask = TPS65090_INT2_MASK_OVERLOAD_FET3,
	},
	[TPS65090_IRQ_OVERLOAD_FET4] = {
			.reg_offset = 1,
			.mask = TPS65090_INT2_MASK_OVERLOAD_FET4,
	},
	[TPS65090_IRQ_OVERLOAD_FET5] = {
			.reg_offset = 1,
			.mask = TPS65090_INT2_MASK_OVERLOAD_FET5,
	},
	[TPS65090_IRQ_OVERLOAD_FET6] = {
			.reg_offset = 1,
			.mask = TPS65090_INT2_MASK_OVERLOAD_FET6,
	},
	[TPS65090_IRQ_OVERLOAD_FET7] = {
			.reg_offset = 1,
			.mask = TPS65090_INT2_MASK_OVERLOAD_FET7,
	},
};
>>>>>>> 1881b68b

static struct regmap_irq_chip tps65090_irq_chip = {
	.name = "tps65090",
	.irqs = tps65090_irqs,
	.num_irqs = ARRAY_SIZE(tps65090_irqs),
	.num_regs = NUM_INT_REG,
	.status_base = TPS65090_INT_STS,
	.mask_base = TPS65090_INT_MSK,
	.mask_invert = true,
};

static bool is_volatile_reg(struct device *dev, unsigned int reg)
{
	if ((reg == TPS65090_INT_STS) || (reg == TPS65090_INT_STS2))
		return true;
	else
		return false;
}

static const struct regmap_config tps65090_regmap_config = {
	.reg_bits = 8,
	.val_bits = 8,
	.max_register = TOTAL_NUM_REG,
	.num_reg_defaults_raw = TOTAL_NUM_REG,
	.cache_type = REGCACHE_RBTREE,
	.volatile_reg = is_volatile_reg,
};

static int tps65090_i2c_probe(struct i2c_client *client,
					const struct i2c_device_id *id)
{
	struct tps65090_platform_data *pdata = client->dev.platform_data;
	struct tps65090 *tps65090;
	int ret;

	if (!pdata) {
		dev_err(&client->dev, "tps65090 requires platform data\n");
		return -EINVAL;
	}

	tps65090 = devm_kzalloc(&client->dev, sizeof(*tps65090), GFP_KERNEL);
	if (!tps65090) {
		dev_err(&client->dev, "mem alloc for tps65090 failed\n");
		return -ENOMEM;
	}

	tps65090->dev = &client->dev;
	i2c_set_clientdata(client, tps65090);

	tps65090->rmap = devm_regmap_init_i2c(client, &tps65090_regmap_config);
	if (IS_ERR(tps65090->rmap)) {
		ret = PTR_ERR(tps65090->rmap);
		dev_err(&client->dev, "regmap_init failed with err: %d\n", ret);
		return ret;
	}

	if (client->irq) {
		ret = regmap_add_irq_chip(tps65090->rmap, client->irq,
			IRQF_ONESHOT | IRQF_TRIGGER_LOW, pdata->irq_base,
			&tps65090_irq_chip, &tps65090->irq_data);
			if (ret) {
				dev_err(&client->dev,
					"IRQ init failed with err: %d\n", ret);
			return ret;
		}
	}

	ret = mfd_add_devices(tps65090->dev, -1, tps65090s,
		ARRAY_SIZE(tps65090s), NULL,
		regmap_irq_chip_get_base(tps65090->irq_data), NULL);
	if (ret) {
		dev_err(&client->dev, "add mfd devices failed with err: %d\n",
			ret);
		goto err_irq_exit;
	}

	return 0;

err_irq_exit:
	if (client->irq)
		regmap_del_irq_chip(client->irq, tps65090->irq_data);
	return ret;
}

static int tps65090_i2c_remove(struct i2c_client *client)
{
	struct tps65090 *tps65090 = i2c_get_clientdata(client);

	mfd_remove_devices(tps65090->dev);
	if (client->irq)
		regmap_del_irq_chip(client->irq, tps65090->irq_data);

	return 0;
}

#ifdef CONFIG_PM_SLEEP
static int tps65090_suspend(struct device *dev)
{
	struct i2c_client *client = to_i2c_client(dev);
	if (client->irq)
		disable_irq(client->irq);
	return 0;
}

static int tps65090_resume(struct device *dev)
{
	struct i2c_client *client = to_i2c_client(dev);
	if (client->irq)
		enable_irq(client->irq);
	return 0;
}
#endif

static const struct dev_pm_ops tps65090_pm_ops = {
	SET_SYSTEM_SLEEP_PM_OPS(tps65090_suspend, tps65090_resume)
};

static const struct i2c_device_id tps65090_id_table[] = {
	{ "tps65090", 0 },
	{ },
};
MODULE_DEVICE_TABLE(i2c, tps65090_id_table);

static struct i2c_driver tps65090_driver = {
	.driver	= {
		.name	= "tps65090",
		.owner	= THIS_MODULE,
		.pm	= &tps65090_pm_ops,
	},
	.probe		= tps65090_i2c_probe,
	.remove		= tps65090_i2c_remove,
	.id_table	= tps65090_id_table,
};

static int __init tps65090_init(void)
{
	return i2c_add_driver(&tps65090_driver);
}
subsys_initcall(tps65090_init);

static void __exit tps65090_exit(void)
{
	i2c_del_driver(&tps65090_driver);
}
module_exit(tps65090_exit);

MODULE_DESCRIPTION("TPS65090 core driver");
MODULE_AUTHOR("Venu Byravarasu <vbyravarasu@nvidia.com>");
MODULE_LICENSE("GPL v2");<|MERGE_RESOLUTION|>--- conflicted
+++ resolved
@@ -63,160 +63,6 @@
 	},
 };
 
-<<<<<<< HEAD
-int tps65090_write(struct device *dev, int reg, uint8_t val)
-{
-	struct tps65090 *tps = dev_get_drvdata(dev);
-	return regmap_write(tps->rmap, reg, val);
-}
-EXPORT_SYMBOL_GPL(tps65090_write);
-
-int tps65090_read(struct device *dev, int reg, uint8_t *val)
-{
-	struct tps65090 *tps = dev_get_drvdata(dev);
-	unsigned int temp_val;
-	int ret;
-	ret = regmap_read(tps->rmap, reg, &temp_val);
-	if (!ret)
-		*val = temp_val;
-	return ret;
-}
-EXPORT_SYMBOL_GPL(tps65090_read);
-
-int tps65090_set_bits(struct device *dev, int reg, uint8_t bit_num)
-{
-	struct tps65090 *tps = dev_get_drvdata(dev);
-	return regmap_update_bits(tps->rmap, reg, BIT(bit_num), ~0u);
-}
-EXPORT_SYMBOL_GPL(tps65090_set_bits);
-
-int tps65090_clr_bits(struct device *dev, int reg, uint8_t bit_num)
-{
-	struct tps65090 *tps = dev_get_drvdata(dev);
-	return regmap_update_bits(tps->rmap, reg, BIT(bit_num), 0u);
-}
-EXPORT_SYMBOL_GPL(tps65090_clr_bits);
-
-static void tps65090_irq_lock(struct irq_data *data)
-{
-	struct tps65090 *tps65090 = irq_data_get_irq_chip_data(data);
-
-	mutex_lock(&tps65090->irq_lock);
-}
-
-static void tps65090_irq_mask(struct irq_data *irq_data)
-{
-	struct tps65090 *tps65090 = irq_data_get_irq_chip_data(irq_data);
-	unsigned int __irq = irq_data->hwirq;
-	const struct tps65090_irq_data *data = &tps65090_irqs[__irq];
-
-	tps65090_set_bits(tps65090->dev, (TPS65090_INT_MSK + data->mask_reg),
-		data->mask_pos);
-}
-
-static void tps65090_irq_unmask(struct irq_data *irq_data)
-{
-	struct tps65090 *tps65090 = irq_data_get_irq_chip_data(irq_data);
-	unsigned int __irq = irq_data->irq - tps65090->irq_base;
-	const struct tps65090_irq_data *data = &tps65090_irqs[__irq];
-
-	tps65090_clr_bits(tps65090->dev, (TPS65090_INT_MSK + data->mask_reg),
-		data->mask_pos);
-}
-
-static void tps65090_irq_sync_unlock(struct irq_data *data)
-{
-	struct tps65090 *tps65090 = irq_data_get_irq_chip_data(data);
-
-	mutex_unlock(&tps65090->irq_lock);
-}
-
-static irqreturn_t tps65090_irq(int irq, void *data)
-{
-	struct tps65090 *tps65090 = data;
-	int ret = 0;
-	u8 status, mask;
-	unsigned long int acks = 0;
-	int i;
-
-	for (i = 0; i < NUM_INT_REG; i++) {
-		ret = tps65090_read(tps65090->dev, TPS65090_INT_MSK + i, &mask);
-		if (ret < 0) {
-			dev_err(tps65090->dev,
-				"failed to read mask reg [addr:%d]\n",
-				TPS65090_INT_MSK + i);
-			return IRQ_NONE;
-		}
-		ret = tps65090_read(tps65090->dev, TPS65090_INT_STS + i,
-			&status);
-		if (ret < 0) {
-			dev_err(tps65090->dev,
-				"failed to read status reg [addr:%d]\n",
-				 TPS65090_INT_STS + i);
-			return IRQ_NONE;
-		}
-		if (status) {
-			/* Ack only those interrupts which are not masked */
-			status &= (~mask);
-			ret = tps65090_write(tps65090->dev,
-					TPS65090_INT_STS + i, status);
-			if (ret < 0) {
-				dev_err(tps65090->dev,
-					"failed to write interrupt status\n");
-				return IRQ_NONE;
-			}
-			acks |= (status << (i * 8));
-		}
-	}
-
-	for_each_set_bit(i, &acks, ARRAY_SIZE(tps65090_irqs))
-		handle_nested_irq(tps65090->irq_base + i);
-	return acks ? IRQ_HANDLED : IRQ_NONE;
-}
-
-static int tps65090_irq_init(struct tps65090 *tps65090, int irq,
-	int irq_base)
-{
-	int i, ret;
-
-	if (!irq_base) {
-		dev_err(tps65090->dev, "IRQ base not set\n");
-		return -EINVAL;
-	}
-
-	mutex_init(&tps65090->irq_lock);
-
-	for (i = 0; i < NUM_INT_REG; i++)
-		tps65090_write(tps65090->dev, TPS65090_INT_MSK + i, 0xFF);
-
-	for (i = 0; i < NUM_INT_REG; i++)
-		tps65090_write(tps65090->dev, TPS65090_INT_STS + i, 0xff);
-
-	tps65090->irq_base = irq_base;
-	tps65090->irq_chip.name = "tps65090";
-	tps65090->irq_chip.irq_mask = tps65090_irq_mask;
-	tps65090->irq_chip.irq_unmask = tps65090_irq_unmask;
-	tps65090->irq_chip.irq_bus_lock = tps65090_irq_lock;
-	tps65090->irq_chip.irq_bus_sync_unlock = tps65090_irq_sync_unlock;
-
-	for (i = 0; i < ARRAY_SIZE(tps65090_irqs); i++) {
-		int __irq = i + tps65090->irq_base;
-		irq_set_chip_data(__irq, tps65090);
-		irq_set_chip_and_handler(__irq, &tps65090->irq_chip,
-					 handle_simple_irq);
-		irq_set_nested_thread(__irq, 1);
-#ifdef CONFIG_ARM
-		set_irq_flags(__irq, IRQF_VALID);
-#endif
-	}
-
-	ret = request_threaded_irq(irq, NULL, tps65090_irq, IRQF_ONESHOT,
-				"tps65090", tps65090);
-	if (!ret) {
-		device_init_wakeup(tps65090->dev, 1);
-		enable_irq_wake(irq);
-	}
-=======
 static const struct regmap_irq tps65090_irqs[] = {
 	/* INT1 IRQs*/
 	[TPS65090_IRQ_VAC_STATUS_CHANGE] = {
@@ -274,7 +120,6 @@
 			.mask = TPS65090_INT2_MASK_OVERLOAD_FET7,
 	},
 };
->>>>>>> 1881b68b
 
 static struct regmap_irq_chip tps65090_irq_chip = {
 	.name = "tps65090",
