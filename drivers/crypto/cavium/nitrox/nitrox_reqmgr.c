--- conflicted
+++ resolved
@@ -568,18 +568,11 @@
 		response_list_del(sr, cmdq);
 		/* ORH error code */
 		err = READ_ONCE(*sr->resp.orh) & 0xff;
-<<<<<<< HEAD
-
-		if (sr->callback)
-			sr->callback(sr->cb_arg, err);
-		softreq_destroy(sr);
-=======
 		callback = sr->callback;
 		cb_arg = sr->cb_arg;
 		softreq_destroy(sr);
 		if (callback)
 			callback(cb_arg, err);
->>>>>>> 3146089d
 
 		req_completed++;
 	}
