#
# Performance Monitor Drivers
#

menu "Performance monitor support"
	depends on PERF_EVENTS

config ARM_PMU
	depends on ARM || ARM64
	bool "ARM PMU framework"
	default y
	help
	  Say y if you want to use CPU performance monitors on ARM-based
	  systems.

config ARM_PMU_ACPI
	depends on ARM_PMU && ACPI
	def_bool y

<<<<<<< HEAD
=======
config ARM_DSU_PMU
	tristate "ARM DynamIQ Shared Unit (DSU) PMU"
	depends on ARM64
	  help
	  Provides support for performance monitor unit in ARM DynamIQ Shared
	  Unit (DSU). The DSU integrates one or more cores with an L3 memory
	  system, control logic. The PMU allows counting various events related
	  to DSU.

>>>>>>> 661e50bc
config HISI_PMU
       bool "HiSilicon SoC PMU"
       depends on ARM64 && ACPI
       help
         Support for HiSilicon SoC uncore performance monitoring
         unit (PMU), such as: L3C, HHA and DDRC.

config QCOM_L2_PMU
	bool "Qualcomm Technologies L2-cache PMU"
	depends on ARCH_QCOM && ARM64 && ACPI
	  help
	  Provides support for the L2 cache performance monitor unit (PMU)
	  in Qualcomm Technologies processors.
	  Adds the L2 cache PMU into the perf events subsystem for
	  monitoring L2 cache events.

config QCOM_L3_PMU
	bool "Qualcomm Technologies L3-cache PMU"
	depends on ARCH_QCOM && ARM64 && ACPI
	select QCOM_IRQ_COMBINER
	help
	   Provides support for the L3 cache performance monitor unit (PMU)
	   in Qualcomm Technologies processors.
	   Adds the L3 cache PMU into the perf events subsystem for
	   monitoring L3 cache events.

config XGENE_PMU
        depends on ARCH_XGENE
        bool "APM X-Gene SoC PMU"
        default n
        help
          Say y if you want to use APM X-Gene SoC performance monitors.

config ARM_SPE_PMU
	tristate "Enable support for the ARMv8.2 Statistical Profiling Extension"
	depends on PERF_EVENTS && ARM64
	help
	  Enable perf support for the ARMv8.2 Statistical Profiling
	  Extension, which provides periodic sampling of operations in
	  the CPU pipeline and reports this via the perf AUX interface.

endmenu<|MERGE_RESOLUTION|>--- conflicted
+++ resolved
@@ -17,8 +17,6 @@
 	depends on ARM_PMU && ACPI
 	def_bool y
 
-<<<<<<< HEAD
-=======
 config ARM_DSU_PMU
 	tristate "ARM DynamIQ Shared Unit (DSU) PMU"
 	depends on ARM64
@@ -28,7 +26,6 @@
 	  system, control logic. The PMU allows counting various events related
 	  to DSU.
 
->>>>>>> 661e50bc
 config HISI_PMU
        bool "HiSilicon SoC PMU"
        depends on ARM64 && ACPI
