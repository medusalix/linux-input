/*
 * axp20x power button driver.
 *
 * Copyright (C) 2013 Carlo Caione <carlo@caione.org>
 *
 * This file is subject to the terms and conditions of the GNU General
 * Public License. See the file "COPYING" in the main directory of this
 * archive for more details.
 *
 * This program is distributed in the hope that it will be useful,
 * but WITHOUT ANY WARRANTY; without even the implied warranty of
 * MERCHANTABILITY or FITNESS FOR A PARTICULAR PURPOSE. See the
 * GNU General Public License for more details.
 */

#include <linux/acpi.h>
#include <linux/errno.h>
#include <linux/irq.h>
#include <linux/init.h>
#include <linux/input.h>
#include <linux/interrupt.h>
#include <linux/kernel.h>
#include <linux/mfd/axp20x.h>
#include <linux/module.h>
#include <linux/platform_data/x86/soc.h>
#include <linux/platform_device.h>
#include <linux/regmap.h>
#include <linux/slab.h>

#define AXP20X_PEK_STARTUP_MASK		(0xc0)
#define AXP20X_PEK_SHUTDOWN_MASK	(0x03)

struct axp20x_info {
	const struct axp20x_time *startup_time;
	unsigned int startup_mask;
	const struct axp20x_time *shutdown_time;
	unsigned int shutdown_mask;
};

struct axp20x_pek {
	struct axp20x_dev *axp20x;
	struct input_dev *input;
	struct axp20x_info *info;
	int irq_dbr;
	int irq_dbf;
};

struct axp20x_time {
	unsigned int time;
	unsigned int idx;
};

static const struct axp20x_time startup_time[] = {
	{ .time = 128,  .idx = 0 },
	{ .time = 1000, .idx = 2 },
	{ .time = 3000, .idx = 1 },
	{ .time = 2000, .idx = 3 },
};

static const struct axp20x_time axp221_startup_time[] = {
	{ .time = 128,  .idx = 0 },
	{ .time = 1000, .idx = 1 },
	{ .time = 2000, .idx = 2 },
	{ .time = 3000, .idx = 3 },
};

static const struct axp20x_time shutdown_time[] = {
	{ .time = 4000,  .idx = 0 },
	{ .time = 6000,  .idx = 1 },
	{ .time = 8000,  .idx = 2 },
	{ .time = 10000, .idx = 3 },
};

static const struct axp20x_info axp20x_info = {
	.startup_time = startup_time,
	.startup_mask = AXP20X_PEK_STARTUP_MASK,
	.shutdown_time = shutdown_time,
	.shutdown_mask = AXP20X_PEK_SHUTDOWN_MASK,
};

static const struct axp20x_info axp221_info = {
	.startup_time = axp221_startup_time,
	.startup_mask = AXP20X_PEK_STARTUP_MASK,
	.shutdown_time = shutdown_time,
	.shutdown_mask = AXP20X_PEK_SHUTDOWN_MASK,
};

static ssize_t axp20x_show_attr(struct device *dev,
				const struct axp20x_time *time,
				unsigned int mask, char *buf)
{
	struct axp20x_pek *axp20x_pek = dev_get_drvdata(dev);
	unsigned int val;
	int ret, i;

	ret = regmap_read(axp20x_pek->axp20x->regmap, AXP20X_PEK_KEY, &val);
	if (ret != 0)
		return ret;

	val &= mask;
	val >>= ffs(mask) - 1;

	for (i = 0; i < 4; i++)
		if (val == time[i].idx)
			val = time[i].time;

	return sprintf(buf, "%u\n", val);
}

static ssize_t axp20x_show_attr_startup(struct device *dev,
					struct device_attribute *attr,
					char *buf)
{
	struct axp20x_pek *axp20x_pek = dev_get_drvdata(dev);

	return axp20x_show_attr(dev, axp20x_pek->info->startup_time,
				axp20x_pek->info->startup_mask, buf);
}

static ssize_t axp20x_show_attr_shutdown(struct device *dev,
					 struct device_attribute *attr,
					 char *buf)
{
	struct axp20x_pek *axp20x_pek = dev_get_drvdata(dev);

	return axp20x_show_attr(dev, axp20x_pek->info->shutdown_time,
				axp20x_pek->info->shutdown_mask, buf);
}

static ssize_t axp20x_store_attr(struct device *dev,
				 const struct axp20x_time *time,
				 unsigned int mask, const char *buf,
				 size_t count)
{
	struct axp20x_pek *axp20x_pek = dev_get_drvdata(dev);
	char val_str[20];
	size_t len;
	int ret, i;
	unsigned int val, idx = 0;
	unsigned int best_err = UINT_MAX;

	val_str[sizeof(val_str) - 1] = '\0';
	strncpy(val_str, buf, sizeof(val_str) - 1);
	len = strlen(val_str);

	if (len && val_str[len - 1] == '\n')
		val_str[len - 1] = '\0';

	ret = kstrtouint(val_str, 10, &val);
	if (ret)
		return ret;

	for (i = 3; i >= 0; i--) {
		unsigned int err;

		err = abs(time[i].time - val);
		if (err < best_err) {
			best_err = err;
			idx = time[i].idx;
		}

		if (!err)
			break;
	}

	idx <<= ffs(mask) - 1;
	ret = regmap_update_bits(axp20x_pek->axp20x->regmap, AXP20X_PEK_KEY,
				 mask, idx);
	if (ret != 0)
		return -EINVAL;

	return count;
}

static ssize_t axp20x_store_attr_startup(struct device *dev,
					 struct device_attribute *attr,
					 const char *buf, size_t count)
{
	struct axp20x_pek *axp20x_pek = dev_get_drvdata(dev);

	return axp20x_store_attr(dev, axp20x_pek->info->startup_time,
				 axp20x_pek->info->startup_mask, buf, count);
}

static ssize_t axp20x_store_attr_shutdown(struct device *dev,
					  struct device_attribute *attr,
					  const char *buf, size_t count)
{
	struct axp20x_pek *axp20x_pek = dev_get_drvdata(dev);

	return axp20x_store_attr(dev, axp20x_pek->info->shutdown_time,
				 axp20x_pek->info->shutdown_mask, buf, count);
}

static DEVICE_ATTR(startup, 0644, axp20x_show_attr_startup,
		   axp20x_store_attr_startup);
static DEVICE_ATTR(shutdown, 0644, axp20x_show_attr_shutdown,
		   axp20x_store_attr_shutdown);

static struct attribute *axp20x_attrs[] = {
	&dev_attr_startup.attr,
	&dev_attr_shutdown.attr,
	NULL,
};
ATTRIBUTE_GROUPS(axp20x);

static irqreturn_t axp20x_pek_irq(int irq, void *pwr)
{
	struct input_dev *idev = pwr;
	struct axp20x_pek *axp20x_pek = input_get_drvdata(idev);

	/*
	 * The power-button is connected to ground so a falling edge (dbf)
	 * means it is pressed.
	 */
	if (irq == axp20x_pek->irq_dbf)
		input_report_key(idev, KEY_POWER, true);
	else if (irq == axp20x_pek->irq_dbr)
		input_report_key(idev, KEY_POWER, false);

	input_sync(idev);

	return IRQ_HANDLED;
}

static int axp20x_pek_probe_input_device(struct axp20x_pek *axp20x_pek,
					 struct platform_device *pdev)
{
	struct axp20x_dev *axp20x = axp20x_pek->axp20x;
	struct input_dev *idev;
	int error;

	axp20x_pek->irq_dbr = platform_get_irq_byname(pdev, "PEK_DBR");
	if (axp20x_pek->irq_dbr < 0)
		return axp20x_pek->irq_dbr;
	axp20x_pek->irq_dbr = regmap_irq_get_virq(axp20x->regmap_irqc,
						  axp20x_pek->irq_dbr);

	axp20x_pek->irq_dbf = platform_get_irq_byname(pdev, "PEK_DBF");
	if (axp20x_pek->irq_dbf < 0)
		return axp20x_pek->irq_dbf;
	axp20x_pek->irq_dbf = regmap_irq_get_virq(axp20x->regmap_irqc,
						  axp20x_pek->irq_dbf);

	axp20x_pek->input = devm_input_allocate_device(&pdev->dev);
	if (!axp20x_pek->input)
		return -ENOMEM;

	idev = axp20x_pek->input;

	idev->name = "axp20x-pek";
	idev->phys = "m1kbd/input2";
	idev->dev.parent = &pdev->dev;

	input_set_capability(idev, EV_KEY, KEY_POWER);

	input_set_drvdata(idev, axp20x_pek);

	error = devm_request_any_context_irq(&pdev->dev, axp20x_pek->irq_dbr,
					     axp20x_pek_irq, 0,
					     "axp20x-pek-dbr", idev);
	if (error < 0) {
		dev_err(&pdev->dev, "Failed to request dbr IRQ#%d: %d\n",
			axp20x_pek->irq_dbr, error);
		return error;
	}

	error = devm_request_any_context_irq(&pdev->dev, axp20x_pek->irq_dbf,
					  axp20x_pek_irq, 0,
					  "axp20x-pek-dbf", idev);
	if (error < 0) {
		dev_err(&pdev->dev, "Failed to request dbf IRQ#%d: %d\n",
			axp20x_pek->irq_dbf, error);
		return error;
	}

	error = input_register_device(idev);
	if (error) {
		dev_err(&pdev->dev, "Can't register input device: %d\n",
			error);
		return error;
	}

	device_init_wakeup(&pdev->dev, true);

	return 0;
}

static bool axp20x_pek_should_register_input(struct axp20x_pek *axp20x_pek)
{
	if (IS_ENABLED(CONFIG_INPUT_SOC_BUTTON_ARRAY) &&
	    axp20x_pek->axp20x->variant == AXP288_ID) {
		/*
		 * On Cherry Trail platforms (hrv == 3), do not register the
		 * input device if there is an "INTCFD9" or "ACPI0011" gpio
		 * button ACPI device, as that handles the power button too,
		 * and otherwise we end up reporting all presses twice.
		 */
		if (soc_intel_is_cht() &&
				(acpi_dev_present("INTCFD9", NULL, -1) ||
				 acpi_dev_present("ACPI0011", NULL, -1)))
			return false;
	}

	return true;
}

static int axp20x_pek_probe(struct platform_device *pdev)
{
	struct axp20x_pek *axp20x_pek;
	const struct platform_device_id *match = platform_get_device_id(pdev);
	int error;

	if (!match) {
		dev_err(&pdev->dev, "Failed to get platform_device_id\n");
		return -EINVAL;
	}

	axp20x_pek = devm_kzalloc(&pdev->dev, sizeof(struct axp20x_pek),
				  GFP_KERNEL);
	if (!axp20x_pek)
		return -ENOMEM;

	axp20x_pek->axp20x = dev_get_drvdata(pdev->dev.parent);

<<<<<<< HEAD
	axp20x_pek->irq_dbr = platform_get_irq_byname(pdev, "PEK_DBR");
	if (axp20x_pek->irq_dbr < 0)
		return axp20x_pek->irq_dbr;
	axp20x_pek->irq_dbr = regmap_irq_get_virq(
			axp20x_pek->axp20x->regmap_irqc, axp20x_pek->irq_dbr);

	axp20x_pek->irq_dbf = platform_get_irq_byname(pdev, "PEK_DBF");
	if (axp20x_pek->irq_dbf < 0)
		return axp20x_pek->irq_dbf;
	axp20x_pek->irq_dbf = regmap_irq_get_virq(
			axp20x_pek->axp20x->regmap_irqc, axp20x_pek->irq_dbf);

	if (axp20x_pek_should_register_input(axp20x_pek)) {
=======
	if (axp20x_pek_should_register_input(axp20x_pek, pdev)) {
>>>>>>> 762f99f4
		error = axp20x_pek_probe_input_device(axp20x_pek, pdev);
		if (error)
			return error;
	}

	axp20x_pek->info = (struct axp20x_info *)match->driver_data;

	platform_set_drvdata(pdev, axp20x_pek);

	return 0;
}

static int __maybe_unused axp20x_pek_suspend(struct device *dev)
{
	struct axp20x_pek *axp20x_pek = dev_get_drvdata(dev);

	/*
	 * As nested threaded IRQs are not automatically disabled during
	 * suspend, we must explicitly disable non-wakeup IRQs.
	 */
	if (device_may_wakeup(dev)) {
		enable_irq_wake(axp20x_pek->irq_dbf);
		enable_irq_wake(axp20x_pek->irq_dbr);
	} else {
		disable_irq(axp20x_pek->irq_dbf);
		disable_irq(axp20x_pek->irq_dbr);
	}

	return 0;
}

static int __maybe_unused axp20x_pek_resume(struct device *dev)
{
	struct axp20x_pek *axp20x_pek = dev_get_drvdata(dev);

	if (device_may_wakeup(dev)) {
		disable_irq_wake(axp20x_pek->irq_dbf);
		disable_irq_wake(axp20x_pek->irq_dbr);
	} else {
		enable_irq(axp20x_pek->irq_dbf);
		enable_irq(axp20x_pek->irq_dbr);
	}

	return 0;
}

static int __maybe_unused axp20x_pek_resume_noirq(struct device *dev)
{
	struct axp20x_pek *axp20x_pek = dev_get_drvdata(dev);

	if (axp20x_pek->axp20x->variant != AXP288_ID)
		return 0;

	/*
	 * Clear interrupts from button presses during suspend, to avoid
	 * a wakeup power-button press getting reported to userspace.
	 */
	regmap_write(axp20x_pek->axp20x->regmap,
		     AXP20X_IRQ1_STATE + AXP288_IRQ_POKN / 8,
		     BIT(AXP288_IRQ_POKN % 8));

	return 0;
}

static const struct dev_pm_ops axp20x_pek_pm_ops = {
	SET_SYSTEM_SLEEP_PM_OPS(axp20x_pek_suspend, axp20x_pek_resume)
#ifdef CONFIG_PM_SLEEP
	.resume_noirq = axp20x_pek_resume_noirq,
#endif
};

static const struct platform_device_id axp_pek_id_match[] = {
	{
		.name = "axp20x-pek",
		.driver_data = (kernel_ulong_t)&axp20x_info,
	},
	{
		.name = "axp221-pek",
		.driver_data = (kernel_ulong_t)&axp221_info,
	},
	{ /* sentinel */ }
};
MODULE_DEVICE_TABLE(platform, axp_pek_id_match);

static struct platform_driver axp20x_pek_driver = {
	.probe		= axp20x_pek_probe,
	.id_table	= axp_pek_id_match,
	.driver		= {
		.name		= "axp20x-pek",
		.pm		= &axp20x_pek_pm_ops,
		.dev_groups	= axp20x_groups,
	},
};
module_platform_driver(axp20x_pek_driver);

MODULE_DESCRIPTION("axp20x Power Button");
MODULE_AUTHOR("Carlo Caione <carlo@caione.org>");
MODULE_LICENSE("GPL");<|MERGE_RESOLUTION|>--- conflicted
+++ resolved
@@ -323,23 +323,7 @@
 
 	axp20x_pek->axp20x = dev_get_drvdata(pdev->dev.parent);
 
-<<<<<<< HEAD
-	axp20x_pek->irq_dbr = platform_get_irq_byname(pdev, "PEK_DBR");
-	if (axp20x_pek->irq_dbr < 0)
-		return axp20x_pek->irq_dbr;
-	axp20x_pek->irq_dbr = regmap_irq_get_virq(
-			axp20x_pek->axp20x->regmap_irqc, axp20x_pek->irq_dbr);
-
-	axp20x_pek->irq_dbf = platform_get_irq_byname(pdev, "PEK_DBF");
-	if (axp20x_pek->irq_dbf < 0)
-		return axp20x_pek->irq_dbf;
-	axp20x_pek->irq_dbf = regmap_irq_get_virq(
-			axp20x_pek->axp20x->regmap_irqc, axp20x_pek->irq_dbf);
-
 	if (axp20x_pek_should_register_input(axp20x_pek)) {
-=======
-	if (axp20x_pek_should_register_input(axp20x_pek, pdev)) {
->>>>>>> 762f99f4
 		error = axp20x_pek_probe_input_device(axp20x_pek, pdev);
 		if (error)
 			return error;
