--- conflicted
+++ resolved
@@ -179,18 +179,10 @@
  */
 struct _vcs_dpi_soc_bounding_box_st {
 	struct _vcs_dpi_voltage_scaling_st clock_limits[DC__VOLTAGE_STATES];
-<<<<<<< HEAD
-	/*
-	 * This is a temporary stash for updating @clock_limits with the PMFW
-	 * clock table. Do not use outside of *update_bw_boudning_box functions.
-	 */
-	struct _vcs_dpi_voltage_scaling_st _clock_tmp[DC__VOLTAGE_STATES];
-=======
 	/**
 	 * @num_states: It represents the total of Display Power Management
 	 * (DPM) supported by the specific ASIC.
 	 */
->>>>>>> 66283a8f
 	unsigned int num_states;
 	double sr_exit_time_us;
 	double sr_enter_plus_exit_time_us;
