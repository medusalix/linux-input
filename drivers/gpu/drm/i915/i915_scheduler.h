--- conflicted
+++ resolved
@@ -8,28 +8,14 @@
 #define _I915_SCHEDULER_H_
 
 #include <linux/bitops.h>
-<<<<<<< HEAD
-=======
 #include <linux/list.h>
->>>>>>> 0ecfebd2
 #include <linux/kernel.h>
 
 #include "i915_scheduler_types.h"
 
-<<<<<<< HEAD
-struct drm_i915_private;
-struct i915_request;
-struct intel_engine_cs;
-
-enum {
-	I915_PRIORITY_MIN = I915_CONTEXT_MIN_USER_PRIORITY - 1,
-	I915_PRIORITY_NORMAL = I915_CONTEXT_DEFAULT_PRIORITY,
-	I915_PRIORITY_MAX = I915_CONTEXT_MAX_USER_PRIORITY + 1,
-=======
 #define priolist_for_each_request(it, plist, idx) \
 	for (idx = 0; idx < ARRAY_SIZE((plist)->requests); idx++) \
 		list_for_each_entry(it, &(plist)->requests[idx], sched.link)
->>>>>>> 0ecfebd2
 
 #define priolist_for_each_request_consume(it, n, plist, idx) \
 	for (; \
@@ -39,33 +25,7 @@
 					 &(plist)->requests[idx], \
 					 sched.link)
 
-<<<<<<< HEAD
-#define I915_USER_PRIORITY_SHIFT 2
-#define I915_USER_PRIORITY(x) ((x) << I915_USER_PRIORITY_SHIFT)
-
-#define I915_PRIORITY_COUNT BIT(I915_USER_PRIORITY_SHIFT)
-#define I915_PRIORITY_MASK (I915_PRIORITY_COUNT - 1)
-
-#define I915_PRIORITY_WAIT	((u8)BIT(0))
-#define I915_PRIORITY_NEWCLIENT	((u8)BIT(1))
-
-struct i915_sched_attr {
-	/**
-	 * @priority: execution and service priority
-	 *
-	 * All clients are equal, but some are more equal than others!
-	 *
-	 * Requests from a context with a greater (more positive) value of
-	 * @priority will be executed before those with a lower @priority
-	 * value, forming a simple QoS.
-	 *
-	 * The &drm_i915_private.kernel_context is assigned the lowest priority.
-	 */
-	int priority;
-};
-=======
 void i915_sched_node_init(struct i915_sched_node *node);
->>>>>>> 0ecfebd2
 
 bool __i915_sched_node_add_dependency(struct i915_sched_node *node,
 				      struct i915_sched_node *signal,
@@ -92,26 +52,4 @@
 		__i915_priolist_free(p);
 }
 
-void i915_sched_node_init(struct i915_sched_node *node);
-
-bool __i915_sched_node_add_dependency(struct i915_sched_node *node,
-				      struct i915_sched_node *signal,
-				      struct i915_dependency *dep,
-				      unsigned long flags);
-
-int i915_sched_node_add_dependency(struct drm_i915_private *i915,
-				   struct i915_sched_node *node,
-				   struct i915_sched_node *signal);
-
-void i915_sched_node_fini(struct drm_i915_private *i915,
-			  struct i915_sched_node *node);
-
-void i915_schedule(struct i915_request *request,
-		   const struct i915_sched_attr *attr);
-
-void i915_schedule_bump_priority(struct i915_request *rq, unsigned int bump);
-
-struct list_head *
-i915_sched_lookup_priolist(struct intel_engine_cs *engine, int prio);
-
 #endif /* _I915_SCHEDULER_H_ */