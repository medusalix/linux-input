/**************************************************************************
 *
 * Copyright (c) 2006-2009 VMware, Inc., Palo Alto, CA., USA
 * All Rights Reserved.
 *
 * Permission is hereby granted, free of charge, to any person obtaining a
 * copy of this software and associated documentation files (the
 * "Software"), to deal in the Software without restriction, including
 * without limitation the rights to use, copy, modify, merge, publish,
 * distribute, sub license, and/or sell copies of the Software, and to
 * permit persons to whom the Software is furnished to do so, subject to
 * the following conditions:
 *
 * The above copyright notice and this permission notice (including the
 * next paragraph) shall be included in all copies or substantial portions
 * of the Software.
 *
 * THE SOFTWARE IS PROVIDED "AS IS", WITHOUT WARRANTY OF ANY KIND, EXPRESS OR
 * IMPLIED, INCLUDING BUT NOT LIMITED TO THE WARRANTIES OF MERCHANTABILITY,
 * FITNESS FOR A PARTICULAR PURPOSE AND NON-INFRINGEMENT. IN NO EVENT SHALL
 * THE COPYRIGHT HOLDERS, AUTHORS AND/OR ITS SUPPLIERS BE LIABLE FOR ANY CLAIM,
 * DAMAGES OR OTHER LIABILITY, WHETHER IN AN ACTION OF CONTRACT, TORT OR
 * OTHERWISE, ARISING FROM, OUT OF OR IN CONNECTION WITH THE SOFTWARE OR THE
 * USE OR OTHER DEALINGS IN THE SOFTWARE.
 *
 **************************************************************************/

#define pr_fmt(fmt) "[TTM] " fmt

#include <drm/ttm/ttm_memory.h>
#include <drm/ttm/ttm_module.h>
#include <drm/ttm/ttm_page_alloc.h>
#include <linux/spinlock.h>
#include <linux/sched.h>
#include <linux/wait.h>
#include <linux/mm.h>
#include <linux/module.h>
#include <linux/slab.h>

#define TTM_MEMORY_ALLOC_RETRIES 4

struct ttm_mem_zone {
	struct kobject kobj;
	struct ttm_mem_global *glob;
	const char *name;
	uint64_t zone_mem;
	uint64_t emer_mem;
	uint64_t max_mem;
	uint64_t swap_limit;
	uint64_t used_mem;
};

static struct attribute ttm_mem_sys = {
	.name = "zone_memory",
	.mode = S_IRUGO
};
static struct attribute ttm_mem_emer = {
	.name = "emergency_memory",
	.mode = S_IRUGO | S_IWUSR
};
static struct attribute ttm_mem_max = {
	.name = "available_memory",
	.mode = S_IRUGO | S_IWUSR
};
static struct attribute ttm_mem_swap = {
	.name = "swap_limit",
	.mode = S_IRUGO | S_IWUSR
};
static struct attribute ttm_mem_used = {
	.name = "used_memory",
	.mode = S_IRUGO
};

static void ttm_mem_zone_kobj_release(struct kobject *kobj)
{
	struct ttm_mem_zone *zone =
		container_of(kobj, struct ttm_mem_zone, kobj);

	pr_info("Zone %7s: Used memory at exit: %llu kiB\n",
		zone->name, (unsigned long long)zone->used_mem >> 10);
	kfree(zone);
}

static ssize_t ttm_mem_zone_show(struct kobject *kobj,
				 struct attribute *attr,
				 char *buffer)
{
	struct ttm_mem_zone *zone =
		container_of(kobj, struct ttm_mem_zone, kobj);
	uint64_t val = 0;

	spin_lock(&zone->glob->lock);
	if (attr == &ttm_mem_sys)
		val = zone->zone_mem;
	else if (attr == &ttm_mem_emer)
		val = zone->emer_mem;
	else if (attr == &ttm_mem_max)
		val = zone->max_mem;
	else if (attr == &ttm_mem_swap)
		val = zone->swap_limit;
	else if (attr == &ttm_mem_used)
		val = zone->used_mem;
	spin_unlock(&zone->glob->lock);

	return snprintf(buffer, PAGE_SIZE, "%llu\n",
			(unsigned long long) val >> 10);
}

static void ttm_check_swapping(struct ttm_mem_global *glob);

static ssize_t ttm_mem_zone_store(struct kobject *kobj,
				  struct attribute *attr,
				  const char *buffer,
				  size_t size)
{
	struct ttm_mem_zone *zone =
		container_of(kobj, struct ttm_mem_zone, kobj);
	int chars;
	unsigned long val;
	uint64_t val64;

	chars = sscanf(buffer, "%lu", &val);
	if (chars == 0)
		return size;

	val64 = val;
	val64 <<= 10;

	spin_lock(&zone->glob->lock);
	if (val64 > zone->zone_mem)
		val64 = zone->zone_mem;
	if (attr == &ttm_mem_emer) {
		zone->emer_mem = val64;
		if (zone->max_mem > val64)
			zone->max_mem = val64;
	} else if (attr == &ttm_mem_max) {
		zone->max_mem = val64;
		if (zone->emer_mem < val64)
			zone->emer_mem = val64;
	} else if (attr == &ttm_mem_swap)
		zone->swap_limit = val64;
	spin_unlock(&zone->glob->lock);

	ttm_check_swapping(zone->glob);

	return size;
}

static struct attribute *ttm_mem_zone_attrs[] = {
	&ttm_mem_sys,
	&ttm_mem_emer,
	&ttm_mem_max,
	&ttm_mem_swap,
	&ttm_mem_used,
	NULL
};

static const struct sysfs_ops ttm_mem_zone_ops = {
	.show = &ttm_mem_zone_show,
	.store = &ttm_mem_zone_store
};

static struct kobj_type ttm_mem_zone_kobj_type = {
	.release = &ttm_mem_zone_kobj_release,
	.sysfs_ops = &ttm_mem_zone_ops,
	.default_attrs = ttm_mem_zone_attrs,
};

static void ttm_mem_global_kobj_release(struct kobject *kobj)
{
	struct ttm_mem_global *glob =
		container_of(kobj, struct ttm_mem_global, kobj);

	kfree(glob);
}

static struct kobj_type ttm_mem_glob_kobj_type = {
	.release = &ttm_mem_global_kobj_release,
};

static bool ttm_zones_above_swap_target(struct ttm_mem_global *glob,
					bool from_wq, uint64_t extra)
{
	unsigned int i;
	struct ttm_mem_zone *zone;
	uint64_t target;

	for (i = 0; i < glob->num_zones; ++i) {
		zone = glob->zones[i];

		if (from_wq)
			target = zone->swap_limit;
		else if (capable(CAP_SYS_ADMIN))
			target = zone->emer_mem;
		else
			target = zone->max_mem;

		target = (extra > target) ? 0ULL : target;

		if (zone->used_mem > target)
			return true;
	}
	return false;
}

/**
 * At this point we only support a single shrink callback.
 * Extend this if needed, perhaps using a linked list of callbacks.
 * Note that this function is reentrant:
 * many threads may try to swap out at any given time.
 */

static void ttm_shrink(struct ttm_mem_global *glob, bool from_wq,
			uint64_t extra, struct ttm_operation_ctx *ctx)
{
	int ret;

	spin_lock(&glob->lock);

	while (ttm_zones_above_swap_target(glob, from_wq, extra)) {
		spin_unlock(&glob->lock);
		ret = ttm_bo_swapout(glob->bo_glob, ctx);
		spin_lock(&glob->lock);
		if (unlikely(ret != 0))
			break;
	}

	spin_unlock(&glob->lock);
}

static void ttm_shrink_work(struct work_struct *work)
{
	struct ttm_operation_ctx ctx = {
		.interruptible = false,
		.no_wait_gpu = false
	};
	struct ttm_mem_global *glob =
	    container_of(work, struct ttm_mem_global, work);

	ttm_shrink(glob, true, 0ULL, &ctx);
}

static int ttm_mem_init_kernel_zone(struct ttm_mem_global *glob,
				    const struct sysinfo *si)
{
	struct ttm_mem_zone *zone = kzalloc(sizeof(*zone), GFP_KERNEL);
	uint64_t mem;
	int ret;

	if (unlikely(!zone))
		return -ENOMEM;

	mem = si->totalram - si->totalhigh;
	mem *= si->mem_unit;

	zone->name = "kernel";
	zone->zone_mem = mem;
	zone->max_mem = mem >> 1;
	zone->emer_mem = (mem >> 1) + (mem >> 2);
	zone->swap_limit = zone->max_mem - (mem >> 3);
	zone->used_mem = 0;
	zone->glob = glob;
	glob->zone_kernel = zone;
	ret = kobject_init_and_add(
		&zone->kobj, &ttm_mem_zone_kobj_type, &glob->kobj, zone->name);
	if (unlikely(ret != 0)) {
		kobject_put(&zone->kobj);
		return ret;
	}
	glob->zones[glob->num_zones++] = zone;
	return 0;
}

#ifdef CONFIG_HIGHMEM
static int ttm_mem_init_highmem_zone(struct ttm_mem_global *glob,
				     const struct sysinfo *si)
{
	struct ttm_mem_zone *zone;
	uint64_t mem;
	int ret;

	if (si->totalhigh == 0)
		return 0;

	zone = kzalloc(sizeof(*zone), GFP_KERNEL);
	if (unlikely(!zone))
		return -ENOMEM;

	mem = si->totalram;
	mem *= si->mem_unit;

	zone->name = "highmem";
	zone->zone_mem = mem;
	zone->max_mem = mem >> 1;
	zone->emer_mem = (mem >> 1) + (mem >> 2);
	zone->swap_limit = zone->max_mem - (mem >> 3);
	zone->used_mem = 0;
	zone->glob = glob;
	glob->zone_highmem = zone;
	ret = kobject_init_and_add(
		&zone->kobj, &ttm_mem_zone_kobj_type, &glob->kobj, "%s",
		zone->name);
	if (unlikely(ret != 0)) {
		kobject_put(&zone->kobj);
		return ret;
	}
	glob->zones[glob->num_zones++] = zone;
	return 0;
}
#else
static int ttm_mem_init_dma32_zone(struct ttm_mem_global *glob,
				   const struct sysinfo *si)
{
	struct ttm_mem_zone *zone = kzalloc(sizeof(*zone), GFP_KERNEL);
	uint64_t mem;
	int ret;

	if (unlikely(!zone))
		return -ENOMEM;

	mem = si->totalram;
	mem *= si->mem_unit;

	/**
	 * No special dma32 zone needed.
	 */

	if (mem <= ((uint64_t) 1ULL << 32)) {
		kfree(zone);
		return 0;
	}

	/*
	 * Limit max dma32 memory to 4GB for now
	 * until we can figure out how big this
	 * zone really is.
	 */

	mem = ((uint64_t) 1ULL << 32);
	zone->name = "dma32";
	zone->zone_mem = mem;
	zone->max_mem = mem >> 1;
	zone->emer_mem = (mem >> 1) + (mem >> 2);
	zone->swap_limit = zone->max_mem - (mem >> 3);
	zone->used_mem = 0;
	zone->glob = glob;
	glob->zone_dma32 = zone;
	ret = kobject_init_and_add(
		&zone->kobj, &ttm_mem_zone_kobj_type, &glob->kobj, zone->name);
	if (unlikely(ret != 0)) {
		kobject_put(&zone->kobj);
		return ret;
	}
	glob->zones[glob->num_zones++] = zone;
	return 0;
}
#endif

int ttm_mem_global_init(struct ttm_mem_global *glob)
{
	struct sysinfo si;
	int ret;
	int i;
	struct ttm_mem_zone *zone;

	spin_lock_init(&glob->lock);
	glob->swap_queue = create_singlethread_workqueue("ttm_swap");
	INIT_WORK(&glob->work, ttm_shrink_work);
	ret = kobject_init_and_add(
		&glob->kobj, &ttm_mem_glob_kobj_type, ttm_get_kobj(), "memory_accounting");
	if (unlikely(ret != 0)) {
		kobject_put(&glob->kobj);
		return ret;
	}

	si_meminfo(&si);

	ret = ttm_mem_init_kernel_zone(glob, &si);
	if (unlikely(ret != 0))
		goto out_no_zone;
#ifdef CONFIG_HIGHMEM
	ret = ttm_mem_init_highmem_zone(glob, &si);
	if (unlikely(ret != 0))
		goto out_no_zone;
#else
	ret = ttm_mem_init_dma32_zone(glob, &si);
	if (unlikely(ret != 0))
		goto out_no_zone;
#endif
	for (i = 0; i < glob->num_zones; ++i) {
		zone = glob->zones[i];
		pr_info("Zone %7s: Available graphics memory: %llu kiB\n",
			zone->name, (unsigned long long)zone->max_mem >> 10);
	}
	ttm_page_alloc_init(glob, glob->zone_kernel->max_mem/(2*PAGE_SIZE));
	ttm_dma_page_alloc_init(glob, glob->zone_kernel->max_mem/(2*PAGE_SIZE));
	return 0;
out_no_zone:
	ttm_mem_global_release(glob);
	return ret;
}
EXPORT_SYMBOL(ttm_mem_global_init);

void ttm_mem_global_release(struct ttm_mem_global *glob)
{
	unsigned int i;
	struct ttm_mem_zone *zone;

	/* let the page allocator first stop the shrink work. */
	ttm_page_alloc_fini();
	ttm_dma_page_alloc_fini();

	flush_workqueue(glob->swap_queue);
	destroy_workqueue(glob->swap_queue);
	glob->swap_queue = NULL;
	for (i = 0; i < glob->num_zones; ++i) {
		zone = glob->zones[i];
		kobject_del(&zone->kobj);
		kobject_put(&zone->kobj);
			}
	kobject_del(&glob->kobj);
	kobject_put(&glob->kobj);
}
EXPORT_SYMBOL(ttm_mem_global_release);

static void ttm_check_swapping(struct ttm_mem_global *glob)
{
	bool needs_swapping = false;
	unsigned int i;
	struct ttm_mem_zone *zone;

	spin_lock(&glob->lock);
	for (i = 0; i < glob->num_zones; ++i) {
		zone = glob->zones[i];
		if (zone->used_mem > zone->swap_limit) {
			needs_swapping = true;
			break;
		}
	}

	spin_unlock(&glob->lock);

	if (unlikely(needs_swapping))
		(void)queue_work(glob->swap_queue, &glob->work);

}

static void ttm_mem_global_free_zone(struct ttm_mem_global *glob,
				     struct ttm_mem_zone *single_zone,
				     uint64_t amount)
{
	unsigned int i;
	struct ttm_mem_zone *zone;

	spin_lock(&glob->lock);
	for (i = 0; i < glob->num_zones; ++i) {
		zone = glob->zones[i];
		if (single_zone && zone != single_zone)
			continue;
		zone->used_mem -= amount;
	}
	spin_unlock(&glob->lock);
}

void ttm_mem_global_free(struct ttm_mem_global *glob,
			 uint64_t amount)
{
	return ttm_mem_global_free_zone(glob, NULL, amount);
}
EXPORT_SYMBOL(ttm_mem_global_free);

static int ttm_mem_global_reserve(struct ttm_mem_global *glob,
				  struct ttm_mem_zone *single_zone,
				  uint64_t amount, bool reserve)
{
	uint64_t limit;
	int ret = -ENOMEM;
	unsigned int i;
	struct ttm_mem_zone *zone;

	spin_lock(&glob->lock);
	for (i = 0; i < glob->num_zones; ++i) {
		zone = glob->zones[i];
		if (single_zone && zone != single_zone)
			continue;

		limit = (capable(CAP_SYS_ADMIN)) ?
			zone->emer_mem : zone->max_mem;

		if (zone->used_mem > limit)
			goto out_unlock;
	}

	if (reserve) {
		for (i = 0; i < glob->num_zones; ++i) {
			zone = glob->zones[i];
			if (single_zone && zone != single_zone)
				continue;
			zone->used_mem += amount;
		}
	}

	ret = 0;
out_unlock:
	spin_unlock(&glob->lock);
	ttm_check_swapping(glob);

	return ret;
}


static int ttm_mem_global_alloc_zone(struct ttm_mem_global *glob,
				     struct ttm_mem_zone *single_zone,
				     uint64_t memory,
				     struct ttm_operation_ctx *ctx)
{
	int count = TTM_MEMORY_ALLOC_RETRIES;

	while (unlikely(ttm_mem_global_reserve(glob,
					       single_zone,
					       memory, true)
			!= 0)) {
		if (ctx->no_wait_gpu)
			return -ENOMEM;
		if (unlikely(count-- == 0))
			return -ENOMEM;
		ttm_shrink(glob, false, memory + (memory >> 2) + 16, ctx);
	}

	return 0;
}

int ttm_mem_global_alloc(struct ttm_mem_global *glob, uint64_t memory,
			 struct ttm_operation_ctx *ctx)
{
	/**
	 * Normal allocations of kernel memory are registered in
	 * all zones.
	 */

	return ttm_mem_global_alloc_zone(glob, NULL, memory, ctx);
}
EXPORT_SYMBOL(ttm_mem_global_alloc);

int ttm_mem_global_alloc_page(struct ttm_mem_global *glob,
<<<<<<< HEAD
			      struct page *page, uint64_t size)
=======
			      struct page *page, uint64_t size,
			      struct ttm_operation_ctx *ctx)
>>>>>>> 661e50bc
{
	struct ttm_mem_zone *zone = NULL;

	/**
	 * Page allocations may be registed in a single zone
	 * only if highmem or !dma32.
	 */

#ifdef CONFIG_HIGHMEM
	if (PageHighMem(page) && glob->zone_highmem != NULL)
		zone = glob->zone_highmem;
#else
	if (glob->zone_dma32 && page_to_pfn(page) > 0x00100000UL)
		zone = glob->zone_kernel;
#endif
<<<<<<< HEAD
	return ttm_mem_global_alloc_zone(glob, zone, size, false, false);
=======
	return ttm_mem_global_alloc_zone(glob, zone, size, ctx);
>>>>>>> 661e50bc
}

void ttm_mem_global_free_page(struct ttm_mem_global *glob, struct page *page,
			      uint64_t size)
{
	struct ttm_mem_zone *zone = NULL;

#ifdef CONFIG_HIGHMEM
	if (PageHighMem(page) && glob->zone_highmem != NULL)
		zone = glob->zone_highmem;
#else
	if (glob->zone_dma32 && page_to_pfn(page) > 0x00100000UL)
		zone = glob->zone_kernel;
#endif
	ttm_mem_global_free_zone(glob, zone, size);
}

size_t ttm_round_pot(size_t size)
{
	if ((size & (size - 1)) == 0)
		return size;
	else if (size > PAGE_SIZE)
		return PAGE_ALIGN(size);
	else {
		size_t tmp_size = 4;

		while (tmp_size < size)
			tmp_size <<= 1;

		return tmp_size;
	}
	return 0;
}
EXPORT_SYMBOL(ttm_round_pot);

uint64_t ttm_get_kernel_zone_memory_size(struct ttm_mem_global *glob)
{
	return glob->zone_kernel->max_mem;
}
EXPORT_SYMBOL(ttm_get_kernel_zone_memory_size);<|MERGE_RESOLUTION|>--- conflicted
+++ resolved
@@ -543,12 +543,8 @@
 EXPORT_SYMBOL(ttm_mem_global_alloc);
 
 int ttm_mem_global_alloc_page(struct ttm_mem_global *glob,
-<<<<<<< HEAD
-			      struct page *page, uint64_t size)
-=======
 			      struct page *page, uint64_t size,
 			      struct ttm_operation_ctx *ctx)
->>>>>>> 661e50bc
 {
 	struct ttm_mem_zone *zone = NULL;
 
@@ -564,11 +560,7 @@
 	if (glob->zone_dma32 && page_to_pfn(page) > 0x00100000UL)
 		zone = glob->zone_kernel;
 #endif
-<<<<<<< HEAD
-	return ttm_mem_global_alloc_zone(glob, zone, size, false, false);
-=======
 	return ttm_mem_global_alloc_zone(glob, zone, size, ctx);
->>>>>>> 661e50bc
 }
 
 void ttm_mem_global_free_page(struct ttm_mem_global *glob, struct page *page,
