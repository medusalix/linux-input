/* SPDX-License-Identifier: ISC */
/*
 * Copyright (c) 2005-2011 Atheros Communications Inc.
 * Copyright (c) 2011-2017 Qualcomm Atheros, Inc.
 * Copyright (c) 2018 The Linux Foundation. All rights reserved.
 */

#ifndef _HW_H_
#define _HW_H_

#include "targaddrs.h"

enum ath10k_bus {
	ATH10K_BUS_PCI,
	ATH10K_BUS_AHB,
	ATH10K_BUS_SDIO,
	ATH10K_BUS_USB,
	ATH10K_BUS_SNOC,
};

#define ATH10K_FW_DIR			"ath10k"

#define QCA988X_2_0_DEVICE_ID_UBNT   (0x11ac)
#define QCA988X_2_0_DEVICE_ID   (0x003c)
#define QCA6164_2_1_DEVICE_ID   (0x0041)
#define QCA6174_2_1_DEVICE_ID   (0x003e)
#define QCA6174_3_2_DEVICE_ID   (0x0042)
#define QCA99X0_2_0_DEVICE_ID   (0x0040)
#define QCA9888_2_0_DEVICE_ID	(0x0056)
#define QCA9984_1_0_DEVICE_ID	(0x0046)
#define QCA9377_1_0_DEVICE_ID   (0x0042)
#define QCA9887_1_0_DEVICE_ID   (0x0050)

/* QCA988X 1.0 definitions (unsupported) */
#define QCA988X_HW_1_0_CHIP_ID_REV	0x0

/* QCA988X 2.0 definitions */
#define QCA988X_HW_2_0_VERSION		0x4100016c
#define QCA988X_HW_2_0_CHIP_ID_REV	0x2
#define QCA988X_HW_2_0_FW_DIR		ATH10K_FW_DIR "/QCA988X/hw2.0"
#define QCA988X_HW_2_0_BOARD_DATA_FILE	"board.bin"
#define QCA988X_HW_2_0_PATCH_LOAD_ADDR	0x1234

/* QCA9887 1.0 definitions */
#define QCA9887_HW_1_0_VERSION		0x4100016d
#define QCA9887_HW_1_0_CHIP_ID_REV	0
#define QCA9887_HW_1_0_FW_DIR		ATH10K_FW_DIR "/QCA9887/hw1.0"
#define QCA9887_HW_1_0_BOARD_DATA_FILE	"board.bin"
#define QCA9887_HW_1_0_PATCH_LOAD_ADDR	0x1234

/* QCA6174 target BMI version signatures */
#define QCA6174_HW_1_0_VERSION		0x05000000
#define QCA6174_HW_1_1_VERSION		0x05000001
#define QCA6174_HW_1_3_VERSION		0x05000003
#define QCA6174_HW_2_1_VERSION		0x05010000
#define QCA6174_HW_3_0_VERSION		0x05020000
#define QCA6174_HW_3_2_VERSION		0x05030000

/* QCA9377 target BMI version signatures */
#define QCA9377_HW_1_0_DEV_VERSION	0x05020000
#define QCA9377_HW_1_1_DEV_VERSION	0x05020001

enum qca6174_pci_rev {
	QCA6174_PCI_REV_1_1 = 0x11,
	QCA6174_PCI_REV_1_3 = 0x13,
	QCA6174_PCI_REV_2_0 = 0x20,
	QCA6174_PCI_REV_3_0 = 0x30,
};

enum qca6174_chip_id_rev {
	QCA6174_HW_1_0_CHIP_ID_REV = 0,
	QCA6174_HW_1_1_CHIP_ID_REV = 1,
	QCA6174_HW_1_3_CHIP_ID_REV = 2,
	QCA6174_HW_2_1_CHIP_ID_REV = 4,
	QCA6174_HW_2_2_CHIP_ID_REV = 5,
	QCA6174_HW_3_0_CHIP_ID_REV = 8,
	QCA6174_HW_3_1_CHIP_ID_REV = 9,
	QCA6174_HW_3_2_CHIP_ID_REV = 10,
};

enum qca9377_chip_id_rev {
	QCA9377_HW_1_0_CHIP_ID_REV = 0x0,
	QCA9377_HW_1_1_CHIP_ID_REV = 0x1,
};

#define QCA6174_HW_2_1_FW_DIR		ATH10K_FW_DIR "/QCA6174/hw2.1"
#define QCA6174_HW_2_1_BOARD_DATA_FILE	"board.bin"
#define QCA6174_HW_2_1_PATCH_LOAD_ADDR	0x1234

#define QCA6174_HW_3_0_FW_DIR		ATH10K_FW_DIR "/QCA6174/hw3.0"
#define QCA6174_HW_3_0_BOARD_DATA_FILE	"board.bin"
#define QCA6174_HW_3_0_PATCH_LOAD_ADDR	0x1234

/* QCA99X0 1.0 definitions (unsupported) */
#define QCA99X0_HW_1_0_CHIP_ID_REV     0x0

/* QCA99X0 2.0 definitions */
#define QCA99X0_HW_2_0_DEV_VERSION     0x01000000
#define QCA99X0_HW_2_0_CHIP_ID_REV     0x1
#define QCA99X0_HW_2_0_FW_DIR          ATH10K_FW_DIR "/QCA99X0/hw2.0"
#define QCA99X0_HW_2_0_BOARD_DATA_FILE "board.bin"
#define QCA99X0_HW_2_0_PATCH_LOAD_ADDR	0x1234

/* QCA9984 1.0 defines */
#define QCA9984_HW_1_0_DEV_VERSION	0x1000000
#define QCA9984_HW_DEV_TYPE		0xa
#define QCA9984_HW_1_0_CHIP_ID_REV	0x0
#define QCA9984_HW_1_0_FW_DIR		ATH10K_FW_DIR "/QCA9984/hw1.0"
#define QCA9984_HW_1_0_BOARD_DATA_FILE "board.bin"
#define QCA9984_HW_1_0_EBOARD_DATA_FILE "eboard.bin"
#define QCA9984_HW_1_0_PATCH_LOAD_ADDR	0x1234

/* QCA9888 2.0 defines */
#define QCA9888_HW_2_0_DEV_VERSION	0x1000000
#define QCA9888_HW_DEV_TYPE		0xc
#define QCA9888_HW_2_0_CHIP_ID_REV	0x0
#define QCA9888_HW_2_0_FW_DIR		ATH10K_FW_DIR "/QCA9888/hw2.0"
#define QCA9888_HW_2_0_BOARD_DATA_FILE "board.bin"
#define QCA9888_HW_2_0_PATCH_LOAD_ADDR	0x1234

/* QCA9377 1.0 definitions */
#define QCA9377_HW_1_0_FW_DIR          ATH10K_FW_DIR "/QCA9377/hw1.0"
#define QCA9377_HW_1_0_BOARD_DATA_FILE "board.bin"
#define QCA9377_HW_1_0_PATCH_LOAD_ADDR	0x1234

/* QCA4019 1.0 definitions */
#define QCA4019_HW_1_0_DEV_VERSION     0x01000000
#define QCA4019_HW_1_0_FW_DIR          ATH10K_FW_DIR "/QCA4019/hw1.0"
#define QCA4019_HW_1_0_BOARD_DATA_FILE "board.bin"
#define QCA4019_HW_1_0_PATCH_LOAD_ADDR  0x1234

/* WCN3990 1.0 definitions */
#define WCN3990_HW_1_0_DEV_VERSION	ATH10K_HW_WCN3990
#define WCN3990_HW_1_0_FW_DIR		ATH10K_FW_DIR "/WCN3990/hw1.0"

#define ATH10K_FW_FILE_BASE		"firmware"
#define ATH10K_FW_API_MAX		6
#define ATH10K_FW_API_MIN		2

#define ATH10K_FW_API2_FILE		"firmware-2.bin"
#define ATH10K_FW_API3_FILE		"firmware-3.bin"

/* added support for ATH10K_FW_IE_WMI_OP_VERSION */
#define ATH10K_FW_API4_FILE		"firmware-4.bin"

/* HTT id conflict fix for management frames over HTT */
#define ATH10K_FW_API5_FILE		"firmware-5.bin"

/* the firmware-6.bin blob */
#define ATH10K_FW_API6_FILE		"firmware-6.bin"

#define ATH10K_FW_UTF_FILE		"utf.bin"
#define ATH10K_FW_UTF_API2_FILE		"utf-2.bin"

#define ATH10K_FW_UTF_FILE_BASE		"utf"

/* includes also the null byte */
#define ATH10K_FIRMWARE_MAGIC               "QCA-ATH10K"
#define ATH10K_BOARD_MAGIC                  "QCA-ATH10K-BOARD"

#define ATH10K_BOARD_API2_FILE         "board-2.bin"

#define REG_DUMP_COUNT_QCA988X 60

struct ath10k_fw_ie {
	__le32 id;
	__le32 len;
	u8 data[];
};

enum ath10k_fw_ie_type {
	ATH10K_FW_IE_FW_VERSION = 0,
	ATH10K_FW_IE_TIMESTAMP = 1,
	ATH10K_FW_IE_FEATURES = 2,
	ATH10K_FW_IE_FW_IMAGE = 3,
	ATH10K_FW_IE_OTP_IMAGE = 4,

	/* WMI "operations" interface version, 32 bit value. Supported from
	 * FW API 4 and above.
	 */
	ATH10K_FW_IE_WMI_OP_VERSION = 5,

	/* HTT "operations" interface version, 32 bit value. Supported from
	 * FW API 5 and above.
	 */
	ATH10K_FW_IE_HTT_OP_VERSION = 6,

	/* Code swap image for firmware binary */
	ATH10K_FW_IE_FW_CODE_SWAP_IMAGE = 7,
};

enum ath10k_fw_wmi_op_version {
	ATH10K_FW_WMI_OP_VERSION_UNSET = 0,

	ATH10K_FW_WMI_OP_VERSION_MAIN = 1,
	ATH10K_FW_WMI_OP_VERSION_10_1 = 2,
	ATH10K_FW_WMI_OP_VERSION_10_2 = 3,
	ATH10K_FW_WMI_OP_VERSION_TLV = 4,
	ATH10K_FW_WMI_OP_VERSION_10_2_4 = 5,
	ATH10K_FW_WMI_OP_VERSION_10_4 = 6,

	/* keep last */
	ATH10K_FW_WMI_OP_VERSION_MAX,
};

enum ath10k_fw_htt_op_version {
	ATH10K_FW_HTT_OP_VERSION_UNSET = 0,

	ATH10K_FW_HTT_OP_VERSION_MAIN = 1,

	/* also used in 10.2 and 10.2.4 branches */
	ATH10K_FW_HTT_OP_VERSION_10_1 = 2,

	ATH10K_FW_HTT_OP_VERSION_TLV = 3,

	ATH10K_FW_HTT_OP_VERSION_10_4 = 4,

	/* keep last */
	ATH10K_FW_HTT_OP_VERSION_MAX,
};

enum ath10k_bd_ie_type {
	/* contains sub IEs of enum ath10k_bd_ie_board_type */
	ATH10K_BD_IE_BOARD = 0,
	ATH10K_BD_IE_BOARD_EXT = 1,
};

enum ath10k_bd_ie_board_type {
	ATH10K_BD_IE_BOARD_NAME = 0,
	ATH10K_BD_IE_BOARD_DATA = 1,
};

enum ath10k_hw_rev {
	ATH10K_HW_QCA988X,
	ATH10K_HW_QCA6174,
	ATH10K_HW_QCA99X0,
	ATH10K_HW_QCA9888,
	ATH10K_HW_QCA9984,
	ATH10K_HW_QCA9377,
	ATH10K_HW_QCA4019,
	ATH10K_HW_QCA9887,
	ATH10K_HW_WCN3990,
};

struct ath10k_hw_regs {
	u32 rtc_soc_base_address;
	u32 rtc_wmac_base_address;
	u32 soc_core_base_address;
	u32 wlan_mac_base_address;
	u32 ce_wrapper_base_address;
	u32 ce0_base_address;
	u32 ce1_base_address;
	u32 ce2_base_address;
	u32 ce3_base_address;
	u32 ce4_base_address;
	u32 ce5_base_address;
	u32 ce6_base_address;
	u32 ce7_base_address;
	u32 ce8_base_address;
	u32 ce9_base_address;
	u32 ce10_base_address;
	u32 ce11_base_address;
	u32 soc_reset_control_si0_rst_mask;
	u32 soc_reset_control_ce_rst_mask;
	u32 soc_chip_id_address;
	u32 scratch_3_address;
	u32 fw_indicator_address;
	u32 pcie_local_base_address;
	u32 ce_wrap_intr_sum_host_msi_lsb;
	u32 ce_wrap_intr_sum_host_msi_mask;
	u32 pcie_intr_fw_mask;
	u32 pcie_intr_ce_mask_all;
	u32 pcie_intr_clr_address;
	u32 cpu_pll_init_address;
	u32 cpu_speed_address;
	u32 core_clk_div_address;
};

extern const struct ath10k_hw_regs qca988x_regs;
extern const struct ath10k_hw_regs qca6174_regs;
extern const struct ath10k_hw_regs qca99x0_regs;
extern const struct ath10k_hw_regs qca4019_regs;
extern const struct ath10k_hw_regs wcn3990_regs;

struct ath10k_hw_ce_regs_addr_map {
	u32 msb;
	u32 lsb;
	u32 mask;
};

struct ath10k_hw_ce_ctrl1 {
	u32 addr;
	u32 hw_mask;
	u32 sw_mask;
	u32 hw_wr_mask;
	u32 sw_wr_mask;
	u32 reset_mask;
	u32 reset;
	struct ath10k_hw_ce_regs_addr_map *src_ring;
	struct ath10k_hw_ce_regs_addr_map *dst_ring;
	struct ath10k_hw_ce_regs_addr_map *dmax; };

struct ath10k_hw_ce_cmd_halt {
	u32 status_reset;
	u32 msb;
	u32 mask;
	struct ath10k_hw_ce_regs_addr_map *status; };

struct ath10k_hw_ce_host_ie {
	u32 copy_complete_reset;
	struct ath10k_hw_ce_regs_addr_map *copy_complete; };

struct ath10k_hw_ce_host_wm_regs {
	u32 dstr_lmask;
	u32 dstr_hmask;
	u32 srcr_lmask;
	u32 srcr_hmask;
	u32 cc_mask;
	u32 wm_mask;
	u32 addr;
};

struct ath10k_hw_ce_misc_regs {
	u32 axi_err;
	u32 dstr_add_err;
	u32 srcr_len_err;
	u32 dstr_mlen_vio;
	u32 dstr_overflow;
	u32 srcr_overflow;
	u32 err_mask;
	u32 addr;
};

struct ath10k_hw_ce_dst_src_wm_regs {
	u32 addr;
	u32 low_rst;
	u32 high_rst;
	struct ath10k_hw_ce_regs_addr_map *wm_low;
	struct ath10k_hw_ce_regs_addr_map *wm_high; };

struct ath10k_hw_ce_ctrl1_upd {
	u32 shift;
	u32 mask;
	u32 enable;
};

struct ath10k_hw_ce_regs {
	u32 sr_base_addr_lo;
	u32 sr_base_addr_hi;
	u32 sr_size_addr;
	u32 dr_base_addr_lo;
	u32 dr_base_addr_hi;
	u32 dr_size_addr;
	u32 ce_cmd_addr;
	u32 misc_ie_addr;
	u32 sr_wr_index_addr;
	u32 dst_wr_index_addr;
	u32 current_srri_addr;
	u32 current_drri_addr;
	u32 ddr_addr_for_rri_low;
	u32 ddr_addr_for_rri_high;
	u32 ce_rri_low;
	u32 ce_rri_high;
	u32 host_ie_addr;
	struct ath10k_hw_ce_host_wm_regs *wm_regs;
	struct ath10k_hw_ce_misc_regs *misc_regs;
	struct ath10k_hw_ce_ctrl1 *ctrl1_regs;
	struct ath10k_hw_ce_cmd_halt *cmd_halt;
	struct ath10k_hw_ce_host_ie *host_ie;
	struct ath10k_hw_ce_dst_src_wm_regs *wm_srcr;
	struct ath10k_hw_ce_dst_src_wm_regs *wm_dstr;
	struct ath10k_hw_ce_ctrl1_upd *upd;
};

struct ath10k_hw_values {
	u32 rtc_state_val_on;
	u8 ce_count;
	u8 msi_assign_ce_max;
	u8 num_target_ce_config_wlan;
	u16 ce_desc_meta_data_mask;
	u8 ce_desc_meta_data_lsb;
	u32 rfkill_pin;
	u32 rfkill_cfg;
	bool rfkill_on_level;
};

extern const struct ath10k_hw_values qca988x_values;
extern const struct ath10k_hw_values qca6174_values;
extern const struct ath10k_hw_values qca99x0_values;
extern const struct ath10k_hw_values qca9888_values;
extern const struct ath10k_hw_values qca4019_values;
extern const struct ath10k_hw_values wcn3990_values;
extern const struct ath10k_hw_ce_regs wcn3990_ce_regs;
extern const struct ath10k_hw_ce_regs qcax_ce_regs;

void ath10k_hw_fill_survey_time(struct ath10k *ar, struct survey_info *survey,
				u32 cc, u32 rcc, u32 cc_prev, u32 rcc_prev);

int ath10k_hw_diag_fast_download(struct ath10k *ar,
				 u32 address,
				 const void *buffer,
				 u32 length);

#define QCA_REV_988X(ar) ((ar)->hw_rev == ATH10K_HW_QCA988X)
#define QCA_REV_9887(ar) ((ar)->hw_rev == ATH10K_HW_QCA9887)
#define QCA_REV_6174(ar) ((ar)->hw_rev == ATH10K_HW_QCA6174)
#define QCA_REV_99X0(ar) ((ar)->hw_rev == ATH10K_HW_QCA99X0)
#define QCA_REV_9888(ar) ((ar)->hw_rev == ATH10K_HW_QCA9888)
#define QCA_REV_9984(ar) ((ar)->hw_rev == ATH10K_HW_QCA9984)
#define QCA_REV_9377(ar) ((ar)->hw_rev == ATH10K_HW_QCA9377)
#define QCA_REV_40XX(ar) ((ar)->hw_rev == ATH10K_HW_QCA4019)
#define QCA_REV_WCN3990(ar) ((ar)->hw_rev == ATH10K_HW_WCN3990)

/* Known peculiarities:
 *  - raw appears in nwifi decap, raw and nwifi appear in ethernet decap
 *  - raw have FCS, nwifi doesn't
 *  - ethernet frames have 802.11 header decapped and parts (base hdr, cipher
 *    param, llc/snap) are aligned to 4byte boundaries each
 */
enum ath10k_hw_txrx_mode {
	ATH10K_HW_TXRX_RAW = 0,

	/* Native Wifi decap mode is used to align IP frames to 4-byte
	 * boundaries and avoid a very expensive re-alignment in mac80211.
	 */
	ATH10K_HW_TXRX_NATIVE_WIFI = 1,
	ATH10K_HW_TXRX_ETHERNET = 2,

	/* Valid for HTT >= 3.0. Used for management frames in TX_FRM. */
	ATH10K_HW_TXRX_MGMT = 3,
};

enum ath10k_mcast2ucast_mode {
	ATH10K_MCAST2UCAST_DISABLED = 0,
	ATH10K_MCAST2UCAST_ENABLED = 1,
};

enum ath10k_hw_rate_ofdm {
	ATH10K_HW_RATE_OFDM_48M = 0,
	ATH10K_HW_RATE_OFDM_24M,
	ATH10K_HW_RATE_OFDM_12M,
	ATH10K_HW_RATE_OFDM_6M,
	ATH10K_HW_RATE_OFDM_54M,
	ATH10K_HW_RATE_OFDM_36M,
	ATH10K_HW_RATE_OFDM_18M,
	ATH10K_HW_RATE_OFDM_9M,
};

enum ath10k_hw_rate_cck {
	ATH10K_HW_RATE_CCK_LP_11M = 0,
	ATH10K_HW_RATE_CCK_LP_5_5M,
	ATH10K_HW_RATE_CCK_LP_2M,
	ATH10K_HW_RATE_CCK_LP_1M,
	ATH10K_HW_RATE_CCK_SP_11M,
	ATH10K_HW_RATE_CCK_SP_5_5M,
	ATH10K_HW_RATE_CCK_SP_2M,
};

enum ath10k_hw_rate_rev2_cck {
	ATH10K_HW_RATE_REV2_CCK_LP_1M = 1,
	ATH10K_HW_RATE_REV2_CCK_LP_2M,
	ATH10K_HW_RATE_REV2_CCK_LP_5_5M,
	ATH10K_HW_RATE_REV2_CCK_LP_11M,
	ATH10K_HW_RATE_REV2_CCK_SP_2M,
	ATH10K_HW_RATE_REV2_CCK_SP_5_5M,
	ATH10K_HW_RATE_REV2_CCK_SP_11M,
};

enum ath10k_hw_cc_wraparound_type {
	ATH10K_HW_CC_WRAP_DISABLED = 0,

	/* This type is when the HW chip has a quirky Cycle Counter
	 * wraparound which resets to 0x7fffffff instead of 0. All
	 * other CC related counters (e.g. Rx Clear Count) are divided
	 * by 2 so they never wraparound themselves.
	 */
	ATH10K_HW_CC_WRAP_SHIFTED_ALL = 1,

	/* Each hw counter wrapsaround independently. When the
	 * counter overflows the repestive counter is right shifted
	 * by 1, i.e reset to 0x7fffffff, and other counters will be
	 * running unaffected. In this type of wraparound, it should
	 * be possible to report accurate Rx busy time unlike the
	 * first type.
	 */
	ATH10K_HW_CC_WRAP_SHIFTED_EACH = 2,
};

enum ath10k_hw_refclk_speed {
	ATH10K_HW_REFCLK_UNKNOWN = -1,
	ATH10K_HW_REFCLK_48_MHZ = 0,
	ATH10K_HW_REFCLK_19_2_MHZ = 1,
	ATH10K_HW_REFCLK_24_MHZ = 2,
	ATH10K_HW_REFCLK_26_MHZ = 3,
	ATH10K_HW_REFCLK_37_4_MHZ = 4,
	ATH10K_HW_REFCLK_38_4_MHZ = 5,
	ATH10K_HW_REFCLK_40_MHZ = 6,
	ATH10K_HW_REFCLK_52_MHZ = 7,

	/* must be the last one */
	ATH10K_HW_REFCLK_COUNT,
};

struct ath10k_hw_clk_params {
	u32 refclk;
	u32 div;
	u32 rnfrac;
	u32 settle_time;
	u32 refdiv;
	u32 outdiv;
};

struct htt_rx_desc_ops;

struct ath10k_hw_params {
	u32 id;
	u16 dev_id;
	enum ath10k_bus bus;
	const char *name;
	u32 patch_load_addr;
	int uart_pin;
	u32 otp_exe_param;

	/* Type of hw cycle counter wraparound logic, for more info
	 * refer enum ath10k_hw_cc_wraparound_type.
	 */
	enum ath10k_hw_cc_wraparound_type cc_wraparound_type;

	/* Some of chip expects fragment descriptor to be continuous
	 * memory for any TX operation. Set continuous_frag_desc flag
	 * for the hardware which have such requirement.
	 */
	bool continuous_frag_desc;

	/* CCK hardware rate table mapping for the newer chipsets
	 * like QCA99X0, QCA4019 got revised. The CCK h/w rate values
	 * are in a proper order with respect to the rate/preamble
	 */
	bool cck_rate_map_rev2;

	u32 channel_counters_freq_hz;

	/* Mgmt tx descriptors threshold for limiting probe response
	 * frames.
	 */
	u32 max_probe_resp_desc_thres;

	u32 tx_chain_mask;
	u32 rx_chain_mask;
	u32 max_spatial_stream;
	u32 cal_data_len;

	struct ath10k_hw_params_fw {
		const char *dir;
		const char *board;
		size_t board_size;
		const char *eboard;
		size_t ext_board_size;
		size_t board_ext_size;
	} fw;

	/* qca99x0 family chips deliver broadcast/multicast management
	 * frames encrypted and expect software do decryption.
	 */
	bool sw_decrypt_mcast_mgmt;

	/* Rx descriptor abstraction */
	const struct ath10k_htt_rx_desc_ops *rx_desc_ops;

	const struct ath10k_hw_ops *hw_ops;

	/* Number of bytes used for alignment in rx_hdr_status of rx desc. */
	int decap_align_bytes;

	/* hw specific clock control parameters */
	const struct ath10k_hw_clk_params *hw_clk;
	int target_cpu_freq;

	/* Number of bytes to be discarded for each FFT sample */
	int spectral_bin_discard;

	/* The board may have a restricted NSS for 160 or 80+80 vs what it
	 * can do for 80Mhz.
	 */
	int vht160_mcs_rx_highest;
	int vht160_mcs_tx_highest;

	/* Number of ciphers supported (i.e First N) in cipher_suites array */
	int n_cipher_suites;

	u32 num_peers;
	u32 ast_skid_limit;
	u32 num_wds_entries;

	/* Targets supporting physical addressing capability above 32-bits */
	bool target_64bit;

	/* Target rx ring fill level */
	u32 rx_ring_fill_level;

	/* target supporting shadow register for ce write */
	bool shadow_reg_support;

	/* target supporting retention restore on ddr */
	bool rri_on_ddr;

	/* Number of bytes to be the offset for each FFT sample */
	int spectral_bin_offset;

	/* targets which require hw filter reset during boot up,
	 * to avoid it sending spurious acks.
	 */
	bool hw_filter_reset_required;

	/* target supporting fw download via diag ce */
	bool fw_diag_ce_download;

	/* target supporting fw download via large size BMI */
	bool bmi_large_size_download;

	/* need to set uart pin if disable uart print, workaround for a
	 * firmware bug
	 */
	bool uart_pin_workaround;

	/* Workaround for the credit size calculation */
	bool credit_size_workaround;

	/* tx stats support over pktlog */
	bool tx_stats_over_pktlog;

	/* provides bitrates for sta_statistics using WMI_TLV_PEER_STATS_INFO_EVENTID */
	bool supports_peer_stats_info;

	bool dynamic_sar_support;

	bool hw_restart_disconnect;
<<<<<<< HEAD
=======

	bool use_fw_tx_credits;
>>>>>>> 66283a8f
};

struct htt_resp;
struct htt_data_tx_completion_ext;
struct htt_rx_ring_rx_desc_offsets;

/* Defines needed for Rx descriptor abstraction */
struct ath10k_hw_ops {
	void (*set_coverage_class)(struct ath10k *ar, s16 value);
	int (*enable_pll_clk)(struct ath10k *ar);
	int (*tx_data_rssi_pad_bytes)(struct htt_resp *htt);
	int (*is_rssi_enable)(struct htt_resp *resp);
};

extern const struct ath10k_hw_ops qca988x_ops;
extern const struct ath10k_hw_ops qca99x0_ops;
extern const struct ath10k_hw_ops qca6174_ops;
extern const struct ath10k_hw_ops qca6174_sdio_ops;
extern const struct ath10k_hw_ops wcn3990_ops;

extern const struct ath10k_hw_clk_params qca6174_clk[];

static inline int
ath10k_tx_data_rssi_get_pad_bytes(struct ath10k_hw_params *hw,
				  struct htt_resp *htt)
{
	if (hw->hw_ops->tx_data_rssi_pad_bytes)
		return hw->hw_ops->tx_data_rssi_pad_bytes(htt);
	return 0;
}

static inline int
ath10k_is_rssi_enable(struct ath10k_hw_params *hw,
		      struct htt_resp *resp)
{
	if (hw->hw_ops->is_rssi_enable)
		return hw->hw_ops->is_rssi_enable(resp);
	return 0;
}

/* Target specific defines for MAIN firmware */
#define TARGET_NUM_VDEVS			8
#define TARGET_NUM_PEER_AST			2
#define TARGET_NUM_WDS_ENTRIES			32
#define TARGET_DMA_BURST_SIZE			0
#define TARGET_MAC_AGGR_DELIM			0
#define TARGET_AST_SKID_LIMIT			16
#define TARGET_NUM_STATIONS			16
#define TARGET_NUM_PEERS			((TARGET_NUM_STATIONS) + \
						 (TARGET_NUM_VDEVS))
#define TARGET_NUM_OFFLOAD_PEERS		0
#define TARGET_NUM_OFFLOAD_REORDER_BUFS         0
#define TARGET_NUM_PEER_KEYS			2
#define TARGET_NUM_TIDS				((TARGET_NUM_PEERS) * 2)
#define TARGET_TX_CHAIN_MASK			(BIT(0) | BIT(1) | BIT(2))
#define TARGET_RX_CHAIN_MASK			(BIT(0) | BIT(1) | BIT(2))
#define TARGET_RX_TIMEOUT_LO_PRI		100
#define TARGET_RX_TIMEOUT_HI_PRI		40

#define TARGET_SCAN_MAX_PENDING_REQS		4
#define TARGET_BMISS_OFFLOAD_MAX_VDEV		3
#define TARGET_ROAM_OFFLOAD_MAX_VDEV		3
#define TARGET_ROAM_OFFLOAD_MAX_AP_PROFILES	8
#define TARGET_GTK_OFFLOAD_MAX_VDEV		3
#define TARGET_NUM_MCAST_GROUPS			0
#define TARGET_NUM_MCAST_TABLE_ELEMS		0
#define TARGET_MCAST2UCAST_MODE			ATH10K_MCAST2UCAST_DISABLED
#define TARGET_TX_DBG_LOG_SIZE			1024
#define TARGET_RX_SKIP_DEFRAG_TIMEOUT_DUP_DETECTION_CHECK 0
#define TARGET_VOW_CONFIG			0
#define TARGET_NUM_MSDU_DESC			(1024 + 400)
#define TARGET_MAX_FRAG_ENTRIES			0

/* Target specific defines for 10.X firmware */
#define TARGET_10X_NUM_VDEVS			16
#define TARGET_10X_NUM_PEER_AST			2
#define TARGET_10X_NUM_WDS_ENTRIES		32
#define TARGET_10X_DMA_BURST_SIZE		0
#define TARGET_10X_MAC_AGGR_DELIM		0
#define TARGET_10X_AST_SKID_LIMIT		128
#define TARGET_10X_NUM_STATIONS			128
#define TARGET_10X_TX_STATS_NUM_STATIONS	118
#define TARGET_10X_NUM_PEERS			((TARGET_10X_NUM_STATIONS) + \
						 (TARGET_10X_NUM_VDEVS))
#define TARGET_10X_TX_STATS_NUM_PEERS		((TARGET_10X_TX_STATS_NUM_STATIONS) + \
						 (TARGET_10X_NUM_VDEVS))
#define TARGET_10X_NUM_OFFLOAD_PEERS		0
#define TARGET_10X_NUM_OFFLOAD_REORDER_BUFS	0
#define TARGET_10X_NUM_PEER_KEYS		2
#define TARGET_10X_NUM_TIDS_MAX			256
#define TARGET_10X_NUM_TIDS			min((TARGET_10X_NUM_TIDS_MAX), \
						    (TARGET_10X_NUM_PEERS) * 2)
#define TARGET_10X_TX_STATS_NUM_TIDS		min((TARGET_10X_NUM_TIDS_MAX), \
						    (TARGET_10X_TX_STATS_NUM_PEERS) * 2)
#define TARGET_10X_TX_CHAIN_MASK		(BIT(0) | BIT(1) | BIT(2))
#define TARGET_10X_RX_CHAIN_MASK		(BIT(0) | BIT(1) | BIT(2))
#define TARGET_10X_RX_TIMEOUT_LO_PRI		100
#define TARGET_10X_RX_TIMEOUT_HI_PRI		40
#define TARGET_10X_SCAN_MAX_PENDING_REQS	4
#define TARGET_10X_BMISS_OFFLOAD_MAX_VDEV	2
#define TARGET_10X_ROAM_OFFLOAD_MAX_VDEV	2
#define TARGET_10X_ROAM_OFFLOAD_MAX_AP_PROFILES	8
#define TARGET_10X_GTK_OFFLOAD_MAX_VDEV		3
#define TARGET_10X_NUM_MCAST_GROUPS		0
#define TARGET_10X_NUM_MCAST_TABLE_ELEMS	0
#define TARGET_10X_MCAST2UCAST_MODE		ATH10K_MCAST2UCAST_DISABLED
#define TARGET_10X_TX_DBG_LOG_SIZE		1024
#define TARGET_10X_RX_SKIP_DEFRAG_TIMEOUT_DUP_DETECTION_CHECK 1
#define TARGET_10X_VOW_CONFIG			0
#define TARGET_10X_NUM_MSDU_DESC		(1024 + 400)
#define TARGET_10X_MAX_FRAG_ENTRIES		0

/* 10.2 parameters */
#define TARGET_10_2_DMA_BURST_SIZE		0

/* Target specific defines for WMI-TLV firmware */
#define TARGET_TLV_NUM_VDEVS			4
#define TARGET_TLV_NUM_STATIONS			32
#define TARGET_TLV_NUM_PEERS			33
#define TARGET_TLV_NUM_TDLS_VDEVS		1
#define TARGET_TLV_NUM_TIDS			((TARGET_TLV_NUM_PEERS) * 2)
#define TARGET_TLV_NUM_MSDU_DESC		(1024 + 32)
#define TARGET_TLV_NUM_MSDU_DESC_HL		1024
#define TARGET_TLV_NUM_WOW_PATTERNS		22
#define TARGET_TLV_MGMT_NUM_MSDU_DESC		(50)

/* Target specific defines for WMI-HL-1.0 firmware */
#define TARGET_HL_TLV_NUM_PEERS			33
#define TARGET_HL_TLV_AST_SKID_LIMIT		16
#define TARGET_HL_TLV_NUM_WDS_ENTRIES		2

/* Target specific defines for QCA9377 high latency firmware */
#define TARGET_QCA9377_HL_NUM_PEERS		15

/* Diagnostic Window */
#define CE_DIAG_PIPE	7

#define NUM_TARGET_CE_CONFIG_WLAN ar->hw_values->num_target_ce_config_wlan

/* Target specific defines for 10.4 firmware */
#define TARGET_10_4_NUM_VDEVS			16
#define TARGET_10_4_NUM_STATIONS		32
#define TARGET_10_4_NUM_PEERS			((TARGET_10_4_NUM_STATIONS) + \
						 (TARGET_10_4_NUM_VDEVS))
#define TARGET_10_4_ACTIVE_PEERS		0

#define TARGET_10_4_NUM_QCACHE_PEERS_MAX	512
#define TARGET_10_4_QCACHE_ACTIVE_PEERS		50
#define TARGET_10_4_QCACHE_ACTIVE_PEERS_PFC	35
#define TARGET_10_4_NUM_OFFLOAD_PEERS		0
#define TARGET_10_4_NUM_OFFLOAD_REORDER_BUFFS	0
#define TARGET_10_4_NUM_PEER_KEYS		2
#define TARGET_10_4_TGT_NUM_TIDS		((TARGET_10_4_NUM_PEERS) * 2)
#define TARGET_10_4_NUM_MSDU_DESC		(1024 + 400)
#define TARGET_10_4_NUM_MSDU_DESC_PFC		2500
#define TARGET_10_4_AST_SKID_LIMIT		32

/* 100 ms for video, best-effort, and background */
#define TARGET_10_4_RX_TIMEOUT_LO_PRI		100

/* 40 ms for voice */
#define TARGET_10_4_RX_TIMEOUT_HI_PRI		40

#define TARGET_10_4_RX_DECAP_MODE		ATH10K_HW_TXRX_NATIVE_WIFI
#define TARGET_10_4_SCAN_MAX_REQS		4
#define TARGET_10_4_BMISS_OFFLOAD_MAX_VDEV	3
#define TARGET_10_4_ROAM_OFFLOAD_MAX_VDEV	3
#define TARGET_10_4_ROAM_OFFLOAD_MAX_PROFILES   8

/* Note: mcast to ucast is disabled by default */
#define TARGET_10_4_NUM_MCAST_GROUPS		0
#define TARGET_10_4_NUM_MCAST_TABLE_ELEMS	0
#define TARGET_10_4_MCAST2UCAST_MODE		0

#define TARGET_10_4_TX_DBG_LOG_SIZE		1024
#define TARGET_10_4_NUM_WDS_ENTRIES		32
#define TARGET_10_4_DMA_BURST_SIZE		1
#define TARGET_10_4_MAC_AGGR_DELIM		0
#define TARGET_10_4_RX_SKIP_DEFRAG_TIMEOUT_DUP_DETECTION_CHECK 1
#define TARGET_10_4_VOW_CONFIG			0
#define TARGET_10_4_GTK_OFFLOAD_MAX_VDEV	3
#define TARGET_10_4_11AC_TX_MAX_FRAGS		2
#define TARGET_10_4_MAX_PEER_EXT_STATS		16
#define TARGET_10_4_SMART_ANT_CAP		0
#define TARGET_10_4_BK_MIN_FREE			0
#define TARGET_10_4_BE_MIN_FREE			0
#define TARGET_10_4_VI_MIN_FREE			0
#define TARGET_10_4_VO_MIN_FREE			0
#define TARGET_10_4_RX_BATCH_MODE		1
#define TARGET_10_4_THERMAL_THROTTLING_CONFIG	0
#define TARGET_10_4_ATF_CONFIG			0
#define TARGET_10_4_IPHDR_PAD_CONFIG		1
#define TARGET_10_4_QWRAP_CONFIG		0

/* TDLS config */
#define TARGET_10_4_NUM_TDLS_VDEVS		1
#define TARGET_10_4_NUM_TDLS_BUFFER_STA		1
#define TARGET_10_4_NUM_TDLS_SLEEP_STA		1

/* Maximum number of Copy Engine's supported */
#define CE_COUNT_MAX 12

/* Number of Copy Engines supported */
#define CE_COUNT ar->hw_values->ce_count

/*
 * Granted MSIs are assigned as follows:
 * Firmware uses the first
 * Remaining MSIs, if any, are used by Copy Engines
 * This mapping is known to both Target firmware and Host software.
 * It may be changed as long as Host and Target are kept in sync.
 */
/* MSI for firmware (errors, etc.) */
#define MSI_ASSIGN_FW		0

/* MSIs for Copy Engines */
#define MSI_ASSIGN_CE_INITIAL	1
#define MSI_ASSIGN_CE_MAX	ar->hw_values->msi_assign_ce_max

/* as of IP3.7.1 */
#define RTC_STATE_V_ON				ar->hw_values->rtc_state_val_on

#define RTC_STATE_V_LSB				0
#define RTC_STATE_V_MASK			0x00000007
#define RTC_STATE_ADDRESS			0x0000
#define PCIE_SOC_WAKE_V_MASK			0x00000001
#define PCIE_SOC_WAKE_ADDRESS			0x0004
#define PCIE_SOC_WAKE_RESET			0x00000000
#define SOC_GLOBAL_RESET_ADDRESS		0x0008

#define RTC_SOC_BASE_ADDRESS			ar->regs->rtc_soc_base_address
#define RTC_WMAC_BASE_ADDRESS			ar->regs->rtc_wmac_base_address
#define MAC_COEX_BASE_ADDRESS			0x00006000
#define BT_COEX_BASE_ADDRESS			0x00007000
#define SOC_PCIE_BASE_ADDRESS			0x00008000
#define SOC_CORE_BASE_ADDRESS			ar->regs->soc_core_base_address
#define WLAN_UART_BASE_ADDRESS			0x0000c000
#define WLAN_SI_BASE_ADDRESS			0x00010000
#define WLAN_GPIO_BASE_ADDRESS			0x00014000
#define WLAN_ANALOG_INTF_BASE_ADDRESS		0x0001c000
#define WLAN_MAC_BASE_ADDRESS			ar->regs->wlan_mac_base_address
#define EFUSE_BASE_ADDRESS			0x00030000
#define FPGA_REG_BASE_ADDRESS			0x00039000
#define WLAN_UART2_BASE_ADDRESS			0x00054c00
#define CE_WRAPPER_BASE_ADDRESS			ar->regs->ce_wrapper_base_address
#define CE0_BASE_ADDRESS			ar->regs->ce0_base_address
#define CE1_BASE_ADDRESS			ar->regs->ce1_base_address
#define CE2_BASE_ADDRESS			ar->regs->ce2_base_address
#define CE3_BASE_ADDRESS			ar->regs->ce3_base_address
#define CE4_BASE_ADDRESS			ar->regs->ce4_base_address
#define CE5_BASE_ADDRESS			ar->regs->ce5_base_address
#define CE6_BASE_ADDRESS			ar->regs->ce6_base_address
#define CE7_BASE_ADDRESS			ar->regs->ce7_base_address
#define DBI_BASE_ADDRESS			0x00060000
#define WLAN_ANALOG_INTF_PCIE_BASE_ADDRESS	0x0006c000
#define PCIE_LOCAL_BASE_ADDRESS		ar->regs->pcie_local_base_address

#define SOC_RESET_CONTROL_ADDRESS		0x00000000
#define SOC_RESET_CONTROL_OFFSET		0x00000000
#define SOC_RESET_CONTROL_SI0_RST_MASK		ar->regs->soc_reset_control_si0_rst_mask
#define SOC_RESET_CONTROL_CE_RST_MASK		ar->regs->soc_reset_control_ce_rst_mask
#define SOC_RESET_CONTROL_CPU_WARM_RST_MASK	0x00000040
#define SOC_CPU_CLOCK_OFFSET			0x00000020
#define SOC_CPU_CLOCK_STANDARD_LSB		0
#define SOC_CPU_CLOCK_STANDARD_MASK		0x00000003
#define SOC_CLOCK_CONTROL_OFFSET		0x00000028
#define SOC_CLOCK_CONTROL_SI0_CLK_MASK		0x00000001
#define SOC_SYSTEM_SLEEP_OFFSET			0x000000c4
#define SOC_LPO_CAL_OFFSET			0x000000e0
#define SOC_LPO_CAL_ENABLE_LSB			20
#define SOC_LPO_CAL_ENABLE_MASK			0x00100000
#define SOC_LF_TIMER_CONTROL0_ADDRESS		0x00000050
#define SOC_LF_TIMER_CONTROL0_ENABLE_MASK	0x00000004

#define SOC_CHIP_ID_ADDRESS			ar->regs->soc_chip_id_address
#define SOC_CHIP_ID_REV_LSB			8
#define SOC_CHIP_ID_REV_MASK			0x00000f00

#define WLAN_RESET_CONTROL_COLD_RST_MASK	0x00000008
#define WLAN_RESET_CONTROL_WARM_RST_MASK	0x00000004
#define WLAN_SYSTEM_SLEEP_DISABLE_LSB		0
#define WLAN_SYSTEM_SLEEP_DISABLE_MASK		0x00000001

#define WLAN_GPIO_PIN0_ADDRESS			0x00000028
#define WLAN_GPIO_PIN0_CONFIG_LSB		11
#define WLAN_GPIO_PIN0_CONFIG_MASK		0x00007800
#define WLAN_GPIO_PIN0_PAD_PULL_LSB		5
#define WLAN_GPIO_PIN0_PAD_PULL_MASK		0x00000060
#define WLAN_GPIO_PIN1_ADDRESS			0x0000002c
#define WLAN_GPIO_PIN1_CONFIG_MASK		0x00007800
#define WLAN_GPIO_PIN10_ADDRESS			0x00000050
#define WLAN_GPIO_PIN11_ADDRESS			0x00000054
#define WLAN_GPIO_PIN12_ADDRESS			0x00000058
#define WLAN_GPIO_PIN13_ADDRESS			0x0000005c

#define CLOCK_GPIO_OFFSET			0xffffffff
#define CLOCK_GPIO_BT_CLK_OUT_EN_LSB		0
#define CLOCK_GPIO_BT_CLK_OUT_EN_MASK		0

#define SI_CONFIG_OFFSET			0x00000000
#define SI_CONFIG_ERR_INT_LSB			19
#define SI_CONFIG_ERR_INT_MASK			0x00080000
#define SI_CONFIG_BIDIR_OD_DATA_LSB		18
#define SI_CONFIG_BIDIR_OD_DATA_MASK		0x00040000
#define SI_CONFIG_I2C_LSB			16
#define SI_CONFIG_I2C_MASK			0x00010000
#define SI_CONFIG_POS_SAMPLE_LSB		7
#define SI_CONFIG_POS_SAMPLE_MASK		0x00000080
#define SI_CONFIG_INACTIVE_DATA_LSB		5
#define SI_CONFIG_INACTIVE_DATA_MASK		0x00000020
#define SI_CONFIG_INACTIVE_CLK_LSB		4
#define SI_CONFIG_INACTIVE_CLK_MASK		0x00000010
#define SI_CONFIG_DIVIDER_LSB			0
#define SI_CONFIG_DIVIDER_MASK			0x0000000f
#define SI_CS_OFFSET				0x00000004
#define SI_CS_DONE_ERR_LSB			10
#define SI_CS_DONE_ERR_MASK			0x00000400
#define SI_CS_DONE_INT_LSB			9
#define SI_CS_DONE_INT_MASK			0x00000200
#define SI_CS_START_LSB				8
#define SI_CS_START_MASK			0x00000100
#define SI_CS_RX_CNT_LSB			4
#define SI_CS_RX_CNT_MASK			0x000000f0
#define SI_CS_TX_CNT_LSB			0
#define SI_CS_TX_CNT_MASK			0x0000000f

#define SI_TX_DATA0_OFFSET			0x00000008
#define SI_TX_DATA1_OFFSET			0x0000000c
#define SI_RX_DATA0_OFFSET			0x00000010
#define SI_RX_DATA1_OFFSET			0x00000014

#define CORE_CTRL_CPU_INTR_MASK			0x00002000
#define CORE_CTRL_PCIE_REG_31_MASK		0x00000800
#define CORE_CTRL_ADDRESS			0x0000
#define PCIE_INTR_ENABLE_ADDRESS		0x0008
#define PCIE_INTR_CAUSE_ADDRESS			0x000c
#define PCIE_INTR_CLR_ADDRESS			ar->regs->pcie_intr_clr_address
#define SCRATCH_3_ADDRESS			ar->regs->scratch_3_address
#define CPU_INTR_ADDRESS			0x0010
#define FW_RAM_CONFIG_ADDRESS			0x0018

#define CCNT_TO_MSEC(ar, x) ((x) / ar->hw_params.channel_counters_freq_hz)

/* Firmware indications to the Host via SCRATCH_3 register. */
#define FW_INDICATOR_ADDRESS			ar->regs->fw_indicator_address
#define FW_IND_EVENT_PENDING			1
#define FW_IND_INITIALIZED			2
#define FW_IND_HOST_READY			0x80000000

/* HOST_REG interrupt from firmware */
#define PCIE_INTR_FIRMWARE_MASK			ar->regs->pcie_intr_fw_mask
#define PCIE_INTR_CE_MASK_ALL			ar->regs->pcie_intr_ce_mask_all

#define DRAM_BASE_ADDRESS			0x00400000

#define PCIE_BAR_REG_ADDRESS			0x40030

#define MISSING 0

#define SYSTEM_SLEEP_OFFSET			SOC_SYSTEM_SLEEP_OFFSET
#define WLAN_SYSTEM_SLEEP_OFFSET		SOC_SYSTEM_SLEEP_OFFSET
#define WLAN_RESET_CONTROL_OFFSET		SOC_RESET_CONTROL_OFFSET
#define CLOCK_CONTROL_OFFSET			SOC_CLOCK_CONTROL_OFFSET
#define CLOCK_CONTROL_SI0_CLK_MASK		SOC_CLOCK_CONTROL_SI0_CLK_MASK
#define RESET_CONTROL_MBOX_RST_MASK		MISSING
#define RESET_CONTROL_SI0_RST_MASK		SOC_RESET_CONTROL_SI0_RST_MASK
#define GPIO_BASE_ADDRESS			WLAN_GPIO_BASE_ADDRESS
#define GPIO_PIN0_OFFSET			WLAN_GPIO_PIN0_ADDRESS
#define GPIO_PIN1_OFFSET			WLAN_GPIO_PIN1_ADDRESS
#define GPIO_PIN0_CONFIG_LSB			WLAN_GPIO_PIN0_CONFIG_LSB
#define GPIO_PIN0_CONFIG_MASK			WLAN_GPIO_PIN0_CONFIG_MASK
#define GPIO_PIN0_PAD_PULL_LSB			WLAN_GPIO_PIN0_PAD_PULL_LSB
#define GPIO_PIN0_PAD_PULL_MASK			WLAN_GPIO_PIN0_PAD_PULL_MASK
#define GPIO_PIN1_CONFIG_MASK			WLAN_GPIO_PIN1_CONFIG_MASK
#define SI_BASE_ADDRESS				WLAN_SI_BASE_ADDRESS
#define SCRATCH_BASE_ADDRESS			SOC_CORE_BASE_ADDRESS
#define LOCAL_SCRATCH_OFFSET			0x18
#define CPU_CLOCK_OFFSET			SOC_CPU_CLOCK_OFFSET
#define LPO_CAL_OFFSET				SOC_LPO_CAL_OFFSET
#define GPIO_PIN10_OFFSET			WLAN_GPIO_PIN10_ADDRESS
#define GPIO_PIN11_OFFSET			WLAN_GPIO_PIN11_ADDRESS
#define GPIO_PIN12_OFFSET			WLAN_GPIO_PIN12_ADDRESS
#define GPIO_PIN13_OFFSET			WLAN_GPIO_PIN13_ADDRESS
#define CPU_CLOCK_STANDARD_LSB			SOC_CPU_CLOCK_STANDARD_LSB
#define CPU_CLOCK_STANDARD_MASK			SOC_CPU_CLOCK_STANDARD_MASK
#define LPO_CAL_ENABLE_LSB			SOC_LPO_CAL_ENABLE_LSB
#define LPO_CAL_ENABLE_MASK			SOC_LPO_CAL_ENABLE_MASK
#define ANALOG_INTF_BASE_ADDRESS		WLAN_ANALOG_INTF_BASE_ADDRESS
#define MBOX_BASE_ADDRESS			MISSING
#define INT_STATUS_ENABLE_ERROR_LSB		MISSING
#define INT_STATUS_ENABLE_ERROR_MASK		MISSING
#define INT_STATUS_ENABLE_CPU_LSB		MISSING
#define INT_STATUS_ENABLE_CPU_MASK		MISSING
#define INT_STATUS_ENABLE_COUNTER_LSB		MISSING
#define INT_STATUS_ENABLE_COUNTER_MASK		MISSING
#define INT_STATUS_ENABLE_MBOX_DATA_LSB		MISSING
#define INT_STATUS_ENABLE_MBOX_DATA_MASK	MISSING
#define ERROR_STATUS_ENABLE_RX_UNDERFLOW_LSB	MISSING
#define ERROR_STATUS_ENABLE_RX_UNDERFLOW_MASK	MISSING
#define ERROR_STATUS_ENABLE_TX_OVERFLOW_LSB	MISSING
#define ERROR_STATUS_ENABLE_TX_OVERFLOW_MASK	MISSING
#define COUNTER_INT_STATUS_ENABLE_BIT_LSB	MISSING
#define COUNTER_INT_STATUS_ENABLE_BIT_MASK	MISSING
#define INT_STATUS_ENABLE_ADDRESS		MISSING
#define CPU_INT_STATUS_ENABLE_BIT_LSB		MISSING
#define CPU_INT_STATUS_ENABLE_BIT_MASK		MISSING
#define HOST_INT_STATUS_ADDRESS			MISSING
#define CPU_INT_STATUS_ADDRESS			MISSING
#define ERROR_INT_STATUS_ADDRESS		MISSING
#define ERROR_INT_STATUS_WAKEUP_MASK		MISSING
#define ERROR_INT_STATUS_WAKEUP_LSB		MISSING
#define ERROR_INT_STATUS_RX_UNDERFLOW_MASK	MISSING
#define ERROR_INT_STATUS_RX_UNDERFLOW_LSB	MISSING
#define ERROR_INT_STATUS_TX_OVERFLOW_MASK	MISSING
#define ERROR_INT_STATUS_TX_OVERFLOW_LSB	MISSING
#define COUNT_DEC_ADDRESS			MISSING
#define HOST_INT_STATUS_CPU_MASK		MISSING
#define HOST_INT_STATUS_CPU_LSB			MISSING
#define HOST_INT_STATUS_ERROR_MASK		MISSING
#define HOST_INT_STATUS_ERROR_LSB		MISSING
#define HOST_INT_STATUS_COUNTER_MASK		MISSING
#define HOST_INT_STATUS_COUNTER_LSB		MISSING
#define RX_LOOKAHEAD_VALID_ADDRESS		MISSING
#define WINDOW_DATA_ADDRESS			MISSING
#define WINDOW_READ_ADDR_ADDRESS		MISSING
#define WINDOW_WRITE_ADDR_ADDRESS		MISSING

#define QCA9887_1_0_I2C_SDA_GPIO_PIN		5
#define QCA9887_1_0_I2C_SDA_PIN_CONFIG		3
#define QCA9887_1_0_SI_CLK_GPIO_PIN		17
#define QCA9887_1_0_SI_CLK_PIN_CONFIG		3
#define QCA9887_1_0_GPIO_ENABLE_W1TS_LOW_ADDRESS 0x00000010

#define QCA9887_EEPROM_SELECT_READ		0xa10000a0
#define QCA9887_EEPROM_ADDR_HI_MASK		0x0000ff00
#define QCA9887_EEPROM_ADDR_HI_LSB		8
#define QCA9887_EEPROM_ADDR_LO_MASK		0x00ff0000
#define QCA9887_EEPROM_ADDR_LO_LSB		16

#define MBOX_RESET_CONTROL_ADDRESS		0x00000000
#define MBOX_HOST_INT_STATUS_ADDRESS		0x00000800
#define MBOX_HOST_INT_STATUS_ERROR_LSB		7
#define MBOX_HOST_INT_STATUS_ERROR_MASK		0x00000080
#define MBOX_HOST_INT_STATUS_CPU_LSB		6
#define MBOX_HOST_INT_STATUS_CPU_MASK		0x00000040
#define MBOX_HOST_INT_STATUS_COUNTER_LSB	4
#define MBOX_HOST_INT_STATUS_COUNTER_MASK	0x00000010
#define MBOX_CPU_INT_STATUS_ADDRESS		0x00000801
#define MBOX_ERROR_INT_STATUS_ADDRESS		0x00000802
#define MBOX_ERROR_INT_STATUS_WAKEUP_LSB	2
#define MBOX_ERROR_INT_STATUS_WAKEUP_MASK	0x00000004
#define MBOX_ERROR_INT_STATUS_RX_UNDERFLOW_LSB	1
#define MBOX_ERROR_INT_STATUS_RX_UNDERFLOW_MASK	0x00000002
#define MBOX_ERROR_INT_STATUS_TX_OVERFLOW_LSB	0
#define MBOX_ERROR_INT_STATUS_TX_OVERFLOW_MASK	0x00000001
#define MBOX_COUNTER_INT_STATUS_ADDRESS		0x00000803
#define MBOX_COUNTER_INT_STATUS_COUNTER_LSB	0
#define MBOX_COUNTER_INT_STATUS_COUNTER_MASK	0x000000ff
#define MBOX_RX_LOOKAHEAD_VALID_ADDRESS		0x00000805
#define MBOX_INT_STATUS_ENABLE_ADDRESS		0x00000828
#define MBOX_INT_STATUS_ENABLE_ERROR_LSB	7
#define MBOX_INT_STATUS_ENABLE_ERROR_MASK	0x00000080
#define MBOX_INT_STATUS_ENABLE_CPU_LSB		6
#define MBOX_INT_STATUS_ENABLE_CPU_MASK		0x00000040
#define MBOX_INT_STATUS_ENABLE_INT_LSB		5
#define MBOX_INT_STATUS_ENABLE_INT_MASK		0x00000020
#define MBOX_INT_STATUS_ENABLE_COUNTER_LSB	4
#define MBOX_INT_STATUS_ENABLE_COUNTER_MASK	0x00000010
#define MBOX_INT_STATUS_ENABLE_MBOX_DATA_LSB	0
#define MBOX_INT_STATUS_ENABLE_MBOX_DATA_MASK	0x0000000f
#define MBOX_CPU_INT_STATUS_ENABLE_ADDRESS	0x00000819
#define MBOX_CPU_INT_STATUS_ENABLE_BIT_LSB	0
#define MBOX_CPU_INT_STATUS_ENABLE_BIT_MASK	0x000000ff
#define MBOX_CPU_STATUS_ENABLE_ASSERT_MASK 0x00000001
#define MBOX_ERROR_STATUS_ENABLE_ADDRESS	0x0000081a
#define MBOX_ERROR_STATUS_ENABLE_RX_UNDERFLOW_LSB  1
#define MBOX_ERROR_STATUS_ENABLE_RX_UNDERFLOW_MASK 0x00000002
#define MBOX_ERROR_STATUS_ENABLE_TX_OVERFLOW_LSB   0
#define MBOX_ERROR_STATUS_ENABLE_TX_OVERFLOW_MASK  0x00000001
#define MBOX_COUNTER_INT_STATUS_ENABLE_ADDRESS	0x0000081b
#define MBOX_COUNTER_INT_STATUS_ENABLE_BIT_LSB	0
#define MBOX_COUNTER_INT_STATUS_ENABLE_BIT_MASK	0x000000ff
#define MBOX_COUNT_ADDRESS			0x00000820
#define MBOX_COUNT_DEC_ADDRESS			0x00000840
#define MBOX_WINDOW_DATA_ADDRESS		0x00000874
#define MBOX_WINDOW_WRITE_ADDR_ADDRESS		0x00000878
#define MBOX_WINDOW_READ_ADDR_ADDRESS		0x0000087c
#define MBOX_CPU_DBG_SEL_ADDRESS		0x00000883
#define MBOX_CPU_DBG_ADDRESS			0x00000884
#define MBOX_RTC_BASE_ADDRESS			0x00000000
#define MBOX_GPIO_BASE_ADDRESS			0x00005000
#define MBOX_MBOX_BASE_ADDRESS			0x00008000

#define RTC_STATE_V_GET(x) (((x) & RTC_STATE_V_MASK) >> RTC_STATE_V_LSB)

/* Register definitions for first generation ath10k cards. These cards include
 * a mac thich has a register allocation similar to ath9k and at least some
 * registers including the ones relevant for modifying the coverage class are
 * identical to the ath9k definitions.
 * These registers are usually managed by the ath10k firmware. However by
 * overriding them it is possible to support coverage class modifications.
 */
#define WAVE1_PCU_ACK_CTS_TIMEOUT		0x8014
#define WAVE1_PCU_ACK_CTS_TIMEOUT_MAX		0x00003FFF
#define WAVE1_PCU_ACK_CTS_TIMEOUT_ACK_MASK	0x00003FFF
#define WAVE1_PCU_ACK_CTS_TIMEOUT_ACK_LSB	0
#define WAVE1_PCU_ACK_CTS_TIMEOUT_CTS_MASK	0x3FFF0000
#define WAVE1_PCU_ACK_CTS_TIMEOUT_CTS_LSB	16

#define WAVE1_PCU_GBL_IFS_SLOT			0x1070
#define WAVE1_PCU_GBL_IFS_SLOT_MASK		0x0000FFFF
#define WAVE1_PCU_GBL_IFS_SLOT_MAX		0x0000FFFF
#define WAVE1_PCU_GBL_IFS_SLOT_LSB		0
#define WAVE1_PCU_GBL_IFS_SLOT_RESV0		0xFFFF0000

#define WAVE1_PHYCLK				0x801C
#define WAVE1_PHYCLK_USEC_MASK			0x0000007F
#define WAVE1_PHYCLK_USEC_LSB			0

/* qca6174 PLL offset/mask */
#define SOC_CORE_CLK_CTRL_OFFSET		0x00000114
#define SOC_CORE_CLK_CTRL_DIV_LSB		0
#define SOC_CORE_CLK_CTRL_DIV_MASK		0x00000007

#define EFUSE_OFFSET				0x0000032c
#define EFUSE_XTAL_SEL_LSB			8
#define EFUSE_XTAL_SEL_MASK			0x00000700

#define BB_PLL_CONFIG_OFFSET			0x000002f4
#define BB_PLL_CONFIG_FRAC_LSB			0
#define BB_PLL_CONFIG_FRAC_MASK			0x0003ffff
#define BB_PLL_CONFIG_OUTDIV_LSB		18
#define BB_PLL_CONFIG_OUTDIV_MASK		0x001c0000

#define WLAN_PLL_SETTLE_OFFSET			0x0018
#define WLAN_PLL_SETTLE_TIME_LSB		0
#define WLAN_PLL_SETTLE_TIME_MASK		0x000007ff

#define WLAN_PLL_CONTROL_OFFSET			0x0014
#define WLAN_PLL_CONTROL_DIV_LSB		0
#define WLAN_PLL_CONTROL_DIV_MASK		0x000003ff
#define WLAN_PLL_CONTROL_REFDIV_LSB		10
#define WLAN_PLL_CONTROL_REFDIV_MASK		0x00003c00
#define WLAN_PLL_CONTROL_BYPASS_LSB		16
#define WLAN_PLL_CONTROL_BYPASS_MASK		0x00010000
#define WLAN_PLL_CONTROL_NOPWD_LSB		18
#define WLAN_PLL_CONTROL_NOPWD_MASK		0x00040000

#define RTC_SYNC_STATUS_OFFSET			0x0244
#define RTC_SYNC_STATUS_PLL_CHANGING_LSB	5
#define RTC_SYNC_STATUS_PLL_CHANGING_MASK	0x00000020
/* qca6174 PLL offset/mask end */

/* CPU_ADDR_MSB is a register, bit[3:0] is to specify which memory
 * region is accessed. The memory region size is 1M.
 * If host wants to access 0xX12345 at target, then CPU_ADDR_MSB[3:0]
 * is 0xX.
 * The following MACROs are defined to get the 0xX and the size limit.
 */
#define CPU_ADDR_MSB_REGION_MASK	GENMASK(23, 20)
#define CPU_ADDR_MSB_REGION_VAL(X)	FIELD_GET(CPU_ADDR_MSB_REGION_MASK, X)
#define REGION_ACCESS_SIZE_LIMIT	0x100000
#define REGION_ACCESS_SIZE_MASK		(REGION_ACCESS_SIZE_LIMIT - 1)

#endif /* _HW_H_ */<|MERGE_RESOLUTION|>--- conflicted
+++ resolved
@@ -635,11 +635,8 @@
 	bool dynamic_sar_support;
 
 	bool hw_restart_disconnect;
-<<<<<<< HEAD
-=======
 
 	bool use_fw_tx_credits;
->>>>>>> 66283a8f
 };
 
 struct htt_resp;
