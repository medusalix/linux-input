// SPDX-License-Identifier: GPL-2.0
/*
 * Copyright (C) 2020 NovaTech LLC
 * George McCollister <george.mccollister@gmail.com>
 */

#include <linux/bits.h>
#include <linux/i2c.h>
#include <linux/module.h>
#include "xrs700x.h"
#include "xrs700x_reg.h"

struct xrs700x_i2c_cmd {
	__be32 reg;
	__be16 val;
} __packed;

static int xrs700x_i2c_reg_read(void *context, unsigned int reg,
				unsigned int *val)
{
	struct device *dev = context;
	struct i2c_client *i2c = to_i2c_client(dev);
	struct xrs700x_i2c_cmd cmd;
	int ret;

	cmd.reg = cpu_to_be32(reg | 1);

	ret = i2c_master_send(i2c, (char *)&cmd.reg, sizeof(cmd.reg));
	if (ret < 0) {
		dev_err(dev, "xrs i2c_master_send returned %d\n", ret);
		return ret;
	}

	ret = i2c_master_recv(i2c, (char *)&cmd.val, sizeof(cmd.val));
	if (ret < 0) {
		dev_err(dev, "xrs i2c_master_recv returned %d\n", ret);
		return ret;
	}

	*val = be16_to_cpu(cmd.val);
	return 0;
}

static int xrs700x_i2c_reg_write(void *context, unsigned int reg,
				 unsigned int val)
{
	struct device *dev = context;
	struct i2c_client *i2c = to_i2c_client(dev);
	struct xrs700x_i2c_cmd cmd;
	int ret;

	cmd.reg = cpu_to_be32(reg);
	cmd.val = cpu_to_be16(val);

	ret = i2c_master_send(i2c, (char *)&cmd, sizeof(cmd));
	if (ret < 0) {
		dev_err(dev, "xrs i2c_master_send returned %d\n", ret);
		return ret;
	}

	return 0;
}

static const struct regmap_config xrs700x_i2c_regmap_config = {
	.val_bits = 16,
	.reg_stride = 2,
	.reg_bits = 32,
	.pad_bits = 0,
	.write_flag_mask = 0,
	.read_flag_mask = 0,
	.reg_read = xrs700x_i2c_reg_read,
	.reg_write = xrs700x_i2c_reg_write,
	.max_register = 0,
	.cache_type = REGCACHE_NONE,
	.reg_format_endian = REGMAP_ENDIAN_BIG,
	.val_format_endian = REGMAP_ENDIAN_BIG
};

static int xrs700x_i2c_probe(struct i2c_client *i2c,
			     const struct i2c_device_id *i2c_id)
{
	struct xrs700x *priv;
	int ret;

	priv = xrs700x_switch_alloc(&i2c->dev, i2c);
	if (!priv)
		return -ENOMEM;

	priv->regmap = devm_regmap_init(&i2c->dev, NULL, &i2c->dev,
					&xrs700x_i2c_regmap_config);
	if (IS_ERR(priv->regmap)) {
		ret = PTR_ERR(priv->regmap);
		dev_err(&i2c->dev, "Failed to initialize regmap: %d\n", ret);
		return ret;
	}

	i2c_set_clientdata(i2c, priv);

	ret = xrs700x_switch_register(priv);

	/* Main DSA driver may not be started yet. */
	if (ret)
		return ret;

	return 0;
}

static void xrs700x_i2c_remove(struct i2c_client *i2c)
{
	struct xrs700x *priv = i2c_get_clientdata(i2c);

	if (!priv)
		return;

	xrs700x_switch_remove(priv);

<<<<<<< HEAD
	i2c_set_clientdata(i2c, NULL);
=======
	return 0;
>>>>>>> 0e9804cf
}

static void xrs700x_i2c_shutdown(struct i2c_client *i2c)
{
	struct xrs700x *priv = i2c_get_clientdata(i2c);

	if (!priv)
		return;

	xrs700x_switch_shutdown(priv);

	i2c_set_clientdata(i2c, NULL);
}

static const struct i2c_device_id xrs700x_i2c_id[] = {
	{ "xrs700x-switch", 0 },
	{},
};

MODULE_DEVICE_TABLE(i2c, xrs700x_i2c_id);

static const struct of_device_id __maybe_unused xrs700x_i2c_dt_ids[] = {
	{ .compatible = "arrow,xrs7003e", .data = &xrs7003e_info },
	{ .compatible = "arrow,xrs7003f", .data = &xrs7003f_info },
	{ .compatible = "arrow,xrs7004e", .data = &xrs7004e_info },
	{ .compatible = "arrow,xrs7004f", .data = &xrs7004f_info },
	{},
};
MODULE_DEVICE_TABLE(of, xrs700x_i2c_dt_ids);

static struct i2c_driver xrs700x_i2c_driver = {
	.driver = {
		.name	= "xrs700x-i2c",
		.of_match_table = of_match_ptr(xrs700x_i2c_dt_ids),
	},
	.probe	= xrs700x_i2c_probe,
	.remove	= xrs700x_i2c_remove,
	.shutdown = xrs700x_i2c_shutdown,
	.id_table = xrs700x_i2c_id,
};

module_i2c_driver(xrs700x_i2c_driver);

MODULE_AUTHOR("George McCollister <george.mccollister@gmail.com>");
MODULE_DESCRIPTION("Arrow SpeedChips XRS700x DSA I2C driver");
MODULE_LICENSE("GPL v2");<|MERGE_RESOLUTION|>--- conflicted
+++ resolved
@@ -113,12 +113,6 @@
 		return;
 
 	xrs700x_switch_remove(priv);
-
-<<<<<<< HEAD
-	i2c_set_clientdata(i2c, NULL);
-=======
-	return 0;
->>>>>>> 0e9804cf
 }
 
 static void xrs700x_i2c_shutdown(struct i2c_client *i2c)
