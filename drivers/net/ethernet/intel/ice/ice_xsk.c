--- conflicted
+++ resolved
@@ -388,16 +388,6 @@
 
 	if (qid >= vsi->num_rxq || qid >= vsi->num_txq) {
 		netdev_err(vsi->netdev, "Please use queue id in scope of combined queues count\n");
-<<<<<<< HEAD
-		pool_failure = -EINVAL;
-		goto failure;
-	}
-
-	if (!is_power_of_2(vsi->rx_rings[qid]->count) ||
-	    !is_power_of_2(vsi->tx_rings[qid]->count)) {
-		netdev_err(vsi->netdev, "Please align ring sizes to power of 2\n");
-=======
->>>>>>> 9fecab24
 		pool_failure = -EINVAL;
 		goto failure;
 	}
