--- conflicted
+++ resolved
@@ -467,11 +467,6 @@
 	dump_zones(mddev);
 
 	ret = md_integrity_register(mddev);
-<<<<<<< HEAD
-	if (ret)
-		raid0_free(mddev, conf);
-=======
->>>>>>> d525211f
 
 	return ret;
 }
