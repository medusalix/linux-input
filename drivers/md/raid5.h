/* SPDX-License-Identifier: GPL-2.0 */
#ifndef _RAID5_H
#define _RAID5_H

#include <linux/raid/xor.h>
#include <linux/dmaengine.h>
#include <linux/local_lock.h>

/*
 *
 * Each stripe contains one buffer per device.  Each buffer can be in
 * one of a number of states stored in "flags".  Changes between
 * these states happen *almost* exclusively under the protection of the
 * STRIPE_ACTIVE flag.  Some very specific changes can happen in bi_end_io, and
 * these are not protected by STRIPE_ACTIVE.
 *
 * The flag bits that are used to represent these states are:
 *   R5_UPTODATE and R5_LOCKED
 *
 * State Empty == !UPTODATE, !LOCK
 *        We have no data, and there is no active request
 * State Want == !UPTODATE, LOCK
 *        A read request is being submitted for this block
 * State Dirty == UPTODATE, LOCK
 *        Some new data is in this buffer, and it is being written out
 * State Clean == UPTODATE, !LOCK
 *        We have valid data which is the same as on disc
 *
 * The possible state transitions are:
 *
 *  Empty -> Want   - on read or write to get old data for  parity calc
 *  Empty -> Dirty  - on compute_parity to satisfy write/sync request.
 *  Empty -> Clean  - on compute_block when computing a block for failed drive
 *  Want  -> Empty  - on failed read
 *  Want  -> Clean  - on successful completion of read request
 *  Dirty -> Clean  - on successful completion of write request
 *  Dirty -> Clean  - on failed write
 *  Clean -> Dirty  - on compute_parity to satisfy write/sync (RECONSTRUCT or RMW)
 *
 * The Want->Empty, Want->Clean, Dirty->Clean, transitions
 * all happen in b_end_io at interrupt time.
 * Each sets the Uptodate bit before releasing the Lock bit.
 * This leaves one multi-stage transition:
 *    Want->Dirty->Clean
 * This is safe because thinking that a Clean buffer is actually dirty
 * will at worst delay some action, and the stripe will be scheduled
 * for attention after the transition is complete.
 *
 * There is one possibility that is not covered by these states.  That
 * is if one drive has failed and there is a spare being rebuilt.  We
 * can't distinguish between a clean block that has been generated
 * from parity calculations, and a clean block that has been
 * successfully written to the spare ( or to parity when resyncing).
 * To distinguish these states we have a stripe bit STRIPE_INSYNC that
 * is set whenever a write is scheduled to the spare, or to the parity
 * disc if there is no spare.  A sync request clears this bit, and
 * when we find it set with no buffers locked, we know the sync is
 * complete.
 *
 * Buffers for the md device that arrive via make_request are attached
 * to the appropriate stripe in one of two lists linked on b_reqnext.
 * One list (bh_read) for read requests, one (bh_write) for write.
 * There should never be more than one buffer on the two lists
 * together, but we are not guaranteed of that so we allow for more.
 *
 * If a buffer is on the read list when the associated cache buffer is
 * Uptodate, the data is copied into the read buffer and it's b_end_io
 * routine is called.  This may happen in the end_request routine only
 * if the buffer has just successfully been read.  end_request should
 * remove the buffers from the list and then set the Uptodate bit on
 * the buffer.  Other threads may do this only if they first check
 * that the Uptodate bit is set.  Once they have checked that they may
 * take buffers off the read queue.
 *
 * When a buffer on the write list is committed for write it is copied
 * into the cache buffer, which is then marked dirty, and moved onto a
 * third list, the written list (bh_written).  Once both the parity
 * block and the cached buffer are successfully written, any buffer on
 * a written list can be returned with b_end_io.
 *
 * The write list and read list both act as fifos.  The read list,
 * write list and written list are protected by the device_lock.
 * The device_lock is only for list manipulations and will only be
 * held for a very short time.  It can be claimed from interrupts.
 *
 *
 * Stripes in the stripe cache can be on one of two lists (or on
 * neither).  The "inactive_list" contains stripes which are not
 * currently being used for any request.  They can freely be reused
 * for another stripe.  The "handle_list" contains stripes that need
 * to be handled in some way.  Both of these are fifo queues.  Each
 * stripe is also (potentially) linked to a hash bucket in the hash
 * table so that it can be found by sector number.  Stripes that are
 * not hashed must be on the inactive_list, and will normally be at
 * the front.  All stripes start life this way.
 *
 * The inactive_list, handle_list and hash bucket lists are all protected by the
 * device_lock.
 *  - stripes have a reference counter. If count==0, they are on a list.
 *  - If a stripe might need handling, STRIPE_HANDLE is set.
 *  - When refcount reaches zero, then if STRIPE_HANDLE it is put on
 *    handle_list else inactive_list
 *
 * This, combined with the fact that STRIPE_HANDLE is only ever
 * cleared while a stripe has a non-zero count means that if the
 * refcount is 0 and STRIPE_HANDLE is set, then it is on the
 * handle_list and if recount is 0 and STRIPE_HANDLE is not set, then
 * the stripe is on inactive_list.
 *
 * The possible transitions are:
 *  activate an unhashed/inactive stripe (get_active_stripe())
 *     lockdev check-hash unlink-stripe cnt++ clean-stripe hash-stripe unlockdev
 *  activate a hashed, possibly active stripe (get_active_stripe())
 *     lockdev check-hash if(!cnt++)unlink-stripe unlockdev
 *  attach a request to an active stripe (add_stripe_bh())
 *     lockdev attach-buffer unlockdev
 *  handle a stripe (handle_stripe())
 *     setSTRIPE_ACTIVE,  clrSTRIPE_HANDLE ...
 *		(lockdev check-buffers unlockdev) ..
 *		change-state ..
 *		record io/ops needed clearSTRIPE_ACTIVE schedule io/ops
 *  release an active stripe (release_stripe())
 *     lockdev if (!--cnt) { if  STRIPE_HANDLE, add to handle_list else add to inactive-list } unlockdev
 *
 * The refcount counts each thread that have activated the stripe,
 * plus raid5d if it is handling it, plus one for each active request
 * on a cached buffer, and plus one if the stripe is undergoing stripe
 * operations.
 *
 * The stripe operations are:
 * -copying data between the stripe cache and user application buffers
 * -computing blocks to save a disk access, or to recover a missing block
 * -updating the parity on a write operation (reconstruct write and
 *  read-modify-write)
 * -checking parity correctness
 * -running i/o to disk
 * These operations are carried out by raid5_run_ops which uses the async_tx
 * api to (optionally) offload operations to dedicated hardware engines.
 * When requesting an operation handle_stripe sets the pending bit for the
 * operation and increments the count.  raid5_run_ops is then run whenever
 * the count is non-zero.
 * There are some critical dependencies between the operations that prevent some
 * from being requested while another is in flight.
 * 1/ Parity check operations destroy the in cache version of the parity block,
 *    so we prevent parity dependent operations like writes and compute_blocks
 *    from starting while a check is in progress.  Some dma engines can perform
 *    the check without damaging the parity block, in these cases the parity
 *    block is re-marked up to date (assuming the check was successful) and is
 *    not re-read from disk.
 * 2/ When a write operation is requested we immediately lock the affected
 *    blocks, and mark them as not up to date.  This causes new read requests
 *    to be held off, as well as parity checks and compute block operations.
 * 3/ Once a compute block operation has been requested handle_stripe treats
 *    that block as if it is up to date.  raid5_run_ops guaruntees that any
 *    operation that is dependent on the compute block result is initiated after
 *    the compute block completes.
 */

/*
 * Operations state - intermediate states that are visible outside of
 *   STRIPE_ACTIVE.
 * In general _idle indicates nothing is running, _run indicates a data
 * processing operation is active, and _result means the data processing result
 * is stable and can be acted upon.  For simple operations like biofill and
 * compute that only have an _idle and _run state they are indicated with
 * sh->state flags (STRIPE_BIOFILL_RUN and STRIPE_COMPUTE_RUN)
 */
/**
 * enum check_states - handles syncing / repairing a stripe
 * @check_state_idle - check operations are quiesced
 * @check_state_run - check operation is running
 * @check_state_result - set outside lock when check result is valid
 * @check_state_compute_run - check failed and we are repairing
 * @check_state_compute_result - set outside lock when compute result is valid
 */
enum check_states {
	check_state_idle = 0,
	check_state_run, /* xor parity check */
	check_state_run_q, /* q-parity check */
	check_state_run_pq, /* pq dual parity check */
	check_state_check_result,
	check_state_compute_run, /* parity repair */
	check_state_compute_result,
};

/**
 * enum reconstruct_states - handles writing or expanding a stripe
 */
enum reconstruct_states {
	reconstruct_state_idle = 0,
	reconstruct_state_prexor_drain_run,	/* prexor-write */
	reconstruct_state_drain_run,		/* write */
	reconstruct_state_run,			/* expand */
	reconstruct_state_prexor_drain_result,
	reconstruct_state_drain_result,
	reconstruct_state_result,
};

#define DEFAULT_STRIPE_SIZE	4096
struct stripe_head {
	struct hlist_node	hash;
	struct list_head	lru;	      /* inactive_list or handle_list */
	struct llist_node	release_list;
	struct r5conf		*raid_conf;
	short			generation;	/* increments with every
						 * reshape */
	sector_t		sector;		/* sector of this row */
	short			pd_idx;		/* parity disk index */
	short			qd_idx;		/* 'Q' disk index for raid6 */
	short			ddf_layout;/* use DDF ordering to calculate Q */
	short			hash_lock_index;
	unsigned long		state;		/* state flags */
	atomic_t		count;	      /* nr of active thread/requests */
	int			bm_seq;	/* sequence number for bitmap flushes */
	int			disks;		/* disks in stripe */
	int			overwrite_disks; /* total overwrite disks in stripe,
						  * this is only checked when stripe
						  * has STRIPE_BATCH_READY
						  */
	enum check_states	check_state;
	enum reconstruct_states reconstruct_state;
	spinlock_t		stripe_lock;
	int			cpu;
	struct r5worker_group	*group;

	struct stripe_head	*batch_head; /* protected by stripe lock */
	spinlock_t		batch_lock; /* only header's lock is useful */
	struct list_head	batch_list; /* protected by head's batch lock*/

	union {
		struct r5l_io_unit	*log_io;
		struct ppl_io_unit	*ppl_io;
	};

	struct list_head	log_list;
	sector_t		log_start; /* first meta block on the journal */
	struct list_head	r5c; /* for r5c_cache->stripe_in_journal */

	struct page		*ppl_page; /* partial parity of this stripe */
	/**
	 * struct stripe_operations
	 * @target - STRIPE_OP_COMPUTE_BLK target
	 * @target2 - 2nd compute target in the raid6 case
	 * @zero_sum_result - P and Q verification flags
	 * @request - async service request flags for raid_run_ops
	 */
	struct stripe_operations {
		int 		     target, target2;
		enum sum_check_flags zero_sum_result;
	} ops;

#if PAGE_SIZE != DEFAULT_STRIPE_SIZE
	/* These pages will be used by bios in dev[i] */
	struct page	**pages;
	int	nr_pages;	/* page array size */
	int	stripes_per_page;
#endif
	struct r5dev {
		/* rreq and rvec are used for the replacement device when
		 * writing data to both devices.
		 */
		struct bio	req, rreq;
		struct bio_vec	vec, rvec;
		struct page	*page, *orig_page;
		unsigned int    offset;     /* offset of the page */
		struct bio	*toread, *read, *towrite, *written;
		sector_t	sector;			/* sector of this page */
		unsigned long	flags;
		u32		log_checksum;
		unsigned short	write_hint;
	} dev[1]; /* allocated with extra space depending of RAID geometry */
};

/* stripe_head_state - collects and tracks the dynamic state of a stripe_head
 *     for handle_stripe.
 */
struct stripe_head_state {
	/* 'syncing' means that we need to read all devices, either
	 * to check/correct parity, or to reconstruct a missing device.
	 * 'replacing' means we are replacing one or more drives and
	 * the source is valid at this point so we don't need to
	 * read all devices, just the replacement targets.
	 */
	int syncing, expanding, expanded, replacing;
	int locked, uptodate, to_read, to_write, failed, written;
	int to_fill, compute, req_compute, non_overwrite;
	int injournal, just_cached;
	int failed_num[2];
	int p_failed, q_failed;
	int dec_preread_active;
	unsigned long ops_request;

	struct md_rdev *blocked_rdev;
	int handle_bad_blocks;
	int log_failed;
	int waiting_extra_page;
};

/* Flags for struct r5dev.flags */
enum r5dev_flags {
	R5_UPTODATE,	/* page contains current data */
	R5_LOCKED,	/* IO has been submitted on "req" */
	R5_DOUBLE_LOCKED,/* Cannot clear R5_LOCKED until 2 writes complete */
	R5_OVERWRITE,	/* towrite covers whole page */
/* and some that are internal to handle_stripe */
	R5_Insync,	/* rdev && rdev->in_sync at start */
	R5_Wantread,	/* want to schedule a read */
	R5_Wantwrite,
	R5_Overlap,	/* There is a pending overlapping request
			 * on this block */
	R5_ReadNoMerge, /* prevent bio from merging in block-layer */
	R5_ReadError,	/* seen a read error here recently */
	R5_ReWrite,	/* have tried to over-write the readerror */

	R5_Expanded,	/* This block now has post-expand data */
	R5_Wantcompute,	/* compute_block in progress treat as
			 * uptodate
			 */
	R5_Wantfill,	/* dev->toread contains a bio that needs
			 * filling
			 */
	R5_Wantdrain,	/* dev->towrite needs to be drained */
	R5_WantFUA,	/* Write should be FUA */
	R5_SyncIO,	/* The IO is sync */
	R5_WriteError,	/* got a write error - need to record it */
	R5_MadeGood,	/* A bad block has been fixed by writing to it */
	R5_ReadRepl,	/* Will/did read from replacement rather than orig */
	R5_MadeGoodRepl,/* A bad block on the replacement device has been
			 * fixed by writing to it */
	R5_NeedReplace,	/* This device has a replacement which is not
			 * up-to-date at this stripe. */
	R5_WantReplace, /* We need to update the replacement, we have read
			 * data in, and now is a good time to write it out.
			 */
	R5_Discard,	/* Discard the stripe */
	R5_SkipCopy,	/* Don't copy data from bio to stripe cache */
	R5_InJournal,	/* data being written is in the journal device.
			 * if R5_InJournal is set for parity pd_idx, all the
			 * data and parity being written are in the journal
			 * device
			 */
	R5_OrigPageUPTDODATE,	/* with write back cache, we read old data into
				 * dev->orig_page for prexor. When this flag is
				 * set, orig_page contains latest data in the
				 * raid disk.
				 */
};

/*
 * Stripe state
 */
enum {
	STRIPE_ACTIVE,
	STRIPE_HANDLE,
	STRIPE_SYNC_REQUESTED,
	STRIPE_SYNCING,
	STRIPE_INSYNC,
	STRIPE_REPLACED,
	STRIPE_PREREAD_ACTIVE,
	STRIPE_DELAYED,
	STRIPE_DEGRADED,
	STRIPE_BIT_DELAY,
	STRIPE_EXPANDING,
	STRIPE_EXPAND_SOURCE,
	STRIPE_EXPAND_READY,
	STRIPE_IO_STARTED,	/* do not count towards 'bypass_count' */
	STRIPE_FULL_WRITE,	/* all blocks are set to be overwritten */
	STRIPE_BIOFILL_RUN,
	STRIPE_COMPUTE_RUN,
	STRIPE_ON_UNPLUG_LIST,
	STRIPE_DISCARD,
	STRIPE_ON_RELEASE_LIST,
	STRIPE_BATCH_READY,
	STRIPE_BATCH_ERR,
	STRIPE_BITMAP_PENDING,	/* Being added to bitmap, don't add
				 * to batch yet.
				 */
	STRIPE_LOG_TRAPPED,	/* trapped into log (see raid5-cache.c)
				 * this bit is used in two scenarios:
				 *
				 * 1. write-out phase
				 *  set in first entry of r5l_write_stripe
				 *  clear in second entry of r5l_write_stripe
				 *  used to bypass logic in handle_stripe
				 *
				 * 2. caching phase
				 *  set in r5c_try_caching_write()
				 *  clear when journal write is done
				 *  used to initiate r5c_cache_data()
				 *  also used to bypass logic in handle_stripe
				 */
	STRIPE_R5C_CACHING,	/* the stripe is in caching phase
				 * see more detail in the raid5-cache.c
				 */
	STRIPE_R5C_PARTIAL_STRIPE,	/* in r5c cache (to-be/being handled or
					 * in conf->r5c_partial_stripe_list)
					 */
	STRIPE_R5C_FULL_STRIPE,	/* in r5c cache (to-be/being handled or
				 * in conf->r5c_full_stripe_list)
				 */
	STRIPE_R5C_PREFLUSH,	/* need to flush journal device */
};

#define STRIPE_EXPAND_SYNC_FLAGS \
	((1 << STRIPE_EXPAND_SOURCE) |\
	(1 << STRIPE_EXPAND_READY) |\
	(1 << STRIPE_EXPANDING) |\
	(1 << STRIPE_SYNC_REQUESTED))
/*
 * Operation request flags
 */
enum {
	STRIPE_OP_BIOFILL,
	STRIPE_OP_COMPUTE_BLK,
	STRIPE_OP_PREXOR,
	STRIPE_OP_BIODRAIN,
	STRIPE_OP_RECONSTRUCT,
	STRIPE_OP_CHECK,
	STRIPE_OP_PARTIAL_PARITY,
};

/*
 * RAID parity calculation preferences
 */
enum {
	PARITY_DISABLE_RMW = 0,
	PARITY_ENABLE_RMW,
	PARITY_PREFER_RMW,
};

/*
 * Pages requested from set_syndrome_sources()
 */
enum {
	SYNDROME_SRC_ALL,
	SYNDROME_SRC_WANT_DRAIN,
	SYNDROME_SRC_WRITTEN,
};
/*
 * Plugging:
 *
 * To improve write throughput, we need to delay the handling of some
 * stripes until there has been a chance that several write requests
 * for the one stripe have all been collected.
 * In particular, any write request that would require pre-reading
 * is put on a "delayed" queue until there are no stripes currently
 * in a pre-read phase.  Further, if the "delayed" queue is empty when
 * a stripe is put on it then we "plug" the queue and do not process it
 * until an unplug call is made. (the unplug_io_fn() is called).
 *
 * When preread is initiated on a stripe, we set PREREAD_ACTIVE and add
 * it to the count of prereading stripes.
 * When write is initiated, or the stripe refcnt == 0 (just in case) we
 * clear the PREREAD_ACTIVE flag and decrement the count
 * Whenever the 'handle' queue is empty and the device is not plugged, we
 * move any strips from delayed to handle and clear the DELAYED flag and set
 * PREREAD_ACTIVE.
 * In stripe_handle, if we find pre-reading is necessary, we do it if
 * PREREAD_ACTIVE is set, else we set DELAYED which will send it to the delayed queue.
 * HANDLE gets cleared if stripe_handle leaves nothing locked.
 */

/* Note: disk_info.rdev can be set to NULL asynchronously by raid5_remove_disk.
 * There are three safe ways to access disk_info.rdev.
 * 1/ when holding mddev->reconfig_mutex
 * 2/ when resync/recovery/reshape is known to be happening - i.e. in code that
 *    is called as part of performing resync/recovery/reshape.
 * 3/ while holding rcu_read_lock(), use rcu_dereference to get the pointer
 *    and if it is non-NULL, increment rdev->nr_pending before dropping the RCU
 *    lock.
 * When .rdev is set to NULL, the nr_pending count checked again and if
 * it has been incremented, the pointer is put back in .rdev.
 */

struct disk_info {
	struct md_rdev	__rcu *rdev;
	struct md_rdev  __rcu *replacement;
	struct page	*extra_page; /* extra page to use in prexor */
};

/*
 * Stripe cache
 */

#define NR_STRIPES		256

#if PAGE_SIZE == DEFAULT_STRIPE_SIZE
#define STRIPE_SIZE		PAGE_SIZE
#define STRIPE_SHIFT		(PAGE_SHIFT - 9)
#define STRIPE_SECTORS		(STRIPE_SIZE>>9)
#endif

#define	IO_THRESHOLD		1
#define BYPASS_THRESHOLD	1
#define NR_HASH			(PAGE_SIZE / sizeof(struct hlist_head))
#define HASH_MASK		(NR_HASH - 1)
#define MAX_STRIPE_BATCH	8

/* NOTE NR_STRIPE_HASH_LOCKS must remain below 64.
 * This is because we sometimes take all the spinlocks
 * and creating that much locking depth can cause
 * problems.
 */
#define NR_STRIPE_HASH_LOCKS 8
#define STRIPE_HASH_LOCKS_MASK (NR_STRIPE_HASH_LOCKS - 1)

struct r5worker {
	struct work_struct work;
	struct r5worker_group *group;
	struct list_head temp_inactive_list[NR_STRIPE_HASH_LOCKS];
	bool working;
};

struct r5worker_group {
	struct list_head handle_list;
	struct list_head loprio_list;
	struct r5conf *conf;
	struct r5worker *workers;
	int stripes_cnt;
};

/*
 * r5c journal modes of the array: write-back or write-through.
 * write-through mode has identical behavior as existing log only
 * implementation.
 */
enum r5c_journal_mode {
	R5C_JOURNAL_MODE_WRITE_THROUGH = 0,
	R5C_JOURNAL_MODE_WRITE_BACK = 1,
};

enum r5_cache_state {
	R5_INACTIVE_BLOCKED,	/* release of inactive stripes blocked,
				 * waiting for 25% to be free
				 */
	R5_ALLOC_MORE,		/* It might help to allocate another
				 * stripe.
				 */
	R5_DID_ALLOC,		/* A stripe was allocated, don't allocate
				 * more until at least one has been
				 * released.  This avoids flooding
				 * the cache.
				 */
	R5C_LOG_TIGHT,		/* log device space tight, need to
				 * prioritize stripes at last_checkpoint
				 */
	R5C_LOG_CRITICAL,	/* log device is running out of space,
				 * only process stripes that are already
				 * occupying the log
				 */
	R5C_EXTRA_PAGE_IN_USE,	/* a stripe is using disk_info.extra_page
				 * for prexor
				 */
};

#define PENDING_IO_MAX 512
#define PENDING_IO_ONE_FLUSH 128
struct r5pending_data {
	struct list_head sibling;
	sector_t sector; /* stripe sector */
	struct bio_list bios;
};

struct raid5_percpu {
	struct page	*spare_page; /* Used when checking P/Q in raid6 */
	void		*scribble;  /* space for constructing buffer
				     * lists and performing address
				     * conversions
				     */
	int             scribble_obj_size;
	local_lock_t    lock;
};

struct r5conf {
	struct hlist_head	*stripe_hashtbl;
	/* only protect corresponding hash list and inactive_list */
	spinlock_t		hash_locks[NR_STRIPE_HASH_LOCKS];
	struct mddev		*mddev;
	int			chunk_sectors;
	int			level, algorithm, rmw_level;
	int			max_degraded;
	int			raid_disks;
	int			max_nr_stripes;
	int			min_nr_stripes;
#if PAGE_SIZE != DEFAULT_STRIPE_SIZE
	unsigned long	stripe_size;
	unsigned int	stripe_shift;
	unsigned long	stripe_sectors;
#endif

	/* reshape_progress is the leading edge of a 'reshape'
	 * It has value MaxSector when no reshape is happening
	 * If delta_disks < 0, it is the last sector we started work on,
	 * else is it the next sector to work on.
	 */
	sector_t		reshape_progress;
	/* reshape_safe is the trailing edge of a reshape.  We know that
	 * before (or after) this address, all reshape has completed.
	 */
	sector_t		reshape_safe;
	int			previous_raid_disks;
	int			prev_chunk_sectors;
	int			prev_algo;
	short			generation; /* increments with every reshape */
	seqcount_spinlock_t	gen_lock;	/* lock against generation changes */
	unsigned long		reshape_checkpoint; /* Time we last updated
						     * metadata */
	long long		min_offset_diff; /* minimum difference between
						  * data_offset and
						  * new_data_offset across all
						  * devices.  May be negative,
						  * but is closest to zero.
						  */

	struct list_head	handle_list; /* stripes needing handling */
	struct list_head	loprio_list; /* low priority stripes */
	struct list_head	hold_list; /* preread ready stripes */
	struct list_head	delayed_list; /* stripes that have plugged requests */
	struct list_head	bitmap_list; /* stripes delaying awaiting bitmap update */
	struct bio		*retry_read_aligned; /* currently retrying aligned bios   */
	unsigned int		retry_read_offset; /* sector offset into retry_read_aligned */
	struct bio		*retry_read_aligned_list; /* aligned bios retry list  */
	atomic_t		preread_active_stripes; /* stripes with scheduled io */
	atomic_t		active_aligned_reads;
	atomic_t		pending_full_writes; /* full write backlog */
	int			bypass_count; /* bypassed prereads */
	int			bypass_threshold; /* preread nice */
	int			skip_copy; /* Don't copy data from bio to stripe cache */
	struct list_head	*last_hold; /* detect hold_list promotions */

	atomic_t		reshape_stripes; /* stripes with pending writes for reshape */
	/* unfortunately we need two cache names as we temporarily have
	 * two caches.
	 */
	int			active_name;
	char			cache_name[2][32];
	struct kmem_cache	*slab_cache; /* for allocating stripes */
	struct mutex		cache_size_mutex; /* Protect changes to cache size */

	int			seq_flush, seq_write;
	int			quiesce;

	int			fullsync;  /* set to 1 if a full sync is needed,
					    * (fresh device added).
					    * Cleared when a sync completes.
					    */
	int			recovery_disabled;
	/* per cpu variables */
	struct raid5_percpu __percpu *percpu;
	int scribble_disks;
	int scribble_sectors;
	struct hlist_node node;

	/*
	 * Free stripes pool
	 */
	atomic_t		active_stripes;
	struct list_head	inactive_list[NR_STRIPE_HASH_LOCKS];

	atomic_t		r5c_cached_full_stripes;
	struct list_head	r5c_full_stripe_list;
	atomic_t		r5c_cached_partial_stripes;
	struct list_head	r5c_partial_stripe_list;
	atomic_t		r5c_flushing_full_stripes;
	atomic_t		r5c_flushing_partial_stripes;

	atomic_t		empty_inactive_list_nr;
	struct llist_head	released_stripes;
	wait_queue_head_t	wait_for_quiescent;
	wait_queue_head_t	wait_for_stripe;
	wait_queue_head_t	wait_for_overlap;
	unsigned long		cache_state;
	struct shrinker		shrinker;
	int			pool_size; /* number of disks in stripeheads in pool */
	spinlock_t		device_lock;
	struct disk_info	*disks;
	struct bio_set		bio_split;

	/* When taking over an array from a different personality, we store
	 * the new thread here until we fully activate the array.
	 */
	struct md_thread	*thread;
	struct list_head	temp_inactive_list[NR_STRIPE_HASH_LOCKS];
	struct r5worker_group	*worker_groups;
	int			group_cnt;
	int			worker_cnt_per_group;
	struct r5l_log		*log;
	void			*log_private;

	spinlock_t		pending_bios_lock;
	bool			batch_bio_dispatch;
	struct r5pending_data	*pending_data;
	struct list_head	free_list;
	struct list_head	pending_list;
	int			pending_data_cnt;
	struct r5pending_data	*next_pending_data;
};

#if PAGE_SIZE == DEFAULT_STRIPE_SIZE
#define RAID5_STRIPE_SIZE(conf)	STRIPE_SIZE
#define RAID5_STRIPE_SHIFT(conf)	STRIPE_SHIFT
#define RAID5_STRIPE_SECTORS(conf)	STRIPE_SECTORS
#else
#define RAID5_STRIPE_SIZE(conf)	((conf)->stripe_size)
#define RAID5_STRIPE_SHIFT(conf)	((conf)->stripe_shift)
#define RAID5_STRIPE_SECTORS(conf)	((conf)->stripe_sectors)
#endif

/* bio's attached to a stripe+device for I/O are linked together in bi_sector
 * order without overlap.  There may be several bio's per stripe+device, and
 * a bio could span several devices.
 * When walking this list for a particular stripe+device, we must never proceed
 * beyond a bio that extends past this device, as the next bio might no longer
 * be valid.
 * This function is used to determine the 'next' bio in the list, given the
 * sector of the current stripe+device
 */
static inline struct bio *r5_next_bio(struct r5conf *conf, struct bio *bio, sector_t sector)
{
	if (bio_end_sector(bio) < sector + RAID5_STRIPE_SECTORS(conf))
		return bio->bi_next;
	else
		return NULL;
}

/*
 * Our supported algorithms
 */
#define ALGORITHM_LEFT_ASYMMETRIC	0 /* Rotating Parity N with Data Restart */
#define ALGORITHM_RIGHT_ASYMMETRIC	1 /* Rotating Parity 0 with Data Restart */
#define ALGORITHM_LEFT_SYMMETRIC	2 /* Rotating Parity N with Data Continuation */
#define ALGORITHM_RIGHT_SYMMETRIC	3 /* Rotating Parity 0 with Data Continuation */

/* Define non-rotating (raid4) algorithms.  These allow
 * conversion of raid4 to raid5.
 */
#define ALGORITHM_PARITY_0		4 /* P or P,Q are initial devices */
#define ALGORITHM_PARITY_N		5 /* P or P,Q are final devices. */

/* DDF RAID6 layouts differ from md/raid6 layouts in two ways.
 * Firstly, the exact positioning of the parity block is slightly
 * different between the 'LEFT_*' modes of md and the "_N_*" modes
 * of DDF.
 * Secondly, or order of datablocks over which the Q syndrome is computed
 * is different.
 * Consequently we have different layouts for DDF/raid6 than md/raid6.
 * These layouts are from the DDFv1.2 spec.
 * Interestingly DDFv1.2-Errata-A does not specify N_CONTINUE but
 * leaves RLQ=3 as 'Vendor Specific'
 */

#define ALGORITHM_ROTATING_ZERO_RESTART	8 /* DDF PRL=6 RLQ=1 */
#define ALGORITHM_ROTATING_N_RESTART	9 /* DDF PRL=6 RLQ=2 */
#define ALGORITHM_ROTATING_N_CONTINUE	10 /*DDF PRL=6 RLQ=3 */

/* For every RAID5 algorithm we define a RAID6 algorithm
 * with exactly the same layout for data and parity, and
 * with the Q block always on the last device (N-1).
 * This allows trivial conversion from RAID5 to RAID6
 */
#define ALGORITHM_LEFT_ASYMMETRIC_6	16
#define ALGORITHM_RIGHT_ASYMMETRIC_6	17
#define ALGORITHM_LEFT_SYMMETRIC_6	18
#define ALGORITHM_RIGHT_SYMMETRIC_6	19
#define ALGORITHM_PARITY_0_6		20
#define ALGORITHM_PARITY_N_6		ALGORITHM_PARITY_N

static inline int algorithm_valid_raid5(int layout)
{
	return (layout >= 0) &&
		(layout <= 5);
}
static inline int algorithm_valid_raid6(int layout)
{
	return (layout >= 0 && layout <= 5)
		||
		(layout >= 8 && layout <= 10)
		||
		(layout >= 16 && layout <= 20);
}

static inline int algorithm_is_DDF(int layout)
{
	return layout >= 8 && layout <= 10;
}

#if PAGE_SIZE != DEFAULT_STRIPE_SIZE
/*
 * Return offset of the corresponding page for r5dev.
 */
static inline int raid5_get_page_offset(struct stripe_head *sh, int disk_idx)
{
	return (disk_idx % sh->stripes_per_page) * RAID5_STRIPE_SIZE(sh->raid_conf);
}

/*
 * Return corresponding page address for r5dev.
 */
static inline struct page *
raid5_get_dev_page(struct stripe_head *sh, int disk_idx)
{
	return sh->pages[disk_idx / sh->stripes_per_page];
}
#endif

<<<<<<< HEAD
extern void md_raid5_kick_device(struct r5conf *conf);
extern int raid5_set_cache_size(struct mddev *mddev, int size);
extern sector_t raid5_compute_blocknr(struct stripe_head *sh, int i, int previous);
extern void raid5_release_stripe(struct stripe_head *sh);
extern sector_t raid5_compute_sector(struct r5conf *conf, sector_t r_sector,
				     int previous, int *dd_idx,
				     struct stripe_head *sh);
extern struct stripe_head *
raid5_get_active_stripe(struct r5conf *conf, sector_t sector,
			bool previous, bool noblock, bool noquiesce);
extern int raid5_calc_degraded(struct r5conf *conf);
extern int r5c_journal_mode_set(struct mddev *mddev, int journal_mode);
=======
void md_raid5_kick_device(struct r5conf *conf);
int raid5_set_cache_size(struct mddev *mddev, int size);
sector_t raid5_compute_blocknr(struct stripe_head *sh, int i, int previous);
void raid5_release_stripe(struct stripe_head *sh);
sector_t raid5_compute_sector(struct r5conf *conf, sector_t r_sector,
		int previous, int *dd_idx, struct stripe_head *sh);

struct stripe_request_ctx;
/* get stripe from previous generation (when reshaping) */
#define R5_GAS_PREVIOUS		(1 << 0)
/* do not block waiting for a free stripe */
#define R5_GAS_NOBLOCK		(1 << 1)
/* do not block waiting for quiesce to be released */
#define R5_GAS_NOQUIESCE	(1 << 2)
struct stripe_head *raid5_get_active_stripe(struct r5conf *conf,
		struct stripe_request_ctx *ctx, sector_t sector,
		unsigned int flags);

int raid5_calc_degraded(struct r5conf *conf);
int r5c_journal_mode_set(struct mddev *mddev, int journal_mode);
>>>>>>> 66283a8f
#endif<|MERGE_RESOLUTION|>--- conflicted
+++ resolved
@@ -803,20 +803,6 @@
 }
 #endif
 
-<<<<<<< HEAD
-extern void md_raid5_kick_device(struct r5conf *conf);
-extern int raid5_set_cache_size(struct mddev *mddev, int size);
-extern sector_t raid5_compute_blocknr(struct stripe_head *sh, int i, int previous);
-extern void raid5_release_stripe(struct stripe_head *sh);
-extern sector_t raid5_compute_sector(struct r5conf *conf, sector_t r_sector,
-				     int previous, int *dd_idx,
-				     struct stripe_head *sh);
-extern struct stripe_head *
-raid5_get_active_stripe(struct r5conf *conf, sector_t sector,
-			bool previous, bool noblock, bool noquiesce);
-extern int raid5_calc_degraded(struct r5conf *conf);
-extern int r5c_journal_mode_set(struct mddev *mddev, int journal_mode);
-=======
 void md_raid5_kick_device(struct r5conf *conf);
 int raid5_set_cache_size(struct mddev *mddev, int size);
 sector_t raid5_compute_blocknr(struct stripe_head *sh, int i, int previous);
@@ -837,5 +823,4 @@
 
 int raid5_calc_degraded(struct r5conf *conf);
 int r5c_journal_mode_set(struct mddev *mddev, int journal_mode);
->>>>>>> 66283a8f
 #endif