/*
 * Copyright (C) 2007-2010 Advanced Micro Devices, Inc.
 * Author: Joerg Roedel <joerg.roedel@amd.com>
 *         Leo Duran <leo.duran@amd.com>
 *
 * This program is free software; you can redistribute it and/or modify it
 * under the terms of the GNU General Public License version 2 as published
 * by the Free Software Foundation.
 *
 * This program is distributed in the hope that it will be useful,
 * but WITHOUT ANY WARRANTY; without even the implied warranty of
 * MERCHANTABILITY or FITNESS FOR A PARTICULAR PURPOSE.  See the
 * GNU General Public License for more details.
 *
 * You should have received a copy of the GNU General Public License
 * along with this program; if not, write to the Free Software
 * Foundation, Inc., 59 Temple Place, Suite 330, Boston, MA  02111-1307 USA
 */

#include <linux/ratelimit.h>
#include <linux/pci.h>
#include <linux/pci-ats.h>
#include <linux/bitmap.h>
#include <linux/slab.h>
#include <linux/debugfs.h>
#include <linux/scatterlist.h>
#include <linux/dma-mapping.h>
#include <linux/iommu-helper.h>
#include <linux/iommu.h>
#include <linux/delay.h>
#include <linux/amd-iommu.h>
#include <linux/notifier.h>
#include <linux/export.h>
#include <asm/msidef.h>
#include <asm/proto.h>
#include <asm/iommu.h>
#include <asm/gart.h>
#include <asm/dma.h>

#include "amd_iommu_proto.h"
#include "amd_iommu_types.h"

#define CMD_SET_TYPE(cmd, t) ((cmd)->data[1] |= ((t) << 28))

#define LOOP_TIMEOUT	100000

/*
 * This bitmap is used to advertise the page sizes our hardware support
 * to the IOMMU core, which will then use this information to split
 * physically contiguous memory regions it is mapping into page sizes
 * that we support.
 *
 * Traditionally the IOMMU core just handed us the mappings directly,
 * after making sure the size is an order of a 4KiB page and that the
 * mapping has natural alignment.
 *
 * To retain this behavior, we currently advertise that we support
 * all page sizes that are an order of 4KiB.
 *
 * If at some point we'd like to utilize the IOMMU core's new behavior,
 * we could change this to advertise the real page sizes we support.
 */
#define AMD_IOMMU_PGSIZES	(~0xFFFUL)

static DEFINE_RWLOCK(amd_iommu_devtable_lock);

/* A list of preallocated protection domains */
static LIST_HEAD(iommu_pd_list);
static DEFINE_SPINLOCK(iommu_pd_list_lock);

/* List of all available dev_data structures */
static LIST_HEAD(dev_data_list);
static DEFINE_SPINLOCK(dev_data_list_lock);

/*
 * Domain for untranslated devices - only allocated
 * if iommu=pt passed on kernel cmd line.
 */
static struct protection_domain *pt_domain;

static struct iommu_ops amd_iommu_ops;

static ATOMIC_NOTIFIER_HEAD(ppr_notifier);
int amd_iommu_max_glx_val = -1;

static struct dma_map_ops amd_iommu_dma_ops;

/*
 * general struct to manage commands send to an IOMMU
 */
struct iommu_cmd {
	u32 data[4];
};

static void update_domain(struct protection_domain *domain);
static int __init alloc_passthrough_domain(void);

/****************************************************************************
 *
 * Helper functions
 *
 ****************************************************************************/

static struct iommu_dev_data *alloc_dev_data(u16 devid)
{
	struct iommu_dev_data *dev_data;
	unsigned long flags;

	dev_data = kzalloc(sizeof(*dev_data), GFP_KERNEL);
	if (!dev_data)
		return NULL;

	dev_data->devid = devid;
	atomic_set(&dev_data->bind, 0);

	spin_lock_irqsave(&dev_data_list_lock, flags);
	list_add_tail(&dev_data->dev_data_list, &dev_data_list);
	spin_unlock_irqrestore(&dev_data_list_lock, flags);

	return dev_data;
}

static void free_dev_data(struct iommu_dev_data *dev_data)
{
	unsigned long flags;

	spin_lock_irqsave(&dev_data_list_lock, flags);
	list_del(&dev_data->dev_data_list);
	spin_unlock_irqrestore(&dev_data_list_lock, flags);

	kfree(dev_data);
}

static struct iommu_dev_data *search_dev_data(u16 devid)
{
	struct iommu_dev_data *dev_data;
	unsigned long flags;

	spin_lock_irqsave(&dev_data_list_lock, flags);
	list_for_each_entry(dev_data, &dev_data_list, dev_data_list) {
		if (dev_data->devid == devid)
			goto out_unlock;
	}

	dev_data = NULL;

out_unlock:
	spin_unlock_irqrestore(&dev_data_list_lock, flags);

	return dev_data;
}

static struct iommu_dev_data *find_dev_data(u16 devid)
{
	struct iommu_dev_data *dev_data;

	dev_data = search_dev_data(devid);

	if (dev_data == NULL)
		dev_data = alloc_dev_data(devid);

	return dev_data;
}

static inline u16 get_device_id(struct device *dev)
{
	struct pci_dev *pdev = to_pci_dev(dev);

	return calc_devid(pdev->bus->number, pdev->devfn);
}

static struct iommu_dev_data *get_dev_data(struct device *dev)
{
	return dev->archdata.iommu;
}

static bool pci_iommuv2_capable(struct pci_dev *pdev)
{
	static const int caps[] = {
		PCI_EXT_CAP_ID_ATS,
		PCI_EXT_CAP_ID_PRI,
		PCI_EXT_CAP_ID_PASID,
	};
	int i, pos;

	for (i = 0; i < 3; ++i) {
		pos = pci_find_ext_capability(pdev, caps[i]);
		if (pos == 0)
			return false;
	}

	return true;
}

static bool pdev_pri_erratum(struct pci_dev *pdev, u32 erratum)
{
	struct iommu_dev_data *dev_data;

	dev_data = get_dev_data(&pdev->dev);

	return dev_data->errata & (1 << erratum) ? true : false;
}

/*
 * In this function the list of preallocated protection domains is traversed to
 * find the domain for a specific device
 */
static struct dma_ops_domain *find_protection_domain(u16 devid)
{
	struct dma_ops_domain *entry, *ret = NULL;
	unsigned long flags;
	u16 alias = amd_iommu_alias_table[devid];

	if (list_empty(&iommu_pd_list))
		return NULL;

	spin_lock_irqsave(&iommu_pd_list_lock, flags);

	list_for_each_entry(entry, &iommu_pd_list, list) {
		if (entry->target_dev == devid ||
		    entry->target_dev == alias) {
			ret = entry;
			break;
		}
	}

	spin_unlock_irqrestore(&iommu_pd_list_lock, flags);

	return ret;
}

/*
 * This function checks if the driver got a valid device from the caller to
 * avoid dereferencing invalid pointers.
 */
static bool check_device(struct device *dev)
{
	u16 devid;

	if (!dev || !dev->dma_mask)
		return false;

	/* No device or no PCI device */
	if (dev->bus != &pci_bus_type)
		return false;

	devid = get_device_id(dev);

	/* Out of our scope? */
	if (devid > amd_iommu_last_bdf)
		return false;

	if (amd_iommu_rlookup_table[devid] == NULL)
		return false;

	return true;
}

static void swap_pci_ref(struct pci_dev **from, struct pci_dev *to)
{
	pci_dev_put(*from);
	*from = to;
}

#define REQ_ACS_FLAGS	(PCI_ACS_SV | PCI_ACS_RR | PCI_ACS_CR | PCI_ACS_UF)

static int iommu_init_device(struct device *dev)
{
	struct pci_dev *dma_pdev, *pdev = to_pci_dev(dev);
	struct iommu_dev_data *dev_data;
	struct iommu_group *group;
	u16 alias;
	int ret;

	if (dev->archdata.iommu)
		return 0;

	dev_data = find_dev_data(get_device_id(dev));
	if (!dev_data)
		return -ENOMEM;

	alias = amd_iommu_alias_table[dev_data->devid];
	if (alias != dev_data->devid) {
		struct iommu_dev_data *alias_data;

		alias_data = find_dev_data(alias);
		if (alias_data == NULL) {
			pr_err("AMD-Vi: Warning: Unhandled device %s\n",
					dev_name(dev));
			free_dev_data(dev_data);
			return -ENOTSUPP;
		}
		dev_data->alias_data = alias_data;

		dma_pdev = pci_get_bus_and_slot(alias >> 8, alias & 0xff);
	} else
		dma_pdev = pci_dev_get(pdev);

<<<<<<< HEAD
	swap_pci_ref(&dma_pdev, pci_get_dma_source(dma_pdev));

=======
	/* Account for quirked devices */
	swap_pci_ref(&dma_pdev, pci_get_dma_source(dma_pdev));

	/*
	 * If it's a multifunction device that does not support our
	 * required ACS flags, add to the same group as function 0.
	 */
>>>>>>> 985b11fa
	if (dma_pdev->multifunction &&
	    !pci_acs_enabled(dma_pdev, REQ_ACS_FLAGS))
		swap_pci_ref(&dma_pdev,
			     pci_get_slot(dma_pdev->bus,
					  PCI_DEVFN(PCI_SLOT(dma_pdev->devfn),
					  0)));

<<<<<<< HEAD
	while (!pci_is_root_bus(dma_pdev->bus)) {
		if (pci_acs_path_enabled(dma_pdev->bus->self,
					 NULL, REQ_ACS_FLAGS))
			break;

		swap_pci_ref(&dma_pdev, pci_dev_get(dma_pdev->bus->self));
	}

	group = iommu_group_get(&dma_pdev->dev);
	pci_dev_put(dma_pdev);
	if (!group) {
		group = iommu_group_alloc();
		if (IS_ERR(group))
			return PTR_ERR(group);
	}

=======
	/*
	 * Devices on the root bus go through the iommu.  If that's not us,
	 * find the next upstream device and test ACS up to the root bus.
	 * Finding the next device may require skipping virtual buses.
	 */
	while (!pci_is_root_bus(dma_pdev->bus)) {
		struct pci_bus *bus = dma_pdev->bus;

		while (!bus->self) {
			if (!pci_is_root_bus(bus))
				bus = bus->parent;
			else
				goto root_bus;
		}

		if (pci_acs_path_enabled(bus->self, NULL, REQ_ACS_FLAGS))
			break;

		swap_pci_ref(&dma_pdev, pci_dev_get(bus->self));
	}

root_bus:
	group = iommu_group_get(&dma_pdev->dev);
	pci_dev_put(dma_pdev);
	if (!group) {
		group = iommu_group_alloc();
		if (IS_ERR(group))
			return PTR_ERR(group);
	}

>>>>>>> 985b11fa
	ret = iommu_group_add_device(group, dev);

	iommu_group_put(group);

	if (ret)
		return ret;

	if (pci_iommuv2_capable(pdev)) {
		struct amd_iommu *iommu;

		iommu              = amd_iommu_rlookup_table[dev_data->devid];
		dev_data->iommu_v2 = iommu->is_iommu_v2;
	}

	dev->archdata.iommu = dev_data;

	return 0;
}

static void iommu_ignore_device(struct device *dev)
{
	u16 devid, alias;

	devid = get_device_id(dev);
	alias = amd_iommu_alias_table[devid];

	memset(&amd_iommu_dev_table[devid], 0, sizeof(struct dev_table_entry));
	memset(&amd_iommu_dev_table[alias], 0, sizeof(struct dev_table_entry));

	amd_iommu_rlookup_table[devid] = NULL;
	amd_iommu_rlookup_table[alias] = NULL;
}

static void iommu_uninit_device(struct device *dev)
{
	iommu_group_remove_device(dev);

	/*
	 * Nothing to do here - we keep dev_data around for unplugged devices
	 * and reuse it when the device is re-plugged - not doing so would
	 * introduce a ton of races.
	 */
}

void __init amd_iommu_uninit_devices(void)
{
	struct iommu_dev_data *dev_data, *n;
	struct pci_dev *pdev = NULL;

	for_each_pci_dev(pdev) {

		if (!check_device(&pdev->dev))
			continue;

		iommu_uninit_device(&pdev->dev);
	}

	/* Free all of our dev_data structures */
	list_for_each_entry_safe(dev_data, n, &dev_data_list, dev_data_list)
		free_dev_data(dev_data);
}

int __init amd_iommu_init_devices(void)
{
	struct pci_dev *pdev = NULL;
	int ret = 0;

	for_each_pci_dev(pdev) {

		if (!check_device(&pdev->dev))
			continue;

		ret = iommu_init_device(&pdev->dev);
		if (ret == -ENOTSUPP)
			iommu_ignore_device(&pdev->dev);
		else if (ret)
			goto out_free;
	}

	return 0;

out_free:

	amd_iommu_uninit_devices();

	return ret;
}
#ifdef CONFIG_AMD_IOMMU_STATS

/*
 * Initialization code for statistics collection
 */

DECLARE_STATS_COUNTER(compl_wait);
DECLARE_STATS_COUNTER(cnt_map_single);
DECLARE_STATS_COUNTER(cnt_unmap_single);
DECLARE_STATS_COUNTER(cnt_map_sg);
DECLARE_STATS_COUNTER(cnt_unmap_sg);
DECLARE_STATS_COUNTER(cnt_alloc_coherent);
DECLARE_STATS_COUNTER(cnt_free_coherent);
DECLARE_STATS_COUNTER(cross_page);
DECLARE_STATS_COUNTER(domain_flush_single);
DECLARE_STATS_COUNTER(domain_flush_all);
DECLARE_STATS_COUNTER(alloced_io_mem);
DECLARE_STATS_COUNTER(total_map_requests);
DECLARE_STATS_COUNTER(complete_ppr);
DECLARE_STATS_COUNTER(invalidate_iotlb);
DECLARE_STATS_COUNTER(invalidate_iotlb_all);
DECLARE_STATS_COUNTER(pri_requests);

static struct dentry *stats_dir;
static struct dentry *de_fflush;

static void amd_iommu_stats_add(struct __iommu_counter *cnt)
{
	if (stats_dir == NULL)
		return;

	cnt->dent = debugfs_create_u64(cnt->name, 0444, stats_dir,
				       &cnt->value);
}

static void amd_iommu_stats_init(void)
{
	stats_dir = debugfs_create_dir("amd-iommu", NULL);
	if (stats_dir == NULL)
		return;

	de_fflush  = debugfs_create_bool("fullflush", 0444, stats_dir,
					 &amd_iommu_unmap_flush);

	amd_iommu_stats_add(&compl_wait);
	amd_iommu_stats_add(&cnt_map_single);
	amd_iommu_stats_add(&cnt_unmap_single);
	amd_iommu_stats_add(&cnt_map_sg);
	amd_iommu_stats_add(&cnt_unmap_sg);
	amd_iommu_stats_add(&cnt_alloc_coherent);
	amd_iommu_stats_add(&cnt_free_coherent);
	amd_iommu_stats_add(&cross_page);
	amd_iommu_stats_add(&domain_flush_single);
	amd_iommu_stats_add(&domain_flush_all);
	amd_iommu_stats_add(&alloced_io_mem);
	amd_iommu_stats_add(&total_map_requests);
	amd_iommu_stats_add(&complete_ppr);
	amd_iommu_stats_add(&invalidate_iotlb);
	amd_iommu_stats_add(&invalidate_iotlb_all);
	amd_iommu_stats_add(&pri_requests);
}

#endif

/****************************************************************************
 *
 * Interrupt handling functions
 *
 ****************************************************************************/

static void dump_dte_entry(u16 devid)
{
	int i;

	for (i = 0; i < 4; ++i)
		pr_err("AMD-Vi: DTE[%d]: %016llx\n", i,
			amd_iommu_dev_table[devid].data[i]);
}

static void dump_command(unsigned long phys_addr)
{
	struct iommu_cmd *cmd = phys_to_virt(phys_addr);
	int i;

	for (i = 0; i < 4; ++i)
		pr_err("AMD-Vi: CMD[%d]: %08x\n", i, cmd->data[i]);
}

static void iommu_print_event(struct amd_iommu *iommu, void *__evt)
{
	int type, devid, domid, flags;
	volatile u32 *event = __evt;
	int count = 0;
	u64 address;

retry:
	type    = (event[1] >> EVENT_TYPE_SHIFT)  & EVENT_TYPE_MASK;
	devid   = (event[0] >> EVENT_DEVID_SHIFT) & EVENT_DEVID_MASK;
	domid   = (event[1] >> EVENT_DOMID_SHIFT) & EVENT_DOMID_MASK;
	flags   = (event[1] >> EVENT_FLAGS_SHIFT) & EVENT_FLAGS_MASK;
	address = (u64)(((u64)event[3]) << 32) | event[2];

	if (type == 0) {
		/* Did we hit the erratum? */
		if (++count == LOOP_TIMEOUT) {
			pr_err("AMD-Vi: No event written to event log\n");
			return;
		}
		udelay(1);
		goto retry;
	}

	printk(KERN_ERR "AMD-Vi: Event logged [");

	switch (type) {
	case EVENT_TYPE_ILL_DEV:
		printk("ILLEGAL_DEV_TABLE_ENTRY device=%02x:%02x.%x "
		       "address=0x%016llx flags=0x%04x]\n",
		       PCI_BUS(devid), PCI_SLOT(devid), PCI_FUNC(devid),
		       address, flags);
		dump_dte_entry(devid);
		break;
	case EVENT_TYPE_IO_FAULT:
		printk("IO_PAGE_FAULT device=%02x:%02x.%x "
		       "domain=0x%04x address=0x%016llx flags=0x%04x]\n",
		       PCI_BUS(devid), PCI_SLOT(devid), PCI_FUNC(devid),
		       domid, address, flags);
		break;
	case EVENT_TYPE_DEV_TAB_ERR:
		printk("DEV_TAB_HARDWARE_ERROR device=%02x:%02x.%x "
		       "address=0x%016llx flags=0x%04x]\n",
		       PCI_BUS(devid), PCI_SLOT(devid), PCI_FUNC(devid),
		       address, flags);
		break;
	case EVENT_TYPE_PAGE_TAB_ERR:
		printk("PAGE_TAB_HARDWARE_ERROR device=%02x:%02x.%x "
		       "domain=0x%04x address=0x%016llx flags=0x%04x]\n",
		       PCI_BUS(devid), PCI_SLOT(devid), PCI_FUNC(devid),
		       domid, address, flags);
		break;
	case EVENT_TYPE_ILL_CMD:
		printk("ILLEGAL_COMMAND_ERROR address=0x%016llx]\n", address);
		dump_command(address);
		break;
	case EVENT_TYPE_CMD_HARD_ERR:
		printk("COMMAND_HARDWARE_ERROR address=0x%016llx "
		       "flags=0x%04x]\n", address, flags);
		break;
	case EVENT_TYPE_IOTLB_INV_TO:
		printk("IOTLB_INV_TIMEOUT device=%02x:%02x.%x "
		       "address=0x%016llx]\n",
		       PCI_BUS(devid), PCI_SLOT(devid), PCI_FUNC(devid),
		       address);
		break;
	case EVENT_TYPE_INV_DEV_REQ:
		printk("INVALID_DEVICE_REQUEST device=%02x:%02x.%x "
		       "address=0x%016llx flags=0x%04x]\n",
		       PCI_BUS(devid), PCI_SLOT(devid), PCI_FUNC(devid),
		       address, flags);
		break;
	default:
		printk(KERN_ERR "UNKNOWN type=0x%02x]\n", type);
	}

	memset(__evt, 0, 4 * sizeof(u32));
}

static void iommu_poll_events(struct amd_iommu *iommu)
{
	u32 head, tail;
	unsigned long flags;

	spin_lock_irqsave(&iommu->lock, flags);

	head = readl(iommu->mmio_base + MMIO_EVT_HEAD_OFFSET);
	tail = readl(iommu->mmio_base + MMIO_EVT_TAIL_OFFSET);

	while (head != tail) {
		iommu_print_event(iommu, iommu->evt_buf + head);
		head = (head + EVENT_ENTRY_SIZE) % iommu->evt_buf_size;
	}

	writel(head, iommu->mmio_base + MMIO_EVT_HEAD_OFFSET);

	spin_unlock_irqrestore(&iommu->lock, flags);
}

static void iommu_handle_ppr_entry(struct amd_iommu *iommu, u64 *raw)
{
	struct amd_iommu_fault fault;

	INC_STATS_COUNTER(pri_requests);

	if (PPR_REQ_TYPE(raw[0]) != PPR_REQ_FAULT) {
		pr_err_ratelimited("AMD-Vi: Unknown PPR request received\n");
		return;
	}

	fault.address   = raw[1];
	fault.pasid     = PPR_PASID(raw[0]);
	fault.device_id = PPR_DEVID(raw[0]);
	fault.tag       = PPR_TAG(raw[0]);
	fault.flags     = PPR_FLAGS(raw[0]);

	atomic_notifier_call_chain(&ppr_notifier, 0, &fault);
}

static void iommu_poll_ppr_log(struct amd_iommu *iommu)
{
	unsigned long flags;
	u32 head, tail;

	if (iommu->ppr_log == NULL)
		return;

	/* enable ppr interrupts again */
	writel(MMIO_STATUS_PPR_INT_MASK, iommu->mmio_base + MMIO_STATUS_OFFSET);

	spin_lock_irqsave(&iommu->lock, flags);

	head = readl(iommu->mmio_base + MMIO_PPR_HEAD_OFFSET);
	tail = readl(iommu->mmio_base + MMIO_PPR_TAIL_OFFSET);

	while (head != tail) {
		volatile u64 *raw;
		u64 entry[2];
		int i;

		raw = (u64 *)(iommu->ppr_log + head);

		/*
		 * Hardware bug: Interrupt may arrive before the entry is
		 * written to memory. If this happens we need to wait for the
		 * entry to arrive.
		 */
		for (i = 0; i < LOOP_TIMEOUT; ++i) {
			if (PPR_REQ_TYPE(raw[0]) != 0)
				break;
			udelay(1);
		}

		/* Avoid memcpy function-call overhead */
		entry[0] = raw[0];
		entry[1] = raw[1];

		/*
		 * To detect the hardware bug we need to clear the entry
		 * back to zero.
		 */
		raw[0] = raw[1] = 0UL;

		/* Update head pointer of hardware ring-buffer */
		head = (head + PPR_ENTRY_SIZE) % PPR_LOG_SIZE;
		writel(head, iommu->mmio_base + MMIO_PPR_HEAD_OFFSET);

		/*
		 * Release iommu->lock because ppr-handling might need to
		 * re-aquire it
		 */
		spin_unlock_irqrestore(&iommu->lock, flags);

		/* Handle PPR entry */
		iommu_handle_ppr_entry(iommu, entry);

		spin_lock_irqsave(&iommu->lock, flags);

		/* Refresh ring-buffer information */
		head = readl(iommu->mmio_base + MMIO_PPR_HEAD_OFFSET);
		tail = readl(iommu->mmio_base + MMIO_PPR_TAIL_OFFSET);
	}

	spin_unlock_irqrestore(&iommu->lock, flags);
}

irqreturn_t amd_iommu_int_thread(int irq, void *data)
{
	struct amd_iommu *iommu;

	for_each_iommu(iommu) {
		iommu_poll_events(iommu);
		iommu_poll_ppr_log(iommu);
	}

	return IRQ_HANDLED;
}

irqreturn_t amd_iommu_int_handler(int irq, void *data)
{
	return IRQ_WAKE_THREAD;
}

/****************************************************************************
 *
 * IOMMU command queuing functions
 *
 ****************************************************************************/

static int wait_on_sem(volatile u64 *sem)
{
	int i = 0;

	while (*sem == 0 && i < LOOP_TIMEOUT) {
		udelay(1);
		i += 1;
	}

	if (i == LOOP_TIMEOUT) {
		pr_alert("AMD-Vi: Completion-Wait loop timed out\n");
		return -EIO;
	}

	return 0;
}

static void copy_cmd_to_buffer(struct amd_iommu *iommu,
			       struct iommu_cmd *cmd,
			       u32 tail)
{
	u8 *target;

	target = iommu->cmd_buf + tail;
	tail   = (tail + sizeof(*cmd)) % iommu->cmd_buf_size;

	/* Copy command to buffer */
	memcpy(target, cmd, sizeof(*cmd));

	/* Tell the IOMMU about it */
	writel(tail, iommu->mmio_base + MMIO_CMD_TAIL_OFFSET);
}

static void build_completion_wait(struct iommu_cmd *cmd, u64 address)
{
	WARN_ON(address & 0x7ULL);

	memset(cmd, 0, sizeof(*cmd));
	cmd->data[0] = lower_32_bits(__pa(address)) | CMD_COMPL_WAIT_STORE_MASK;
	cmd->data[1] = upper_32_bits(__pa(address));
	cmd->data[2] = 1;
	CMD_SET_TYPE(cmd, CMD_COMPL_WAIT);
}

static void build_inv_dte(struct iommu_cmd *cmd, u16 devid)
{
	memset(cmd, 0, sizeof(*cmd));
	cmd->data[0] = devid;
	CMD_SET_TYPE(cmd, CMD_INV_DEV_ENTRY);
}

static void build_inv_iommu_pages(struct iommu_cmd *cmd, u64 address,
				  size_t size, u16 domid, int pde)
{
	u64 pages;
	int s;

	pages = iommu_num_pages(address, size, PAGE_SIZE);
	s     = 0;

	if (pages > 1) {
		/*
		 * If we have to flush more than one page, flush all
		 * TLB entries for this domain
		 */
		address = CMD_INV_IOMMU_ALL_PAGES_ADDRESS;
		s = 1;
	}

	address &= PAGE_MASK;

	memset(cmd, 0, sizeof(*cmd));
	cmd->data[1] |= domid;
	cmd->data[2]  = lower_32_bits(address);
	cmd->data[3]  = upper_32_bits(address);
	CMD_SET_TYPE(cmd, CMD_INV_IOMMU_PAGES);
	if (s) /* size bit - we flush more than one 4kb page */
		cmd->data[2] |= CMD_INV_IOMMU_PAGES_SIZE_MASK;
	if (pde) /* PDE bit - we wan't flush everything not only the PTEs */
		cmd->data[2] |= CMD_INV_IOMMU_PAGES_PDE_MASK;
}

static void build_inv_iotlb_pages(struct iommu_cmd *cmd, u16 devid, int qdep,
				  u64 address, size_t size)
{
	u64 pages;
	int s;

	pages = iommu_num_pages(address, size, PAGE_SIZE);
	s     = 0;

	if (pages > 1) {
		/*
		 * If we have to flush more than one page, flush all
		 * TLB entries for this domain
		 */
		address = CMD_INV_IOMMU_ALL_PAGES_ADDRESS;
		s = 1;
	}

	address &= PAGE_MASK;

	memset(cmd, 0, sizeof(*cmd));
	cmd->data[0]  = devid;
	cmd->data[0] |= (qdep & 0xff) << 24;
	cmd->data[1]  = devid;
	cmd->data[2]  = lower_32_bits(address);
	cmd->data[3]  = upper_32_bits(address);
	CMD_SET_TYPE(cmd, CMD_INV_IOTLB_PAGES);
	if (s)
		cmd->data[2] |= CMD_INV_IOMMU_PAGES_SIZE_MASK;
}

static void build_inv_iommu_pasid(struct iommu_cmd *cmd, u16 domid, int pasid,
				  u64 address, bool size)
{
	memset(cmd, 0, sizeof(*cmd));

	address &= ~(0xfffULL);

	cmd->data[0]  = pasid & PASID_MASK;
	cmd->data[1]  = domid;
	cmd->data[2]  = lower_32_bits(address);
	cmd->data[3]  = upper_32_bits(address);
	cmd->data[2] |= CMD_INV_IOMMU_PAGES_PDE_MASK;
	cmd->data[2] |= CMD_INV_IOMMU_PAGES_GN_MASK;
	if (size)
		cmd->data[2] |= CMD_INV_IOMMU_PAGES_SIZE_MASK;
	CMD_SET_TYPE(cmd, CMD_INV_IOMMU_PAGES);
}

static void build_inv_iotlb_pasid(struct iommu_cmd *cmd, u16 devid, int pasid,
				  int qdep, u64 address, bool size)
{
	memset(cmd, 0, sizeof(*cmd));

	address &= ~(0xfffULL);

	cmd->data[0]  = devid;
	cmd->data[0] |= (pasid & 0xff) << 16;
	cmd->data[0] |= (qdep  & 0xff) << 24;
	cmd->data[1]  = devid;
	cmd->data[1] |= ((pasid >> 8) & 0xfff) << 16;
	cmd->data[2]  = lower_32_bits(address);
	cmd->data[2] |= CMD_INV_IOMMU_PAGES_GN_MASK;
	cmd->data[3]  = upper_32_bits(address);
	if (size)
		cmd->data[2] |= CMD_INV_IOMMU_PAGES_SIZE_MASK;
	CMD_SET_TYPE(cmd, CMD_INV_IOTLB_PAGES);
}

static void build_complete_ppr(struct iommu_cmd *cmd, u16 devid, int pasid,
			       int status, int tag, bool gn)
{
	memset(cmd, 0, sizeof(*cmd));

	cmd->data[0]  = devid;
	if (gn) {
		cmd->data[1]  = pasid & PASID_MASK;
		cmd->data[2]  = CMD_INV_IOMMU_PAGES_GN_MASK;
	}
	cmd->data[3]  = tag & 0x1ff;
	cmd->data[3] |= (status & PPR_STATUS_MASK) << PPR_STATUS_SHIFT;

	CMD_SET_TYPE(cmd, CMD_COMPLETE_PPR);
}

static void build_inv_all(struct iommu_cmd *cmd)
{
	memset(cmd, 0, sizeof(*cmd));
	CMD_SET_TYPE(cmd, CMD_INV_ALL);
}

/*
 * Writes the command to the IOMMUs command buffer and informs the
 * hardware about the new command.
 */
static int iommu_queue_command_sync(struct amd_iommu *iommu,
				    struct iommu_cmd *cmd,
				    bool sync)
{
	u32 left, tail, head, next_tail;
	unsigned long flags;

	WARN_ON(iommu->cmd_buf_size & CMD_BUFFER_UNINITIALIZED);

again:
	spin_lock_irqsave(&iommu->lock, flags);

	head      = readl(iommu->mmio_base + MMIO_CMD_HEAD_OFFSET);
	tail      = readl(iommu->mmio_base + MMIO_CMD_TAIL_OFFSET);
	next_tail = (tail + sizeof(*cmd)) % iommu->cmd_buf_size;
	left      = (head - next_tail) % iommu->cmd_buf_size;

	if (left <= 2) {
		struct iommu_cmd sync_cmd;
		volatile u64 sem = 0;
		int ret;

		build_completion_wait(&sync_cmd, (u64)&sem);
		copy_cmd_to_buffer(iommu, &sync_cmd, tail);

		spin_unlock_irqrestore(&iommu->lock, flags);

		if ((ret = wait_on_sem(&sem)) != 0)
			return ret;

		goto again;
	}

	copy_cmd_to_buffer(iommu, cmd, tail);

	/* We need to sync now to make sure all commands are processed */
	iommu->need_sync = sync;

	spin_unlock_irqrestore(&iommu->lock, flags);

	return 0;
}

static int iommu_queue_command(struct amd_iommu *iommu, struct iommu_cmd *cmd)
{
	return iommu_queue_command_sync(iommu, cmd, true);
}

/*
 * This function queues a completion wait command into the command
 * buffer of an IOMMU
 */
static int iommu_completion_wait(struct amd_iommu *iommu)
{
	struct iommu_cmd cmd;
	volatile u64 sem = 0;
	int ret;

	if (!iommu->need_sync)
		return 0;

	build_completion_wait(&cmd, (u64)&sem);

	ret = iommu_queue_command_sync(iommu, &cmd, false);
	if (ret)
		return ret;

	return wait_on_sem(&sem);
}

static int iommu_flush_dte(struct amd_iommu *iommu, u16 devid)
{
	struct iommu_cmd cmd;

	build_inv_dte(&cmd, devid);

	return iommu_queue_command(iommu, &cmd);
}

static void iommu_flush_dte_all(struct amd_iommu *iommu)
{
	u32 devid;

	for (devid = 0; devid <= 0xffff; ++devid)
		iommu_flush_dte(iommu, devid);

	iommu_completion_wait(iommu);
}

/*
 * This function uses heavy locking and may disable irqs for some time. But
 * this is no issue because it is only called during resume.
 */
static void iommu_flush_tlb_all(struct amd_iommu *iommu)
{
	u32 dom_id;

	for (dom_id = 0; dom_id <= 0xffff; ++dom_id) {
		struct iommu_cmd cmd;
		build_inv_iommu_pages(&cmd, 0, CMD_INV_IOMMU_ALL_PAGES_ADDRESS,
				      dom_id, 1);
		iommu_queue_command(iommu, &cmd);
	}

	iommu_completion_wait(iommu);
}

static void iommu_flush_all(struct amd_iommu *iommu)
{
	struct iommu_cmd cmd;

	build_inv_all(&cmd);

	iommu_queue_command(iommu, &cmd);
	iommu_completion_wait(iommu);
}

void iommu_flush_all_caches(struct amd_iommu *iommu)
{
	if (iommu_feature(iommu, FEATURE_IA)) {
		iommu_flush_all(iommu);
	} else {
		iommu_flush_dte_all(iommu);
		iommu_flush_tlb_all(iommu);
	}
}

/*
 * Command send function for flushing on-device TLB
 */
static int device_flush_iotlb(struct iommu_dev_data *dev_data,
			      u64 address, size_t size)
{
	struct amd_iommu *iommu;
	struct iommu_cmd cmd;
	int qdep;

	qdep     = dev_data->ats.qdep;
	iommu    = amd_iommu_rlookup_table[dev_data->devid];

	build_inv_iotlb_pages(&cmd, dev_data->devid, qdep, address, size);

	return iommu_queue_command(iommu, &cmd);
}

/*
 * Command send function for invalidating a device table entry
 */
static int device_flush_dte(struct iommu_dev_data *dev_data)
{
	struct amd_iommu *iommu;
	int ret;

	iommu = amd_iommu_rlookup_table[dev_data->devid];

	ret = iommu_flush_dte(iommu, dev_data->devid);
	if (ret)
		return ret;

	if (dev_data->ats.enabled)
		ret = device_flush_iotlb(dev_data, 0, ~0UL);

	return ret;
}

/*
 * TLB invalidation function which is called from the mapping functions.
 * It invalidates a single PTE if the range to flush is within a single
 * page. Otherwise it flushes the whole TLB of the IOMMU.
 */
static void __domain_flush_pages(struct protection_domain *domain,
				 u64 address, size_t size, int pde)
{
	struct iommu_dev_data *dev_data;
	struct iommu_cmd cmd;
	int ret = 0, i;

	build_inv_iommu_pages(&cmd, address, size, domain->id, pde);

	for (i = 0; i < amd_iommus_present; ++i) {
		if (!domain->dev_iommu[i])
			continue;

		/*
		 * Devices of this domain are behind this IOMMU
		 * We need a TLB flush
		 */
		ret |= iommu_queue_command(amd_iommus[i], &cmd);
	}

	list_for_each_entry(dev_data, &domain->dev_list, list) {

		if (!dev_data->ats.enabled)
			continue;

		ret |= device_flush_iotlb(dev_data, address, size);
	}

	WARN_ON(ret);
}

static void domain_flush_pages(struct protection_domain *domain,
			       u64 address, size_t size)
{
	__domain_flush_pages(domain, address, size, 0);
}

/* Flush the whole IO/TLB for a given protection domain */
static void domain_flush_tlb(struct protection_domain *domain)
{
	__domain_flush_pages(domain, 0, CMD_INV_IOMMU_ALL_PAGES_ADDRESS, 0);
}

/* Flush the whole IO/TLB for a given protection domain - including PDE */
static void domain_flush_tlb_pde(struct protection_domain *domain)
{
	__domain_flush_pages(domain, 0, CMD_INV_IOMMU_ALL_PAGES_ADDRESS, 1);
}

static void domain_flush_complete(struct protection_domain *domain)
{
	int i;

	for (i = 0; i < amd_iommus_present; ++i) {
		if (!domain->dev_iommu[i])
			continue;

		/*
		 * Devices of this domain are behind this IOMMU
		 * We need to wait for completion of all commands.
		 */
		iommu_completion_wait(amd_iommus[i]);
	}
}


/*
 * This function flushes the DTEs for all devices in domain
 */
static void domain_flush_devices(struct protection_domain *domain)
{
	struct iommu_dev_data *dev_data;

	list_for_each_entry(dev_data, &domain->dev_list, list)
		device_flush_dte(dev_data);
}

/****************************************************************************
 *
 * The functions below are used the create the page table mappings for
 * unity mapped regions.
 *
 ****************************************************************************/

/*
 * This function is used to add another level to an IO page table. Adding
 * another level increases the size of the address space by 9 bits to a size up
 * to 64 bits.
 */
static bool increase_address_space(struct protection_domain *domain,
				   gfp_t gfp)
{
	u64 *pte;

	if (domain->mode == PAGE_MODE_6_LEVEL)
		/* address space already 64 bit large */
		return false;

	pte = (void *)get_zeroed_page(gfp);
	if (!pte)
		return false;

	*pte             = PM_LEVEL_PDE(domain->mode,
					virt_to_phys(domain->pt_root));
	domain->pt_root  = pte;
	domain->mode    += 1;
	domain->updated  = true;

	return true;
}

static u64 *alloc_pte(struct protection_domain *domain,
		      unsigned long address,
		      unsigned long page_size,
		      u64 **pte_page,
		      gfp_t gfp)
{
	int level, end_lvl;
	u64 *pte, *page;

	BUG_ON(!is_power_of_2(page_size));

	while (address > PM_LEVEL_SIZE(domain->mode))
		increase_address_space(domain, gfp);

	level   = domain->mode - 1;
	pte     = &domain->pt_root[PM_LEVEL_INDEX(level, address)];
	address = PAGE_SIZE_ALIGN(address, page_size);
	end_lvl = PAGE_SIZE_LEVEL(page_size);

	while (level > end_lvl) {
		if (!IOMMU_PTE_PRESENT(*pte)) {
			page = (u64 *)get_zeroed_page(gfp);
			if (!page)
				return NULL;
			*pte = PM_LEVEL_PDE(level, virt_to_phys(page));
		}

		/* No level skipping support yet */
		if (PM_PTE_LEVEL(*pte) != level)
			return NULL;

		level -= 1;

		pte = IOMMU_PTE_PAGE(*pte);

		if (pte_page && level == end_lvl)
			*pte_page = pte;

		pte = &pte[PM_LEVEL_INDEX(level, address)];
	}

	return pte;
}

/*
 * This function checks if there is a PTE for a given dma address. If
 * there is one, it returns the pointer to it.
 */
static u64 *fetch_pte(struct protection_domain *domain, unsigned long address)
{
	int level;
	u64 *pte;

	if (address > PM_LEVEL_SIZE(domain->mode))
		return NULL;

	level   =  domain->mode - 1;
	pte     = &domain->pt_root[PM_LEVEL_INDEX(level, address)];

	while (level > 0) {

		/* Not Present */
		if (!IOMMU_PTE_PRESENT(*pte))
			return NULL;

		/* Large PTE */
		if (PM_PTE_LEVEL(*pte) == 0x07) {
			unsigned long pte_mask, __pte;

			/*
			 * If we have a series of large PTEs, make
			 * sure to return a pointer to the first one.
			 */
			pte_mask = PTE_PAGE_SIZE(*pte);
			pte_mask = ~((PAGE_SIZE_PTE_COUNT(pte_mask) << 3) - 1);
			__pte    = ((unsigned long)pte) & pte_mask;

			return (u64 *)__pte;
		}

		/* No level skipping support yet */
		if (PM_PTE_LEVEL(*pte) != level)
			return NULL;

		level -= 1;

		/* Walk to the next level */
		pte = IOMMU_PTE_PAGE(*pte);
		pte = &pte[PM_LEVEL_INDEX(level, address)];
	}

	return pte;
}

/*
 * Generic mapping functions. It maps a physical address into a DMA
 * address space. It allocates the page table pages if necessary.
 * In the future it can be extended to a generic mapping function
 * supporting all features of AMD IOMMU page tables like level skipping
 * and full 64 bit address spaces.
 */
static int iommu_map_page(struct protection_domain *dom,
			  unsigned long bus_addr,
			  unsigned long phys_addr,
			  int prot,
			  unsigned long page_size)
{
	u64 __pte, *pte;
	int i, count;

	if (!(prot & IOMMU_PROT_MASK))
		return -EINVAL;

	bus_addr  = PAGE_ALIGN(bus_addr);
	phys_addr = PAGE_ALIGN(phys_addr);
	count     = PAGE_SIZE_PTE_COUNT(page_size);
	pte       = alloc_pte(dom, bus_addr, page_size, NULL, GFP_KERNEL);

	for (i = 0; i < count; ++i)
		if (IOMMU_PTE_PRESENT(pte[i]))
			return -EBUSY;

	if (page_size > PAGE_SIZE) {
		__pte = PAGE_SIZE_PTE(phys_addr, page_size);
		__pte |= PM_LEVEL_ENC(7) | IOMMU_PTE_P | IOMMU_PTE_FC;
	} else
		__pte = phys_addr | IOMMU_PTE_P | IOMMU_PTE_FC;

	if (prot & IOMMU_PROT_IR)
		__pte |= IOMMU_PTE_IR;
	if (prot & IOMMU_PROT_IW)
		__pte |= IOMMU_PTE_IW;

	for (i = 0; i < count; ++i)
		pte[i] = __pte;

	update_domain(dom);

	return 0;
}

static unsigned long iommu_unmap_page(struct protection_domain *dom,
				      unsigned long bus_addr,
				      unsigned long page_size)
{
	unsigned long long unmap_size, unmapped;
	u64 *pte;

	BUG_ON(!is_power_of_2(page_size));

	unmapped = 0;

	while (unmapped < page_size) {

		pte = fetch_pte(dom, bus_addr);

		if (!pte) {
			/*
			 * No PTE for this address
			 * move forward in 4kb steps
			 */
			unmap_size = PAGE_SIZE;
		} else if (PM_PTE_LEVEL(*pte) == 0) {
			/* 4kb PTE found for this address */
			unmap_size = PAGE_SIZE;
			*pte       = 0ULL;
		} else {
			int count, i;

			/* Large PTE found which maps this address */
			unmap_size = PTE_PAGE_SIZE(*pte);
			count      = PAGE_SIZE_PTE_COUNT(unmap_size);
			for (i = 0; i < count; i++)
				pte[i] = 0ULL;
		}

		bus_addr  = (bus_addr & ~(unmap_size - 1)) + unmap_size;
		unmapped += unmap_size;
	}

	BUG_ON(!is_power_of_2(unmapped));

	return unmapped;
}

/*
 * This function checks if a specific unity mapping entry is needed for
 * this specific IOMMU.
 */
static int iommu_for_unity_map(struct amd_iommu *iommu,
			       struct unity_map_entry *entry)
{
	u16 bdf, i;

	for (i = entry->devid_start; i <= entry->devid_end; ++i) {
		bdf = amd_iommu_alias_table[i];
		if (amd_iommu_rlookup_table[bdf] == iommu)
			return 1;
	}

	return 0;
}

/*
 * This function actually applies the mapping to the page table of the
 * dma_ops domain.
 */
static int dma_ops_unity_map(struct dma_ops_domain *dma_dom,
			     struct unity_map_entry *e)
{
	u64 addr;
	int ret;

	for (addr = e->address_start; addr < e->address_end;
	     addr += PAGE_SIZE) {
		ret = iommu_map_page(&dma_dom->domain, addr, addr, e->prot,
				     PAGE_SIZE);
		if (ret)
			return ret;
		/*
		 * if unity mapping is in aperture range mark the page
		 * as allocated in the aperture
		 */
		if (addr < dma_dom->aperture_size)
			__set_bit(addr >> PAGE_SHIFT,
				  dma_dom->aperture[0]->bitmap);
	}

	return 0;
}

/*
 * Init the unity mappings for a specific IOMMU in the system
 *
 * Basically iterates over all unity mapping entries and applies them to
 * the default domain DMA of that IOMMU if necessary.
 */
static int iommu_init_unity_mappings(struct amd_iommu *iommu)
{
	struct unity_map_entry *entry;
	int ret;

	list_for_each_entry(entry, &amd_iommu_unity_map, list) {
		if (!iommu_for_unity_map(iommu, entry))
			continue;
		ret = dma_ops_unity_map(iommu->default_dom, entry);
		if (ret)
			return ret;
	}

	return 0;
}

/*
 * Inits the unity mappings required for a specific device
 */
static int init_unity_mappings_for_device(struct dma_ops_domain *dma_dom,
					  u16 devid)
{
	struct unity_map_entry *e;
	int ret;

	list_for_each_entry(e, &amd_iommu_unity_map, list) {
		if (!(devid >= e->devid_start && devid <= e->devid_end))
			continue;
		ret = dma_ops_unity_map(dma_dom, e);
		if (ret)
			return ret;
	}

	return 0;
}

/****************************************************************************
 *
 * The next functions belong to the address allocator for the dma_ops
 * interface functions. They work like the allocators in the other IOMMU
 * drivers. Its basically a bitmap which marks the allocated pages in
 * the aperture. Maybe it could be enhanced in the future to a more
 * efficient allocator.
 *
 ****************************************************************************/

/*
 * The address allocator core functions.
 *
 * called with domain->lock held
 */

/*
 * Used to reserve address ranges in the aperture (e.g. for exclusion
 * ranges.
 */
static void dma_ops_reserve_addresses(struct dma_ops_domain *dom,
				      unsigned long start_page,
				      unsigned int pages)
{
	unsigned int i, last_page = dom->aperture_size >> PAGE_SHIFT;

	if (start_page + pages > last_page)
		pages = last_page - start_page;

	for (i = start_page; i < start_page + pages; ++i) {
		int index = i / APERTURE_RANGE_PAGES;
		int page  = i % APERTURE_RANGE_PAGES;
		__set_bit(page, dom->aperture[index]->bitmap);
	}
}

/*
 * This function is used to add a new aperture range to an existing
 * aperture in case of dma_ops domain allocation or address allocation
 * failure.
 */
static int alloc_new_range(struct dma_ops_domain *dma_dom,
			   bool populate, gfp_t gfp)
{
	int index = dma_dom->aperture_size >> APERTURE_RANGE_SHIFT;
	struct amd_iommu *iommu;
	unsigned long i, old_size;

#ifdef CONFIG_IOMMU_STRESS
	populate = false;
#endif

	if (index >= APERTURE_MAX_RANGES)
		return -ENOMEM;

	dma_dom->aperture[index] = kzalloc(sizeof(struct aperture_range), gfp);
	if (!dma_dom->aperture[index])
		return -ENOMEM;

	dma_dom->aperture[index]->bitmap = (void *)get_zeroed_page(gfp);
	if (!dma_dom->aperture[index]->bitmap)
		goto out_free;

	dma_dom->aperture[index]->offset = dma_dom->aperture_size;

	if (populate) {
		unsigned long address = dma_dom->aperture_size;
		int i, num_ptes = APERTURE_RANGE_PAGES / 512;
		u64 *pte, *pte_page;

		for (i = 0; i < num_ptes; ++i) {
			pte = alloc_pte(&dma_dom->domain, address, PAGE_SIZE,
					&pte_page, gfp);
			if (!pte)
				goto out_free;

			dma_dom->aperture[index]->pte_pages[i] = pte_page;

			address += APERTURE_RANGE_SIZE / 64;
		}
	}

	old_size                = dma_dom->aperture_size;
	dma_dom->aperture_size += APERTURE_RANGE_SIZE;

	/* Reserve address range used for MSI messages */
	if (old_size < MSI_ADDR_BASE_LO &&
	    dma_dom->aperture_size > MSI_ADDR_BASE_LO) {
		unsigned long spage;
		int pages;

		pages = iommu_num_pages(MSI_ADDR_BASE_LO, 0x10000, PAGE_SIZE);
		spage = MSI_ADDR_BASE_LO >> PAGE_SHIFT;

		dma_ops_reserve_addresses(dma_dom, spage, pages);
	}

	/* Initialize the exclusion range if necessary */
	for_each_iommu(iommu) {
		if (iommu->exclusion_start &&
		    iommu->exclusion_start >= dma_dom->aperture[index]->offset
		    && iommu->exclusion_start < dma_dom->aperture_size) {
			unsigned long startpage;
			int pages = iommu_num_pages(iommu->exclusion_start,
						    iommu->exclusion_length,
						    PAGE_SIZE);
			startpage = iommu->exclusion_start >> PAGE_SHIFT;
			dma_ops_reserve_addresses(dma_dom, startpage, pages);
		}
	}

	/*
	 * Check for areas already mapped as present in the new aperture
	 * range and mark those pages as reserved in the allocator. Such
	 * mappings may already exist as a result of requested unity
	 * mappings for devices.
	 */
	for (i = dma_dom->aperture[index]->offset;
	     i < dma_dom->aperture_size;
	     i += PAGE_SIZE) {
		u64 *pte = fetch_pte(&dma_dom->domain, i);
		if (!pte || !IOMMU_PTE_PRESENT(*pte))
			continue;

		dma_ops_reserve_addresses(dma_dom, i >> PAGE_SHIFT, 1);
	}

	update_domain(&dma_dom->domain);

	return 0;

out_free:
	update_domain(&dma_dom->domain);

	free_page((unsigned long)dma_dom->aperture[index]->bitmap);

	kfree(dma_dom->aperture[index]);
	dma_dom->aperture[index] = NULL;

	return -ENOMEM;
}

static unsigned long dma_ops_area_alloc(struct device *dev,
					struct dma_ops_domain *dom,
					unsigned int pages,
					unsigned long align_mask,
					u64 dma_mask,
					unsigned long start)
{
	unsigned long next_bit = dom->next_address % APERTURE_RANGE_SIZE;
	int max_index = dom->aperture_size >> APERTURE_RANGE_SHIFT;
	int i = start >> APERTURE_RANGE_SHIFT;
	unsigned long boundary_size;
	unsigned long address = -1;
	unsigned long limit;

	next_bit >>= PAGE_SHIFT;

	boundary_size = ALIGN(dma_get_seg_boundary(dev) + 1,
			PAGE_SIZE) >> PAGE_SHIFT;

	for (;i < max_index; ++i) {
		unsigned long offset = dom->aperture[i]->offset >> PAGE_SHIFT;

		if (dom->aperture[i]->offset >= dma_mask)
			break;

		limit = iommu_device_max_index(APERTURE_RANGE_PAGES, offset,
					       dma_mask >> PAGE_SHIFT);

		address = iommu_area_alloc(dom->aperture[i]->bitmap,
					   limit, next_bit, pages, 0,
					    boundary_size, align_mask);
		if (address != -1) {
			address = dom->aperture[i]->offset +
				  (address << PAGE_SHIFT);
			dom->next_address = address + (pages << PAGE_SHIFT);
			break;
		}

		next_bit = 0;
	}

	return address;
}

static unsigned long dma_ops_alloc_addresses(struct device *dev,
					     struct dma_ops_domain *dom,
					     unsigned int pages,
					     unsigned long align_mask,
					     u64 dma_mask)
{
	unsigned long address;

#ifdef CONFIG_IOMMU_STRESS
	dom->next_address = 0;
	dom->need_flush = true;
#endif

	address = dma_ops_area_alloc(dev, dom, pages, align_mask,
				     dma_mask, dom->next_address);

	if (address == -1) {
		dom->next_address = 0;
		address = dma_ops_area_alloc(dev, dom, pages, align_mask,
					     dma_mask, 0);
		dom->need_flush = true;
	}

	if (unlikely(address == -1))
		address = DMA_ERROR_CODE;

	WARN_ON((address + (PAGE_SIZE*pages)) > dom->aperture_size);

	return address;
}

/*
 * The address free function.
 *
 * called with domain->lock held
 */
static void dma_ops_free_addresses(struct dma_ops_domain *dom,
				   unsigned long address,
				   unsigned int pages)
{
	unsigned i = address >> APERTURE_RANGE_SHIFT;
	struct aperture_range *range = dom->aperture[i];

	BUG_ON(i >= APERTURE_MAX_RANGES || range == NULL);

#ifdef CONFIG_IOMMU_STRESS
	if (i < 4)
		return;
#endif

	if (address >= dom->next_address)
		dom->need_flush = true;

	address = (address % APERTURE_RANGE_SIZE) >> PAGE_SHIFT;

	bitmap_clear(range->bitmap, address, pages);

}

/****************************************************************************
 *
 * The next functions belong to the domain allocation. A domain is
 * allocated for every IOMMU as the default domain. If device isolation
 * is enabled, every device get its own domain. The most important thing
 * about domains is the page table mapping the DMA address space they
 * contain.
 *
 ****************************************************************************/

/*
 * This function adds a protection domain to the global protection domain list
 */
static void add_domain_to_list(struct protection_domain *domain)
{
	unsigned long flags;

	spin_lock_irqsave(&amd_iommu_pd_lock, flags);
	list_add(&domain->list, &amd_iommu_pd_list);
	spin_unlock_irqrestore(&amd_iommu_pd_lock, flags);
}

/*
 * This function removes a protection domain to the global
 * protection domain list
 */
static void del_domain_from_list(struct protection_domain *domain)
{
	unsigned long flags;

	spin_lock_irqsave(&amd_iommu_pd_lock, flags);
	list_del(&domain->list);
	spin_unlock_irqrestore(&amd_iommu_pd_lock, flags);
}

static u16 domain_id_alloc(void)
{
	unsigned long flags;
	int id;

	write_lock_irqsave(&amd_iommu_devtable_lock, flags);
	id = find_first_zero_bit(amd_iommu_pd_alloc_bitmap, MAX_DOMAIN_ID);
	BUG_ON(id == 0);
	if (id > 0 && id < MAX_DOMAIN_ID)
		__set_bit(id, amd_iommu_pd_alloc_bitmap);
	else
		id = 0;
	write_unlock_irqrestore(&amd_iommu_devtable_lock, flags);

	return id;
}

static void domain_id_free(int id)
{
	unsigned long flags;

	write_lock_irqsave(&amd_iommu_devtable_lock, flags);
	if (id > 0 && id < MAX_DOMAIN_ID)
		__clear_bit(id, amd_iommu_pd_alloc_bitmap);
	write_unlock_irqrestore(&amd_iommu_devtable_lock, flags);
}

static void free_pagetable(struct protection_domain *domain)
{
	int i, j;
	u64 *p1, *p2, *p3;

	p1 = domain->pt_root;

	if (!p1)
		return;

	for (i = 0; i < 512; ++i) {
		if (!IOMMU_PTE_PRESENT(p1[i]))
			continue;

		p2 = IOMMU_PTE_PAGE(p1[i]);
		for (j = 0; j < 512; ++j) {
			if (!IOMMU_PTE_PRESENT(p2[j]))
				continue;
			p3 = IOMMU_PTE_PAGE(p2[j]);
			free_page((unsigned long)p3);
		}

		free_page((unsigned long)p2);
	}

	free_page((unsigned long)p1);

	domain->pt_root = NULL;
}

static void free_gcr3_tbl_level1(u64 *tbl)
{
	u64 *ptr;
	int i;

	for (i = 0; i < 512; ++i) {
		if (!(tbl[i] & GCR3_VALID))
			continue;

		ptr = __va(tbl[i] & PAGE_MASK);

		free_page((unsigned long)ptr);
	}
}

static void free_gcr3_tbl_level2(u64 *tbl)
{
	u64 *ptr;
	int i;

	for (i = 0; i < 512; ++i) {
		if (!(tbl[i] & GCR3_VALID))
			continue;

		ptr = __va(tbl[i] & PAGE_MASK);

		free_gcr3_tbl_level1(ptr);
	}
}

static void free_gcr3_table(struct protection_domain *domain)
{
	if (domain->glx == 2)
		free_gcr3_tbl_level2(domain->gcr3_tbl);
	else if (domain->glx == 1)
		free_gcr3_tbl_level1(domain->gcr3_tbl);
	else if (domain->glx != 0)
		BUG();

	free_page((unsigned long)domain->gcr3_tbl);
}

/*
 * Free a domain, only used if something went wrong in the
 * allocation path and we need to free an already allocated page table
 */
static void dma_ops_domain_free(struct dma_ops_domain *dom)
{
	int i;

	if (!dom)
		return;

	del_domain_from_list(&dom->domain);

	free_pagetable(&dom->domain);

	for (i = 0; i < APERTURE_MAX_RANGES; ++i) {
		if (!dom->aperture[i])
			continue;
		free_page((unsigned long)dom->aperture[i]->bitmap);
		kfree(dom->aperture[i]);
	}

	kfree(dom);
}

/*
 * Allocates a new protection domain usable for the dma_ops functions.
 * It also initializes the page table and the address allocator data
 * structures required for the dma_ops interface
 */
static struct dma_ops_domain *dma_ops_domain_alloc(void)
{
	struct dma_ops_domain *dma_dom;

	dma_dom = kzalloc(sizeof(struct dma_ops_domain), GFP_KERNEL);
	if (!dma_dom)
		return NULL;

	spin_lock_init(&dma_dom->domain.lock);

	dma_dom->domain.id = domain_id_alloc();
	if (dma_dom->domain.id == 0)
		goto free_dma_dom;
	INIT_LIST_HEAD(&dma_dom->domain.dev_list);
	dma_dom->domain.mode = PAGE_MODE_2_LEVEL;
	dma_dom->domain.pt_root = (void *)get_zeroed_page(GFP_KERNEL);
	dma_dom->domain.flags = PD_DMA_OPS_MASK;
	dma_dom->domain.priv = dma_dom;
	if (!dma_dom->domain.pt_root)
		goto free_dma_dom;

	dma_dom->need_flush = false;
	dma_dom->target_dev = 0xffff;

	add_domain_to_list(&dma_dom->domain);

	if (alloc_new_range(dma_dom, true, GFP_KERNEL))
		goto free_dma_dom;

	/*
	 * mark the first page as allocated so we never return 0 as
	 * a valid dma-address. So we can use 0 as error value
	 */
	dma_dom->aperture[0]->bitmap[0] = 1;
	dma_dom->next_address = 0;


	return dma_dom;

free_dma_dom:
	dma_ops_domain_free(dma_dom);

	return NULL;
}

/*
 * little helper function to check whether a given protection domain is a
 * dma_ops domain
 */
static bool dma_ops_domain(struct protection_domain *domain)
{
	return domain->flags & PD_DMA_OPS_MASK;
}

static void set_dte_entry(u16 devid, struct protection_domain *domain, bool ats)
{
	u64 pte_root = 0;
	u64 flags = 0;

	if (domain->mode != PAGE_MODE_NONE)
		pte_root = virt_to_phys(domain->pt_root);

	pte_root |= (domain->mode & DEV_ENTRY_MODE_MASK)
		    << DEV_ENTRY_MODE_SHIFT;
	pte_root |= IOMMU_PTE_IR | IOMMU_PTE_IW | IOMMU_PTE_P | IOMMU_PTE_TV;

	flags = amd_iommu_dev_table[devid].data[1];

	if (ats)
		flags |= DTE_FLAG_IOTLB;

	if (domain->flags & PD_IOMMUV2_MASK) {
		u64 gcr3 = __pa(domain->gcr3_tbl);
		u64 glx  = domain->glx;
		u64 tmp;

		pte_root |= DTE_FLAG_GV;
		pte_root |= (glx & DTE_GLX_MASK) << DTE_GLX_SHIFT;

		/* First mask out possible old values for GCR3 table */
		tmp = DTE_GCR3_VAL_B(~0ULL) << DTE_GCR3_SHIFT_B;
		flags    &= ~tmp;

		tmp = DTE_GCR3_VAL_C(~0ULL) << DTE_GCR3_SHIFT_C;
		flags    &= ~tmp;

		/* Encode GCR3 table into DTE */
		tmp = DTE_GCR3_VAL_A(gcr3) << DTE_GCR3_SHIFT_A;
		pte_root |= tmp;

		tmp = DTE_GCR3_VAL_B(gcr3) << DTE_GCR3_SHIFT_B;
		flags    |= tmp;

		tmp = DTE_GCR3_VAL_C(gcr3) << DTE_GCR3_SHIFT_C;
		flags    |= tmp;
	}

	flags &= ~(0xffffUL);
	flags |= domain->id;

	amd_iommu_dev_table[devid].data[1]  = flags;
	amd_iommu_dev_table[devid].data[0]  = pte_root;
}

static void clear_dte_entry(u16 devid)
{
	/* remove entry from the device table seen by the hardware */
	amd_iommu_dev_table[devid].data[0] = IOMMU_PTE_P | IOMMU_PTE_TV;
	amd_iommu_dev_table[devid].data[1] = 0;

	amd_iommu_apply_erratum_63(devid);
}

static void do_attach(struct iommu_dev_data *dev_data,
		      struct protection_domain *domain)
{
	struct amd_iommu *iommu;
	bool ats;

	iommu = amd_iommu_rlookup_table[dev_data->devid];
	ats   = dev_data->ats.enabled;

	/* Update data structures */
	dev_data->domain = domain;
	list_add(&dev_data->list, &domain->dev_list);
	set_dte_entry(dev_data->devid, domain, ats);

	/* Do reference counting */
	domain->dev_iommu[iommu->index] += 1;
	domain->dev_cnt                 += 1;

	/* Flush the DTE entry */
	device_flush_dte(dev_data);
}

static void do_detach(struct iommu_dev_data *dev_data)
{
	struct amd_iommu *iommu;

	iommu = amd_iommu_rlookup_table[dev_data->devid];

	/* decrease reference counters */
	dev_data->domain->dev_iommu[iommu->index] -= 1;
	dev_data->domain->dev_cnt                 -= 1;

	/* Update data structures */
	dev_data->domain = NULL;
	list_del(&dev_data->list);
	clear_dte_entry(dev_data->devid);

	/* Flush the DTE entry */
	device_flush_dte(dev_data);
}

/*
 * If a device is not yet associated with a domain, this function does
 * assigns it visible for the hardware
 */
static int __attach_device(struct iommu_dev_data *dev_data,
			   struct protection_domain *domain)
{
	int ret;

	/* lock domain */
	spin_lock(&domain->lock);

	if (dev_data->alias_data != NULL) {
		struct iommu_dev_data *alias_data = dev_data->alias_data;

		/* Some sanity checks */
		ret = -EBUSY;
		if (alias_data->domain != NULL &&
				alias_data->domain != domain)
			goto out_unlock;

		if (dev_data->domain != NULL &&
				dev_data->domain != domain)
			goto out_unlock;

		/* Do real assignment */
		if (alias_data->domain == NULL)
			do_attach(alias_data, domain);

		atomic_inc(&alias_data->bind);
	}

	if (dev_data->domain == NULL)
		do_attach(dev_data, domain);

	atomic_inc(&dev_data->bind);

	ret = 0;

out_unlock:

	/* ready */
	spin_unlock(&domain->lock);

	return ret;
}


static void pdev_iommuv2_disable(struct pci_dev *pdev)
{
	pci_disable_ats(pdev);
	pci_disable_pri(pdev);
	pci_disable_pasid(pdev);
}

/* FIXME: Change generic reset-function to do the same */
static int pri_reset_while_enabled(struct pci_dev *pdev)
{
	u16 control;
	int pos;

	pos = pci_find_ext_capability(pdev, PCI_EXT_CAP_ID_PRI);
	if (!pos)
		return -EINVAL;

	pci_read_config_word(pdev, pos + PCI_PRI_CTRL, &control);
	control |= PCI_PRI_CTRL_RESET;
	pci_write_config_word(pdev, pos + PCI_PRI_CTRL, control);

	return 0;
}

static int pdev_iommuv2_enable(struct pci_dev *pdev)
{
	bool reset_enable;
	int reqs, ret;

	/* FIXME: Hardcode number of outstanding requests for now */
	reqs = 32;
	if (pdev_pri_erratum(pdev, AMD_PRI_DEV_ERRATUM_LIMIT_REQ_ONE))
		reqs = 1;
	reset_enable = pdev_pri_erratum(pdev, AMD_PRI_DEV_ERRATUM_ENABLE_RESET);

	/* Only allow access to user-accessible pages */
	ret = pci_enable_pasid(pdev, 0);
	if (ret)
		goto out_err;

	/* First reset the PRI state of the device */
	ret = pci_reset_pri(pdev);
	if (ret)
		goto out_err;

	/* Enable PRI */
	ret = pci_enable_pri(pdev, reqs);
	if (ret)
		goto out_err;

	if (reset_enable) {
		ret = pri_reset_while_enabled(pdev);
		if (ret)
			goto out_err;
	}

	ret = pci_enable_ats(pdev, PAGE_SHIFT);
	if (ret)
		goto out_err;

	return 0;

out_err:
	pci_disable_pri(pdev);
	pci_disable_pasid(pdev);

	return ret;
}

/* FIXME: Move this to PCI code */
#define PCI_PRI_TLP_OFF		(1 << 15)

static bool pci_pri_tlp_required(struct pci_dev *pdev)
{
	u16 status;
	int pos;

	pos = pci_find_ext_capability(pdev, PCI_EXT_CAP_ID_PRI);
	if (!pos)
		return false;

	pci_read_config_word(pdev, pos + PCI_PRI_STATUS, &status);

	return (status & PCI_PRI_TLP_OFF) ? true : false;
}

/*
 * If a device is not yet associated with a domain, this function does
 * assigns it visible for the hardware
 */
static int attach_device(struct device *dev,
			 struct protection_domain *domain)
{
	struct pci_dev *pdev = to_pci_dev(dev);
	struct iommu_dev_data *dev_data;
	unsigned long flags;
	int ret;

	dev_data = get_dev_data(dev);

	if (domain->flags & PD_IOMMUV2_MASK) {
		if (!dev_data->iommu_v2 || !dev_data->passthrough)
			return -EINVAL;

		if (pdev_iommuv2_enable(pdev) != 0)
			return -EINVAL;

		dev_data->ats.enabled = true;
		dev_data->ats.qdep    = pci_ats_queue_depth(pdev);
		dev_data->pri_tlp     = pci_pri_tlp_required(pdev);
	} else if (amd_iommu_iotlb_sup &&
		   pci_enable_ats(pdev, PAGE_SHIFT) == 0) {
		dev_data->ats.enabled = true;
		dev_data->ats.qdep    = pci_ats_queue_depth(pdev);
	}

	write_lock_irqsave(&amd_iommu_devtable_lock, flags);
	ret = __attach_device(dev_data, domain);
	write_unlock_irqrestore(&amd_iommu_devtable_lock, flags);

	/*
	 * We might boot into a crash-kernel here. The crashed kernel
	 * left the caches in the IOMMU dirty. So we have to flush
	 * here to evict all dirty stuff.
	 */
	domain_flush_tlb_pde(domain);

	return ret;
}

/*
 * Removes a device from a protection domain (unlocked)
 */
static void __detach_device(struct iommu_dev_data *dev_data)
{
	struct protection_domain *domain;
	unsigned long flags;

	BUG_ON(!dev_data->domain);

	domain = dev_data->domain;

	spin_lock_irqsave(&domain->lock, flags);

	if (dev_data->alias_data != NULL) {
		struct iommu_dev_data *alias_data = dev_data->alias_data;

		if (atomic_dec_and_test(&alias_data->bind))
			do_detach(alias_data);
	}

	if (atomic_dec_and_test(&dev_data->bind))
		do_detach(dev_data);

	spin_unlock_irqrestore(&domain->lock, flags);

	/*
	 * If we run in passthrough mode the device must be assigned to the
	 * passthrough domain if it is detached from any other domain.
	 * Make sure we can deassign from the pt_domain itself.
	 */
	if (dev_data->passthrough &&
	    (dev_data->domain == NULL && domain != pt_domain))
		__attach_device(dev_data, pt_domain);
}

/*
 * Removes a device from a protection domain (with devtable_lock held)
 */
static void detach_device(struct device *dev)
{
	struct protection_domain *domain;
	struct iommu_dev_data *dev_data;
	unsigned long flags;

	dev_data = get_dev_data(dev);
	domain   = dev_data->domain;

	/* lock device table */
	write_lock_irqsave(&amd_iommu_devtable_lock, flags);
	__detach_device(dev_data);
	write_unlock_irqrestore(&amd_iommu_devtable_lock, flags);

	if (domain->flags & PD_IOMMUV2_MASK)
		pdev_iommuv2_disable(to_pci_dev(dev));
	else if (dev_data->ats.enabled)
		pci_disable_ats(to_pci_dev(dev));

	dev_data->ats.enabled = false;
}

/*
 * Find out the protection domain structure for a given PCI device. This
 * will give us the pointer to the page table root for example.
 */
static struct protection_domain *domain_for_device(struct device *dev)
{
	struct iommu_dev_data *dev_data;
	struct protection_domain *dom = NULL;
	unsigned long flags;

	dev_data   = get_dev_data(dev);

	if (dev_data->domain)
		return dev_data->domain;

	if (dev_data->alias_data != NULL) {
		struct iommu_dev_data *alias_data = dev_data->alias_data;

		read_lock_irqsave(&amd_iommu_devtable_lock, flags);
		if (alias_data->domain != NULL) {
			__attach_device(dev_data, alias_data->domain);
			dom = alias_data->domain;
		}
		read_unlock_irqrestore(&amd_iommu_devtable_lock, flags);
	}

	return dom;
}

static int device_change_notifier(struct notifier_block *nb,
				  unsigned long action, void *data)
{
	struct dma_ops_domain *dma_domain;
	struct protection_domain *domain;
	struct iommu_dev_data *dev_data;
	struct device *dev = data;
	struct amd_iommu *iommu;
	unsigned long flags;
	u16 devid;

	if (!check_device(dev))
		return 0;

	devid    = get_device_id(dev);
	iommu    = amd_iommu_rlookup_table[devid];
	dev_data = get_dev_data(dev);

	switch (action) {
	case BUS_NOTIFY_UNBOUND_DRIVER:

		domain = domain_for_device(dev);

		if (!domain)
			goto out;
		if (dev_data->passthrough)
			break;
		detach_device(dev);
		break;
	case BUS_NOTIFY_ADD_DEVICE:

		iommu_init_device(dev);

		/*
		 * dev_data is still NULL and
		 * got initialized in iommu_init_device
		 */
		dev_data = get_dev_data(dev);

		if (iommu_pass_through || dev_data->iommu_v2) {
			dev_data->passthrough = true;
			attach_device(dev, pt_domain);
			break;
		}

		domain = domain_for_device(dev);

		/* allocate a protection domain if a device is added */
		dma_domain = find_protection_domain(devid);
		if (dma_domain)
			goto out;
		dma_domain = dma_ops_domain_alloc();
		if (!dma_domain)
			goto out;
		dma_domain->target_dev = devid;

		spin_lock_irqsave(&iommu_pd_list_lock, flags);
		list_add_tail(&dma_domain->list, &iommu_pd_list);
		spin_unlock_irqrestore(&iommu_pd_list_lock, flags);

		dev_data = get_dev_data(dev);

		dev->archdata.dma_ops = &amd_iommu_dma_ops;

		break;
	case BUS_NOTIFY_DEL_DEVICE:

		iommu_uninit_device(dev);

	default:
		goto out;
	}

	iommu_completion_wait(iommu);

out:
	return 0;
}

static struct notifier_block device_nb = {
	.notifier_call = device_change_notifier,
};

void amd_iommu_init_notifier(void)
{
	bus_register_notifier(&pci_bus_type, &device_nb);
}

/*****************************************************************************
 *
 * The next functions belong to the dma_ops mapping/unmapping code.
 *
 *****************************************************************************/

/*
 * In the dma_ops path we only have the struct device. This function
 * finds the corresponding IOMMU, the protection domain and the
 * requestor id for a given device.
 * If the device is not yet associated with a domain this is also done
 * in this function.
 */
static struct protection_domain *get_domain(struct device *dev)
{
	struct protection_domain *domain;
	struct dma_ops_domain *dma_dom;
	u16 devid = get_device_id(dev);

	if (!check_device(dev))
		return ERR_PTR(-EINVAL);

	domain = domain_for_device(dev);
	if (domain != NULL && !dma_ops_domain(domain))
		return ERR_PTR(-EBUSY);

	if (domain != NULL)
		return domain;

	/* Device not bount yet - bind it */
	dma_dom = find_protection_domain(devid);
	if (!dma_dom)
		dma_dom = amd_iommu_rlookup_table[devid]->default_dom;
	attach_device(dev, &dma_dom->domain);
	DUMP_printk("Using protection domain %d for device %s\n",
		    dma_dom->domain.id, dev_name(dev));

	return &dma_dom->domain;
}

static void update_device_table(struct protection_domain *domain)
{
	struct iommu_dev_data *dev_data;

	list_for_each_entry(dev_data, &domain->dev_list, list)
		set_dte_entry(dev_data->devid, domain, dev_data->ats.enabled);
}

static void update_domain(struct protection_domain *domain)
{
	if (!domain->updated)
		return;

	update_device_table(domain);

	domain_flush_devices(domain);
	domain_flush_tlb_pde(domain);

	domain->updated = false;
}

/*
 * This function fetches the PTE for a given address in the aperture
 */
static u64* dma_ops_get_pte(struct dma_ops_domain *dom,
			    unsigned long address)
{
	struct aperture_range *aperture;
	u64 *pte, *pte_page;

	aperture = dom->aperture[APERTURE_RANGE_INDEX(address)];
	if (!aperture)
		return NULL;

	pte = aperture->pte_pages[APERTURE_PAGE_INDEX(address)];
	if (!pte) {
		pte = alloc_pte(&dom->domain, address, PAGE_SIZE, &pte_page,
				GFP_ATOMIC);
		aperture->pte_pages[APERTURE_PAGE_INDEX(address)] = pte_page;
	} else
		pte += PM_LEVEL_INDEX(0, address);

	update_domain(&dom->domain);

	return pte;
}

/*
 * This is the generic map function. It maps one 4kb page at paddr to
 * the given address in the DMA address space for the domain.
 */
static dma_addr_t dma_ops_domain_map(struct dma_ops_domain *dom,
				     unsigned long address,
				     phys_addr_t paddr,
				     int direction)
{
	u64 *pte, __pte;

	WARN_ON(address > dom->aperture_size);

	paddr &= PAGE_MASK;

	pte  = dma_ops_get_pte(dom, address);
	if (!pte)
		return DMA_ERROR_CODE;

	__pte = paddr | IOMMU_PTE_P | IOMMU_PTE_FC;

	if (direction == DMA_TO_DEVICE)
		__pte |= IOMMU_PTE_IR;
	else if (direction == DMA_FROM_DEVICE)
		__pte |= IOMMU_PTE_IW;
	else if (direction == DMA_BIDIRECTIONAL)
		__pte |= IOMMU_PTE_IR | IOMMU_PTE_IW;

	WARN_ON(*pte);

	*pte = __pte;

	return (dma_addr_t)address;
}

/*
 * The generic unmapping function for on page in the DMA address space.
 */
static void dma_ops_domain_unmap(struct dma_ops_domain *dom,
				 unsigned long address)
{
	struct aperture_range *aperture;
	u64 *pte;

	if (address >= dom->aperture_size)
		return;

	aperture = dom->aperture[APERTURE_RANGE_INDEX(address)];
	if (!aperture)
		return;

	pte  = aperture->pte_pages[APERTURE_PAGE_INDEX(address)];
	if (!pte)
		return;

	pte += PM_LEVEL_INDEX(0, address);

	WARN_ON(!*pte);

	*pte = 0ULL;
}

/*
 * This function contains common code for mapping of a physically
 * contiguous memory region into DMA address space. It is used by all
 * mapping functions provided with this IOMMU driver.
 * Must be called with the domain lock held.
 */
static dma_addr_t __map_single(struct device *dev,
			       struct dma_ops_domain *dma_dom,
			       phys_addr_t paddr,
			       size_t size,
			       int dir,
			       bool align,
			       u64 dma_mask)
{
	dma_addr_t offset = paddr & ~PAGE_MASK;
	dma_addr_t address, start, ret;
	unsigned int pages;
	unsigned long align_mask = 0;
	int i;

	pages = iommu_num_pages(paddr, size, PAGE_SIZE);
	paddr &= PAGE_MASK;

	INC_STATS_COUNTER(total_map_requests);

	if (pages > 1)
		INC_STATS_COUNTER(cross_page);

	if (align)
		align_mask = (1UL << get_order(size)) - 1;

retry:
	address = dma_ops_alloc_addresses(dev, dma_dom, pages, align_mask,
					  dma_mask);
	if (unlikely(address == DMA_ERROR_CODE)) {
		/*
		 * setting next_address here will let the address
		 * allocator only scan the new allocated range in the
		 * first run. This is a small optimization.
		 */
		dma_dom->next_address = dma_dom->aperture_size;

		if (alloc_new_range(dma_dom, false, GFP_ATOMIC))
			goto out;

		/*
		 * aperture was successfully enlarged by 128 MB, try
		 * allocation again
		 */
		goto retry;
	}

	start = address;
	for (i = 0; i < pages; ++i) {
		ret = dma_ops_domain_map(dma_dom, start, paddr, dir);
		if (ret == DMA_ERROR_CODE)
			goto out_unmap;

		paddr += PAGE_SIZE;
		start += PAGE_SIZE;
	}
	address += offset;

	ADD_STATS_COUNTER(alloced_io_mem, size);

	if (unlikely(dma_dom->need_flush && !amd_iommu_unmap_flush)) {
		domain_flush_tlb(&dma_dom->domain);
		dma_dom->need_flush = false;
	} else if (unlikely(amd_iommu_np_cache))
		domain_flush_pages(&dma_dom->domain, address, size);

out:
	return address;

out_unmap:

	for (--i; i >= 0; --i) {
		start -= PAGE_SIZE;
		dma_ops_domain_unmap(dma_dom, start);
	}

	dma_ops_free_addresses(dma_dom, address, pages);

	return DMA_ERROR_CODE;
}

/*
 * Does the reverse of the __map_single function. Must be called with
 * the domain lock held too
 */
static void __unmap_single(struct dma_ops_domain *dma_dom,
			   dma_addr_t dma_addr,
			   size_t size,
			   int dir)
{
	dma_addr_t flush_addr;
	dma_addr_t i, start;
	unsigned int pages;

	if ((dma_addr == DMA_ERROR_CODE) ||
	    (dma_addr + size > dma_dom->aperture_size))
		return;

	flush_addr = dma_addr;
	pages = iommu_num_pages(dma_addr, size, PAGE_SIZE);
	dma_addr &= PAGE_MASK;
	start = dma_addr;

	for (i = 0; i < pages; ++i) {
		dma_ops_domain_unmap(dma_dom, start);
		start += PAGE_SIZE;
	}

	SUB_STATS_COUNTER(alloced_io_mem, size);

	dma_ops_free_addresses(dma_dom, dma_addr, pages);

	if (amd_iommu_unmap_flush || dma_dom->need_flush) {
		domain_flush_pages(&dma_dom->domain, flush_addr, size);
		dma_dom->need_flush = false;
	}
}

/*
 * The exported map_single function for dma_ops.
 */
static dma_addr_t map_page(struct device *dev, struct page *page,
			   unsigned long offset, size_t size,
			   enum dma_data_direction dir,
			   struct dma_attrs *attrs)
{
	unsigned long flags;
	struct protection_domain *domain;
	dma_addr_t addr;
	u64 dma_mask;
	phys_addr_t paddr = page_to_phys(page) + offset;

	INC_STATS_COUNTER(cnt_map_single);

	domain = get_domain(dev);
	if (PTR_ERR(domain) == -EINVAL)
		return (dma_addr_t)paddr;
	else if (IS_ERR(domain))
		return DMA_ERROR_CODE;

	dma_mask = *dev->dma_mask;

	spin_lock_irqsave(&domain->lock, flags);

	addr = __map_single(dev, domain->priv, paddr, size, dir, false,
			    dma_mask);
	if (addr == DMA_ERROR_CODE)
		goto out;

	domain_flush_complete(domain);

out:
	spin_unlock_irqrestore(&domain->lock, flags);

	return addr;
}

/*
 * The exported unmap_single function for dma_ops.
 */
static void unmap_page(struct device *dev, dma_addr_t dma_addr, size_t size,
		       enum dma_data_direction dir, struct dma_attrs *attrs)
{
	unsigned long flags;
	struct protection_domain *domain;

	INC_STATS_COUNTER(cnt_unmap_single);

	domain = get_domain(dev);
	if (IS_ERR(domain))
		return;

	spin_lock_irqsave(&domain->lock, flags);

	__unmap_single(domain->priv, dma_addr, size, dir);

	domain_flush_complete(domain);

	spin_unlock_irqrestore(&domain->lock, flags);
}

/*
 * This is a special map_sg function which is used if we should map a
 * device which is not handled by an AMD IOMMU in the system.
 */
static int map_sg_no_iommu(struct device *dev, struct scatterlist *sglist,
			   int nelems, int dir)
{
	struct scatterlist *s;
	int i;

	for_each_sg(sglist, s, nelems, i) {
		s->dma_address = (dma_addr_t)sg_phys(s);
		s->dma_length  = s->length;
	}

	return nelems;
}

/*
 * The exported map_sg function for dma_ops (handles scatter-gather
 * lists).
 */
static int map_sg(struct device *dev, struct scatterlist *sglist,
		  int nelems, enum dma_data_direction dir,
		  struct dma_attrs *attrs)
{
	unsigned long flags;
	struct protection_domain *domain;
	int i;
	struct scatterlist *s;
	phys_addr_t paddr;
	int mapped_elems = 0;
	u64 dma_mask;

	INC_STATS_COUNTER(cnt_map_sg);

	domain = get_domain(dev);
	if (PTR_ERR(domain) == -EINVAL)
		return map_sg_no_iommu(dev, sglist, nelems, dir);
	else if (IS_ERR(domain))
		return 0;

	dma_mask = *dev->dma_mask;

	spin_lock_irqsave(&domain->lock, flags);

	for_each_sg(sglist, s, nelems, i) {
		paddr = sg_phys(s);

		s->dma_address = __map_single(dev, domain->priv,
					      paddr, s->length, dir, false,
					      dma_mask);

		if (s->dma_address) {
			s->dma_length = s->length;
			mapped_elems++;
		} else
			goto unmap;
	}

	domain_flush_complete(domain);

out:
	spin_unlock_irqrestore(&domain->lock, flags);

	return mapped_elems;
unmap:
	for_each_sg(sglist, s, mapped_elems, i) {
		if (s->dma_address)
			__unmap_single(domain->priv, s->dma_address,
				       s->dma_length, dir);
		s->dma_address = s->dma_length = 0;
	}

	mapped_elems = 0;

	goto out;
}

/*
 * The exported map_sg function for dma_ops (handles scatter-gather
 * lists).
 */
static void unmap_sg(struct device *dev, struct scatterlist *sglist,
		     int nelems, enum dma_data_direction dir,
		     struct dma_attrs *attrs)
{
	unsigned long flags;
	struct protection_domain *domain;
	struct scatterlist *s;
	int i;

	INC_STATS_COUNTER(cnt_unmap_sg);

	domain = get_domain(dev);
	if (IS_ERR(domain))
		return;

	spin_lock_irqsave(&domain->lock, flags);

	for_each_sg(sglist, s, nelems, i) {
		__unmap_single(domain->priv, s->dma_address,
			       s->dma_length, dir);
		s->dma_address = s->dma_length = 0;
	}

	domain_flush_complete(domain);

	spin_unlock_irqrestore(&domain->lock, flags);
}

/*
 * The exported alloc_coherent function for dma_ops.
 */
static void *alloc_coherent(struct device *dev, size_t size,
			    dma_addr_t *dma_addr, gfp_t flag,
			    struct dma_attrs *attrs)
{
	unsigned long flags;
	void *virt_addr;
	struct protection_domain *domain;
	phys_addr_t paddr;
	u64 dma_mask = dev->coherent_dma_mask;

	INC_STATS_COUNTER(cnt_alloc_coherent);

	domain = get_domain(dev);
	if (PTR_ERR(domain) == -EINVAL) {
		virt_addr = (void *)__get_free_pages(flag, get_order(size));
		*dma_addr = __pa(virt_addr);
		return virt_addr;
	} else if (IS_ERR(domain))
		return NULL;

	dma_mask  = dev->coherent_dma_mask;
	flag     &= ~(__GFP_DMA | __GFP_HIGHMEM | __GFP_DMA32);
	flag     |= __GFP_ZERO;

	virt_addr = (void *)__get_free_pages(flag, get_order(size));
	if (!virt_addr)
		return NULL;

	paddr = virt_to_phys(virt_addr);

	if (!dma_mask)
		dma_mask = *dev->dma_mask;

	spin_lock_irqsave(&domain->lock, flags);

	*dma_addr = __map_single(dev, domain->priv, paddr,
				 size, DMA_BIDIRECTIONAL, true, dma_mask);

	if (*dma_addr == DMA_ERROR_CODE) {
		spin_unlock_irqrestore(&domain->lock, flags);
		goto out_free;
	}

	domain_flush_complete(domain);

	spin_unlock_irqrestore(&domain->lock, flags);

	return virt_addr;

out_free:

	free_pages((unsigned long)virt_addr, get_order(size));

	return NULL;
}

/*
 * The exported free_coherent function for dma_ops.
 */
static void free_coherent(struct device *dev, size_t size,
			  void *virt_addr, dma_addr_t dma_addr,
			  struct dma_attrs *attrs)
{
	unsigned long flags;
	struct protection_domain *domain;

	INC_STATS_COUNTER(cnt_free_coherent);

	domain = get_domain(dev);
	if (IS_ERR(domain))
		goto free_mem;

	spin_lock_irqsave(&domain->lock, flags);

	__unmap_single(domain->priv, dma_addr, size, DMA_BIDIRECTIONAL);

	domain_flush_complete(domain);

	spin_unlock_irqrestore(&domain->lock, flags);

free_mem:
	free_pages((unsigned long)virt_addr, get_order(size));
}

/*
 * This function is called by the DMA layer to find out if we can handle a
 * particular device. It is part of the dma_ops.
 */
static int amd_iommu_dma_supported(struct device *dev, u64 mask)
{
	return check_device(dev);
}

/*
 * The function for pre-allocating protection domains.
 *
 * If the driver core informs the DMA layer if a driver grabs a device
 * we don't need to preallocate the protection domains anymore.
 * For now we have to.
 */
static void __init prealloc_protection_domains(void)
{
	struct iommu_dev_data *dev_data;
	struct dma_ops_domain *dma_dom;
	struct pci_dev *dev = NULL;
	u16 devid;

	for_each_pci_dev(dev) {

		/* Do we handle this device? */
		if (!check_device(&dev->dev))
			continue;

		dev_data = get_dev_data(&dev->dev);
		if (!amd_iommu_force_isolation && dev_data->iommu_v2) {
			/* Make sure passthrough domain is allocated */
			alloc_passthrough_domain();
			dev_data->passthrough = true;
			attach_device(&dev->dev, pt_domain);
			pr_info("AMD-Vi: Using passthough domain for device %s\n",
				dev_name(&dev->dev));
		}

		/* Is there already any domain for it? */
		if (domain_for_device(&dev->dev))
			continue;

		devid = get_device_id(&dev->dev);

		dma_dom = dma_ops_domain_alloc();
		if (!dma_dom)
			continue;
		init_unity_mappings_for_device(dma_dom, devid);
		dma_dom->target_dev = devid;

		attach_device(&dev->dev, &dma_dom->domain);

		list_add_tail(&dma_dom->list, &iommu_pd_list);
	}
}

static struct dma_map_ops amd_iommu_dma_ops = {
	.alloc = alloc_coherent,
	.free = free_coherent,
	.map_page = map_page,
	.unmap_page = unmap_page,
	.map_sg = map_sg,
	.unmap_sg = unmap_sg,
	.dma_supported = amd_iommu_dma_supported,
};

static unsigned device_dma_ops_init(void)
{
	struct iommu_dev_data *dev_data;
	struct pci_dev *pdev = NULL;
	unsigned unhandled = 0;

	for_each_pci_dev(pdev) {
		if (!check_device(&pdev->dev)) {

			iommu_ignore_device(&pdev->dev);

			unhandled += 1;
			continue;
		}

		dev_data = get_dev_data(&pdev->dev);

		if (!dev_data->passthrough)
			pdev->dev.archdata.dma_ops = &amd_iommu_dma_ops;
		else
			pdev->dev.archdata.dma_ops = &nommu_dma_ops;
	}

	return unhandled;
}

/*
 * The function which clues the AMD IOMMU driver into dma_ops.
 */

void __init amd_iommu_init_api(void)
{
	bus_set_iommu(&pci_bus_type, &amd_iommu_ops);
}

int __init amd_iommu_init_dma_ops(void)
{
	struct amd_iommu *iommu;
	int ret, unhandled;

	/*
	 * first allocate a default protection domain for every IOMMU we
	 * found in the system. Devices not assigned to any other
	 * protection domain will be assigned to the default one.
	 */
	for_each_iommu(iommu) {
		iommu->default_dom = dma_ops_domain_alloc();
		if (iommu->default_dom == NULL)
			return -ENOMEM;
		iommu->default_dom->domain.flags |= PD_DEFAULT_MASK;
		ret = iommu_init_unity_mappings(iommu);
		if (ret)
			goto free_domains;
	}

	/*
	 * Pre-allocate the protection domains for each device.
	 */
	prealloc_protection_domains();

	iommu_detected = 1;
	swiotlb = 0;

	/* Make the driver finally visible to the drivers */
	unhandled = device_dma_ops_init();
	if (unhandled && max_pfn > MAX_DMA32_PFN) {
		/* There are unhandled devices - initialize swiotlb for them */
		swiotlb = 1;
	}

	amd_iommu_stats_init();

	if (amd_iommu_unmap_flush)
		pr_info("AMD-Vi: IO/TLB flush on unmap enabled\n");
	else
		pr_info("AMD-Vi: Lazy IO/TLB flushing enabled\n");

	return 0;

free_domains:

	for_each_iommu(iommu) {
		if (iommu->default_dom)
			dma_ops_domain_free(iommu->default_dom);
	}

	return ret;
}

/*****************************************************************************
 *
 * The following functions belong to the exported interface of AMD IOMMU
 *
 * This interface allows access to lower level functions of the IOMMU
 * like protection domain handling and assignement of devices to domains
 * which is not possible with the dma_ops interface.
 *
 *****************************************************************************/

static void cleanup_domain(struct protection_domain *domain)
{
	struct iommu_dev_data *dev_data, *next;
	unsigned long flags;

	write_lock_irqsave(&amd_iommu_devtable_lock, flags);

	list_for_each_entry_safe(dev_data, next, &domain->dev_list, list) {
		__detach_device(dev_data);
		atomic_set(&dev_data->bind, 0);
	}

	write_unlock_irqrestore(&amd_iommu_devtable_lock, flags);
}

static void protection_domain_free(struct protection_domain *domain)
{
	if (!domain)
		return;

	del_domain_from_list(domain);

	if (domain->id)
		domain_id_free(domain->id);

	kfree(domain);
}

static struct protection_domain *protection_domain_alloc(void)
{
	struct protection_domain *domain;

	domain = kzalloc(sizeof(*domain), GFP_KERNEL);
	if (!domain)
		return NULL;

	spin_lock_init(&domain->lock);
	mutex_init(&domain->api_lock);
	domain->id = domain_id_alloc();
	if (!domain->id)
		goto out_err;
	INIT_LIST_HEAD(&domain->dev_list);

	add_domain_to_list(domain);

	return domain;

out_err:
	kfree(domain);

	return NULL;
}

static int __init alloc_passthrough_domain(void)
{
	if (pt_domain != NULL)
		return 0;

	/* allocate passthrough domain */
	pt_domain = protection_domain_alloc();
	if (!pt_domain)
		return -ENOMEM;

	pt_domain->mode = PAGE_MODE_NONE;

	return 0;
}
static int amd_iommu_domain_init(struct iommu_domain *dom)
{
	struct protection_domain *domain;

	domain = protection_domain_alloc();
	if (!domain)
		goto out_free;

	domain->mode    = PAGE_MODE_3_LEVEL;
	domain->pt_root = (void *)get_zeroed_page(GFP_KERNEL);
	if (!domain->pt_root)
		goto out_free;

	domain->iommu_domain = dom;

	dom->priv = domain;

	dom->geometry.aperture_start = 0;
	dom->geometry.aperture_end   = ~0ULL;
	dom->geometry.force_aperture = true;

	return 0;

out_free:
	protection_domain_free(domain);

	return -ENOMEM;
}

static void amd_iommu_domain_destroy(struct iommu_domain *dom)
{
	struct protection_domain *domain = dom->priv;

	if (!domain)
		return;

	if (domain->dev_cnt > 0)
		cleanup_domain(domain);

	BUG_ON(domain->dev_cnt != 0);

	if (domain->mode != PAGE_MODE_NONE)
		free_pagetable(domain);

	if (domain->flags & PD_IOMMUV2_MASK)
		free_gcr3_table(domain);

	protection_domain_free(domain);

	dom->priv = NULL;
}

static void amd_iommu_detach_device(struct iommu_domain *dom,
				    struct device *dev)
{
	struct iommu_dev_data *dev_data = dev->archdata.iommu;
	struct amd_iommu *iommu;
	u16 devid;

	if (!check_device(dev))
		return;

	devid = get_device_id(dev);

	if (dev_data->domain != NULL)
		detach_device(dev);

	iommu = amd_iommu_rlookup_table[devid];
	if (!iommu)
		return;

	iommu_completion_wait(iommu);
}

static int amd_iommu_attach_device(struct iommu_domain *dom,
				   struct device *dev)
{
	struct protection_domain *domain = dom->priv;
	struct iommu_dev_data *dev_data;
	struct amd_iommu *iommu;
	int ret;

	if (!check_device(dev))
		return -EINVAL;

	dev_data = dev->archdata.iommu;

	iommu = amd_iommu_rlookup_table[dev_data->devid];
	if (!iommu)
		return -EINVAL;

	if (dev_data->domain)
		detach_device(dev);

	ret = attach_device(dev, domain);

	iommu_completion_wait(iommu);

	return ret;
}

static int amd_iommu_map(struct iommu_domain *dom, unsigned long iova,
			 phys_addr_t paddr, size_t page_size, int iommu_prot)
{
	struct protection_domain *domain = dom->priv;
	int prot = 0;
	int ret;

	if (domain->mode == PAGE_MODE_NONE)
		return -EINVAL;

	if (iommu_prot & IOMMU_READ)
		prot |= IOMMU_PROT_IR;
	if (iommu_prot & IOMMU_WRITE)
		prot |= IOMMU_PROT_IW;

	mutex_lock(&domain->api_lock);
	ret = iommu_map_page(domain, iova, paddr, prot, page_size);
	mutex_unlock(&domain->api_lock);

	return ret;
}

static size_t amd_iommu_unmap(struct iommu_domain *dom, unsigned long iova,
			   size_t page_size)
{
	struct protection_domain *domain = dom->priv;
	size_t unmap_size;

	if (domain->mode == PAGE_MODE_NONE)
		return -EINVAL;

	mutex_lock(&domain->api_lock);
	unmap_size = iommu_unmap_page(domain, iova, page_size);
	mutex_unlock(&domain->api_lock);

	domain_flush_tlb_pde(domain);

	return unmap_size;
}

static phys_addr_t amd_iommu_iova_to_phys(struct iommu_domain *dom,
					  unsigned long iova)
{
	struct protection_domain *domain = dom->priv;
	unsigned long offset_mask;
	phys_addr_t paddr;
	u64 *pte, __pte;

	if (domain->mode == PAGE_MODE_NONE)
		return iova;

	pte = fetch_pte(domain, iova);

	if (!pte || !IOMMU_PTE_PRESENT(*pte))
		return 0;

	if (PM_PTE_LEVEL(*pte) == 0)
		offset_mask = PAGE_SIZE - 1;
	else
		offset_mask = PTE_PAGE_SIZE(*pte) - 1;

	__pte = *pte & PM_ADDR_MASK;
	paddr = (__pte & ~offset_mask) | (iova & offset_mask);

	return paddr;
}

static int amd_iommu_domain_has_cap(struct iommu_domain *domain,
				    unsigned long cap)
{
	switch (cap) {
	case IOMMU_CAP_CACHE_COHERENCY:
		return 1;
	}

	return 0;
}

static struct iommu_ops amd_iommu_ops = {
	.domain_init = amd_iommu_domain_init,
	.domain_destroy = amd_iommu_domain_destroy,
	.attach_dev = amd_iommu_attach_device,
	.detach_dev = amd_iommu_detach_device,
	.map = amd_iommu_map,
	.unmap = amd_iommu_unmap,
	.iova_to_phys = amd_iommu_iova_to_phys,
	.domain_has_cap = amd_iommu_domain_has_cap,
	.pgsize_bitmap	= AMD_IOMMU_PGSIZES,
};

/*****************************************************************************
 *
 * The next functions do a basic initialization of IOMMU for pass through
 * mode
 *
 * In passthrough mode the IOMMU is initialized and enabled but not used for
 * DMA-API translation.
 *
 *****************************************************************************/

int __init amd_iommu_init_passthrough(void)
{
	struct iommu_dev_data *dev_data;
	struct pci_dev *dev = NULL;
	struct amd_iommu *iommu;
	u16 devid;
	int ret;

	ret = alloc_passthrough_domain();
	if (ret)
		return ret;

	for_each_pci_dev(dev) {
		if (!check_device(&dev->dev))
			continue;

		dev_data = get_dev_data(&dev->dev);
		dev_data->passthrough = true;

		devid = get_device_id(&dev->dev);

		iommu = amd_iommu_rlookup_table[devid];
		if (!iommu)
			continue;

		attach_device(&dev->dev, pt_domain);
	}

	amd_iommu_stats_init();

	pr_info("AMD-Vi: Initialized for Passthrough Mode\n");

	return 0;
}

/* IOMMUv2 specific functions */
int amd_iommu_register_ppr_notifier(struct notifier_block *nb)
{
	return atomic_notifier_chain_register(&ppr_notifier, nb);
}
EXPORT_SYMBOL(amd_iommu_register_ppr_notifier);

int amd_iommu_unregister_ppr_notifier(struct notifier_block *nb)
{
	return atomic_notifier_chain_unregister(&ppr_notifier, nb);
}
EXPORT_SYMBOL(amd_iommu_unregister_ppr_notifier);

void amd_iommu_domain_direct_map(struct iommu_domain *dom)
{
	struct protection_domain *domain = dom->priv;
	unsigned long flags;

	spin_lock_irqsave(&domain->lock, flags);

	/* Update data structure */
	domain->mode    = PAGE_MODE_NONE;
	domain->updated = true;

	/* Make changes visible to IOMMUs */
	update_domain(domain);

	/* Page-table is not visible to IOMMU anymore, so free it */
	free_pagetable(domain);

	spin_unlock_irqrestore(&domain->lock, flags);
}
EXPORT_SYMBOL(amd_iommu_domain_direct_map);

int amd_iommu_domain_enable_v2(struct iommu_domain *dom, int pasids)
{
	struct protection_domain *domain = dom->priv;
	unsigned long flags;
	int levels, ret;

	if (pasids <= 0 || pasids > (PASID_MASK + 1))
		return -EINVAL;

	/* Number of GCR3 table levels required */
	for (levels = 0; (pasids - 1) & ~0x1ff; pasids >>= 9)
		levels += 1;

	if (levels > amd_iommu_max_glx_val)
		return -EINVAL;

	spin_lock_irqsave(&domain->lock, flags);

	/*
	 * Save us all sanity checks whether devices already in the
	 * domain support IOMMUv2. Just force that the domain has no
	 * devices attached when it is switched into IOMMUv2 mode.
	 */
	ret = -EBUSY;
	if (domain->dev_cnt > 0 || domain->flags & PD_IOMMUV2_MASK)
		goto out;

	ret = -ENOMEM;
	domain->gcr3_tbl = (void *)get_zeroed_page(GFP_ATOMIC);
	if (domain->gcr3_tbl == NULL)
		goto out;

	domain->glx      = levels;
	domain->flags   |= PD_IOMMUV2_MASK;
	domain->updated  = true;

	update_domain(domain);

	ret = 0;

out:
	spin_unlock_irqrestore(&domain->lock, flags);

	return ret;
}
EXPORT_SYMBOL(amd_iommu_domain_enable_v2);

static int __flush_pasid(struct protection_domain *domain, int pasid,
			 u64 address, bool size)
{
	struct iommu_dev_data *dev_data;
	struct iommu_cmd cmd;
	int i, ret;

	if (!(domain->flags & PD_IOMMUV2_MASK))
		return -EINVAL;

	build_inv_iommu_pasid(&cmd, domain->id, pasid, address, size);

	/*
	 * IOMMU TLB needs to be flushed before Device TLB to
	 * prevent device TLB refill from IOMMU TLB
	 */
	for (i = 0; i < amd_iommus_present; ++i) {
		if (domain->dev_iommu[i] == 0)
			continue;

		ret = iommu_queue_command(amd_iommus[i], &cmd);
		if (ret != 0)
			goto out;
	}

	/* Wait until IOMMU TLB flushes are complete */
	domain_flush_complete(domain);

	/* Now flush device TLBs */
	list_for_each_entry(dev_data, &domain->dev_list, list) {
		struct amd_iommu *iommu;
		int qdep;

		BUG_ON(!dev_data->ats.enabled);

		qdep  = dev_data->ats.qdep;
		iommu = amd_iommu_rlookup_table[dev_data->devid];

		build_inv_iotlb_pasid(&cmd, dev_data->devid, pasid,
				      qdep, address, size);

		ret = iommu_queue_command(iommu, &cmd);
		if (ret != 0)
			goto out;
	}

	/* Wait until all device TLBs are flushed */
	domain_flush_complete(domain);

	ret = 0;

out:

	return ret;
}

static int __amd_iommu_flush_page(struct protection_domain *domain, int pasid,
				  u64 address)
{
	INC_STATS_COUNTER(invalidate_iotlb);

	return __flush_pasid(domain, pasid, address, false);
}

int amd_iommu_flush_page(struct iommu_domain *dom, int pasid,
			 u64 address)
{
	struct protection_domain *domain = dom->priv;
	unsigned long flags;
	int ret;

	spin_lock_irqsave(&domain->lock, flags);
	ret = __amd_iommu_flush_page(domain, pasid, address);
	spin_unlock_irqrestore(&domain->lock, flags);

	return ret;
}
EXPORT_SYMBOL(amd_iommu_flush_page);

static int __amd_iommu_flush_tlb(struct protection_domain *domain, int pasid)
{
	INC_STATS_COUNTER(invalidate_iotlb_all);

	return __flush_pasid(domain, pasid, CMD_INV_IOMMU_ALL_PAGES_ADDRESS,
			     true);
}

int amd_iommu_flush_tlb(struct iommu_domain *dom, int pasid)
{
	struct protection_domain *domain = dom->priv;
	unsigned long flags;
	int ret;

	spin_lock_irqsave(&domain->lock, flags);
	ret = __amd_iommu_flush_tlb(domain, pasid);
	spin_unlock_irqrestore(&domain->lock, flags);

	return ret;
}
EXPORT_SYMBOL(amd_iommu_flush_tlb);

static u64 *__get_gcr3_pte(u64 *root, int level, int pasid, bool alloc)
{
	int index;
	u64 *pte;

	while (true) {

		index = (pasid >> (9 * level)) & 0x1ff;
		pte   = &root[index];

		if (level == 0)
			break;

		if (!(*pte & GCR3_VALID)) {
			if (!alloc)
				return NULL;

			root = (void *)get_zeroed_page(GFP_ATOMIC);
			if (root == NULL)
				return NULL;

			*pte = __pa(root) | GCR3_VALID;
		}

		root = __va(*pte & PAGE_MASK);

		level -= 1;
	}

	return pte;
}

static int __set_gcr3(struct protection_domain *domain, int pasid,
		      unsigned long cr3)
{
	u64 *pte;

	if (domain->mode != PAGE_MODE_NONE)
		return -EINVAL;

	pte = __get_gcr3_pte(domain->gcr3_tbl, domain->glx, pasid, true);
	if (pte == NULL)
		return -ENOMEM;

	*pte = (cr3 & PAGE_MASK) | GCR3_VALID;

	return __amd_iommu_flush_tlb(domain, pasid);
}

static int __clear_gcr3(struct protection_domain *domain, int pasid)
{
	u64 *pte;

	if (domain->mode != PAGE_MODE_NONE)
		return -EINVAL;

	pte = __get_gcr3_pte(domain->gcr3_tbl, domain->glx, pasid, false);
	if (pte == NULL)
		return 0;

	*pte = 0;

	return __amd_iommu_flush_tlb(domain, pasid);
}

int amd_iommu_domain_set_gcr3(struct iommu_domain *dom, int pasid,
			      unsigned long cr3)
{
	struct protection_domain *domain = dom->priv;
	unsigned long flags;
	int ret;

	spin_lock_irqsave(&domain->lock, flags);
	ret = __set_gcr3(domain, pasid, cr3);
	spin_unlock_irqrestore(&domain->lock, flags);

	return ret;
}
EXPORT_SYMBOL(amd_iommu_domain_set_gcr3);

int amd_iommu_domain_clear_gcr3(struct iommu_domain *dom, int pasid)
{
	struct protection_domain *domain = dom->priv;
	unsigned long flags;
	int ret;

	spin_lock_irqsave(&domain->lock, flags);
	ret = __clear_gcr3(domain, pasid);
	spin_unlock_irqrestore(&domain->lock, flags);

	return ret;
}
EXPORT_SYMBOL(amd_iommu_domain_clear_gcr3);

int amd_iommu_complete_ppr(struct pci_dev *pdev, int pasid,
			   int status, int tag)
{
	struct iommu_dev_data *dev_data;
	struct amd_iommu *iommu;
	struct iommu_cmd cmd;

	INC_STATS_COUNTER(complete_ppr);

	dev_data = get_dev_data(&pdev->dev);
	iommu    = amd_iommu_rlookup_table[dev_data->devid];

	build_complete_ppr(&cmd, dev_data->devid, pasid, status,
			   tag, dev_data->pri_tlp);

	return iommu_queue_command(iommu, &cmd);
}
EXPORT_SYMBOL(amd_iommu_complete_ppr);

struct iommu_domain *amd_iommu_get_v2_domain(struct pci_dev *pdev)
{
	struct protection_domain *domain;

	domain = get_domain(&pdev->dev);
	if (IS_ERR(domain))
		return NULL;

	/* Only return IOMMUv2 domains */
	if (!(domain->flags & PD_IOMMUV2_MASK))
		return NULL;

	return domain->iommu_domain;
}
EXPORT_SYMBOL(amd_iommu_get_v2_domain);

void amd_iommu_enable_device_erratum(struct pci_dev *pdev, u32 erratum)
{
	struct iommu_dev_data *dev_data;

	if (!amd_iommu_v2_supported())
		return;

	dev_data = get_dev_data(&pdev->dev);
	dev_data->errata |= (1 << erratum);
}
EXPORT_SYMBOL(amd_iommu_enable_device_erratum);

int amd_iommu_device_info(struct pci_dev *pdev,
                          struct amd_iommu_device_info *info)
{
	int max_pasids;
	int pos;

	if (pdev == NULL || info == NULL)
		return -EINVAL;

	if (!amd_iommu_v2_supported())
		return -EINVAL;

	memset(info, 0, sizeof(*info));

	pos = pci_find_ext_capability(pdev, PCI_EXT_CAP_ID_ATS);
	if (pos)
		info->flags |= AMD_IOMMU_DEVICE_FLAG_ATS_SUP;

	pos = pci_find_ext_capability(pdev, PCI_EXT_CAP_ID_PRI);
	if (pos)
		info->flags |= AMD_IOMMU_DEVICE_FLAG_PRI_SUP;

	pos = pci_find_ext_capability(pdev, PCI_EXT_CAP_ID_PASID);
	if (pos) {
		int features;

		max_pasids = 1 << (9 * (amd_iommu_max_glx_val + 1));
		max_pasids = min(max_pasids, (1 << 20));

		info->flags |= AMD_IOMMU_DEVICE_FLAG_PASID_SUP;
		info->max_pasids = min(pci_max_pasids(pdev), max_pasids);

		features = pci_pasid_features(pdev);
		if (features & PCI_PASID_CAP_EXEC)
			info->flags |= AMD_IOMMU_DEVICE_FLAG_EXEC_SUP;
		if (features & PCI_PASID_CAP_PRIV)
			info->flags |= AMD_IOMMU_DEVICE_FLAG_PRIV_SUP;
	}

	return 0;
}
EXPORT_SYMBOL(amd_iommu_device_info);<|MERGE_RESOLUTION|>--- conflicted
+++ resolved
@@ -296,10 +296,6 @@
 	} else
 		dma_pdev = pci_dev_get(pdev);
 
-<<<<<<< HEAD
-	swap_pci_ref(&dma_pdev, pci_get_dma_source(dma_pdev));
-
-=======
 	/* Account for quirked devices */
 	swap_pci_ref(&dma_pdev, pci_get_dma_source(dma_pdev));
 
@@ -307,7 +303,6 @@
 	 * If it's a multifunction device that does not support our
 	 * required ACS flags, add to the same group as function 0.
 	 */
->>>>>>> 985b11fa
 	if (dma_pdev->multifunction &&
 	    !pci_acs_enabled(dma_pdev, REQ_ACS_FLAGS))
 		swap_pci_ref(&dma_pdev,
@@ -315,24 +310,6 @@
 					  PCI_DEVFN(PCI_SLOT(dma_pdev->devfn),
 					  0)));
 
-<<<<<<< HEAD
-	while (!pci_is_root_bus(dma_pdev->bus)) {
-		if (pci_acs_path_enabled(dma_pdev->bus->self,
-					 NULL, REQ_ACS_FLAGS))
-			break;
-
-		swap_pci_ref(&dma_pdev, pci_dev_get(dma_pdev->bus->self));
-	}
-
-	group = iommu_group_get(&dma_pdev->dev);
-	pci_dev_put(dma_pdev);
-	if (!group) {
-		group = iommu_group_alloc();
-		if (IS_ERR(group))
-			return PTR_ERR(group);
-	}
-
-=======
 	/*
 	 * Devices on the root bus go through the iommu.  If that's not us,
 	 * find the next upstream device and test ACS up to the root bus.
@@ -363,7 +340,6 @@
 			return PTR_ERR(group);
 	}
 
->>>>>>> 985b11fa
 	ret = iommu_group_add_device(group, dev);
 
 	iommu_group_put(group);
