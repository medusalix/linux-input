/*
 * Driver for sTec s1120 PCIe SSDs. sTec was acquired in 2013 by HGST and HGST
 * was acquired by Western Digital in 2012.
 *
 * Copyright 2012 sTec, Inc.
 * Copyright (c) 2017 Western Digital Corporation or its affiliates.
 *
 * This file is part of the Linux kernel, and is made available under
 * the terms of the GNU General Public License version 2.
 */

#include <linux/kernel.h>
#include <linux/module.h>
#include <linux/init.h>
#include <linux/pci.h>
#include <linux/slab.h>
#include <linux/spinlock.h>
#include <linux/blkdev.h>
#include <linux/blk-mq.h>
#include <linux/sched.h>
#include <linux/interrupt.h>
#include <linux/compiler.h>
#include <linux/workqueue.h>
#include <linux/delay.h>
#include <linux/time.h>
#include <linux/hdreg.h>
#include <linux/dma-mapping.h>
#include <linux/completion.h>
#include <linux/scatterlist.h>
#include <linux/version.h>
#include <linux/err.h>
#include <linux/aer.h>
#include <linux/wait.h>
#include <linux/stringify.h>
#include <linux/slab_def.h>
#include <scsi/scsi.h>
#include <scsi/sg.h>
#include <linux/io.h>
#include <linux/uaccess.h>
#include <asm/unaligned.h>

#include "skd_s1120.h"

static int skd_dbg_level;
static int skd_isr_comp_limit = 4;

#define SKD_ASSERT(expr) \
	do { \
		if (unlikely(!(expr))) { \
			pr_err("Assertion failed! %s,%s,%s,line=%d\n",	\
			       # expr, __FILE__, __func__, __LINE__); \
		} \
	} while (0)

#define DRV_NAME "skd"
#define PFX DRV_NAME ": "

MODULE_LICENSE("GPL");

MODULE_DESCRIPTION("STEC s1120 PCIe SSD block driver");

#define PCI_VENDOR_ID_STEC      0x1B39
#define PCI_DEVICE_ID_S1120     0x0001

#define SKD_FUA_NV		(1 << 1)
#define SKD_MINORS_PER_DEVICE   16

#define SKD_MAX_QUEUE_DEPTH     200u

#define SKD_PAUSE_TIMEOUT       (5 * 1000)

#define SKD_N_FITMSG_BYTES      (512u)
#define SKD_MAX_REQ_PER_MSG	14

#define SKD_N_SPECIAL_FITMSG_BYTES      (128u)

/* SG elements are 32 bytes, so we can make this 4096 and still be under the
 * 128KB limit.  That allows 4096*4K = 16M xfer size
 */
#define SKD_N_SG_PER_REQ_DEFAULT 256u

#define SKD_N_COMPLETION_ENTRY  256u
#define SKD_N_READ_CAP_BYTES    (8u)

#define SKD_N_INTERNAL_BYTES    (512u)

#define SKD_SKCOMP_SIZE							\
	((sizeof(struct fit_completion_entry_v1) +			\
	  sizeof(struct fit_comp_error_info)) * SKD_N_COMPLETION_ENTRY)

/* 5 bits of uniqifier, 0xF800 */
#define SKD_ID_TABLE_MASK       (3u << 8u)
#define  SKD_ID_RW_REQUEST      (0u << 8u)
#define  SKD_ID_INTERNAL        (1u << 8u)
#define  SKD_ID_FIT_MSG         (3u << 8u)
#define SKD_ID_SLOT_MASK        0x00FFu
#define SKD_ID_SLOT_AND_TABLE_MASK 0x03FFu

#define SKD_N_MAX_SECTORS 2048u

#define SKD_MAX_RETRIES 2u

#define SKD_TIMER_SECONDS(seconds) (seconds)
#define SKD_TIMER_MINUTES(minutes) ((minutes) * (60))

#define INQ_STD_NBYTES 36

enum skd_drvr_state {
	SKD_DRVR_STATE_LOAD,
	SKD_DRVR_STATE_IDLE,
	SKD_DRVR_STATE_BUSY,
	SKD_DRVR_STATE_STARTING,
	SKD_DRVR_STATE_ONLINE,
	SKD_DRVR_STATE_PAUSING,
	SKD_DRVR_STATE_PAUSED,
	SKD_DRVR_STATE_RESTARTING,
	SKD_DRVR_STATE_RESUMING,
	SKD_DRVR_STATE_STOPPING,
	SKD_DRVR_STATE_FAULT,
	SKD_DRVR_STATE_DISAPPEARED,
	SKD_DRVR_STATE_PROTOCOL_MISMATCH,
	SKD_DRVR_STATE_BUSY_ERASE,
	SKD_DRVR_STATE_BUSY_SANITIZE,
	SKD_DRVR_STATE_BUSY_IMMINENT,
	SKD_DRVR_STATE_WAIT_BOOT,
	SKD_DRVR_STATE_SYNCING,
};

#define SKD_WAIT_BOOT_TIMO      SKD_TIMER_SECONDS(90u)
#define SKD_STARTING_TIMO       SKD_TIMER_SECONDS(8u)
#define SKD_RESTARTING_TIMO     SKD_TIMER_MINUTES(4u)
#define SKD_BUSY_TIMO           SKD_TIMER_MINUTES(20u)
#define SKD_STARTED_BUSY_TIMO   SKD_TIMER_SECONDS(60u)
#define SKD_START_WAIT_SECONDS  90u

enum skd_req_state {
	SKD_REQ_STATE_IDLE,
	SKD_REQ_STATE_SETUP,
	SKD_REQ_STATE_BUSY,
	SKD_REQ_STATE_COMPLETED,
	SKD_REQ_STATE_TIMEOUT,
};

enum skd_check_status_action {
	SKD_CHECK_STATUS_REPORT_GOOD,
	SKD_CHECK_STATUS_REPORT_SMART_ALERT,
	SKD_CHECK_STATUS_REQUEUE_REQUEST,
	SKD_CHECK_STATUS_REPORT_ERROR,
	SKD_CHECK_STATUS_BUSY_IMMINENT,
};

struct skd_msg_buf {
	struct fit_msg_hdr	fmh;
	struct skd_scsi_request	scsi[SKD_MAX_REQ_PER_MSG];
};

struct skd_fitmsg_context {
	u32 id;

	u32 length;

	struct skd_msg_buf *msg_buf;
	dma_addr_t mb_dma_address;
};

struct skd_request_context {
	enum skd_req_state state;

	u16 id;
	u32 fitmsg_id;

	u8 flush_cmd;

	enum dma_data_direction data_dir;
	struct scatterlist *sg;
	u32 n_sg;
	u32 sg_byte_count;

	struct fit_sg_descriptor *sksg_list;
	dma_addr_t sksg_dma_address;

	struct fit_completion_entry_v1 completion;

	struct fit_comp_error_info err_info;

	blk_status_t status;
};

struct skd_special_context {
	struct skd_request_context req;

	void *data_buf;
	dma_addr_t db_dma_address;

	struct skd_msg_buf *msg_buf;
	dma_addr_t mb_dma_address;
};

typedef enum skd_irq_type {
	SKD_IRQ_LEGACY,
	SKD_IRQ_MSI,
	SKD_IRQ_MSIX
} skd_irq_type_t;

#define SKD_MAX_BARS                    2

struct skd_device {
	void __iomem *mem_map[SKD_MAX_BARS];
	resource_size_t mem_phys[SKD_MAX_BARS];
	u32 mem_size[SKD_MAX_BARS];

	struct skd_msix_entry *msix_entries;

	struct pci_dev *pdev;
	int pcie_error_reporting_is_enabled;

	spinlock_t lock;
	struct gendisk *disk;
	struct blk_mq_tag_set tag_set;
	struct request_queue *queue;
	struct skd_fitmsg_context *skmsg;
	struct device *class_dev;
	int gendisk_on;
	int sync_done;

	u32 devno;
	u32 major;
	char isr_name[30];

	enum skd_drvr_state state;
	u32 drive_state;

	u32 cur_max_queue_depth;
	u32 queue_low_water_mark;
	u32 dev_max_queue_depth;

	u32 num_fitmsg_context;
	u32 num_req_context;

	struct skd_fitmsg_context *skmsg_table;

	struct skd_special_context internal_skspcl;
	u32 read_cap_blocksize;
	u32 read_cap_last_lba;
	int read_cap_is_valid;
	int inquiry_is_valid;
	u8 inq_serial_num[13];  /*12 chars plus null term */

	u8 skcomp_cycle;
	u32 skcomp_ix;
	struct kmem_cache *msgbuf_cache;
	struct kmem_cache *sglist_cache;
	struct kmem_cache *databuf_cache;
	struct fit_completion_entry_v1 *skcomp_table;
	struct fit_comp_error_info *skerr_table;
	dma_addr_t cq_dma_address;

	wait_queue_head_t waitq;

	struct timer_list timer;
	u32 timer_countdown;
	u32 timer_substate;

	int sgs_per_request;
	u32 last_mtd;

	u32 proto_ver;

	int dbg_level;
	u32 connect_time_stamp;
	int connect_retries;
#define SKD_MAX_CONNECT_RETRIES 16
	u32 drive_jiffies;

	u32 timo_slot;

	struct work_struct start_queue;
	struct work_struct completion_worker;
};

#define SKD_WRITEL(DEV, VAL, OFF) skd_reg_write32(DEV, VAL, OFF)
#define SKD_READL(DEV, OFF)      skd_reg_read32(DEV, OFF)
#define SKD_WRITEQ(DEV, VAL, OFF) skd_reg_write64(DEV, VAL, OFF)

static inline u32 skd_reg_read32(struct skd_device *skdev, u32 offset)
{
	u32 val = readl(skdev->mem_map[1] + offset);

	if (unlikely(skdev->dbg_level >= 2))
		dev_dbg(&skdev->pdev->dev, "offset %x = %x\n", offset, val);
	return val;
}

static inline void skd_reg_write32(struct skd_device *skdev, u32 val,
				   u32 offset)
{
	writel(val, skdev->mem_map[1] + offset);
	if (unlikely(skdev->dbg_level >= 2))
		dev_dbg(&skdev->pdev->dev, "offset %x = %x\n", offset, val);
}

static inline void skd_reg_write64(struct skd_device *skdev, u64 val,
				   u32 offset)
{
	writeq(val, skdev->mem_map[1] + offset);
	if (unlikely(skdev->dbg_level >= 2))
		dev_dbg(&skdev->pdev->dev, "offset %x = %016llx\n", offset,
			val);
}


#define SKD_IRQ_DEFAULT SKD_IRQ_MSIX
static int skd_isr_type = SKD_IRQ_DEFAULT;

module_param(skd_isr_type, int, 0444);
MODULE_PARM_DESC(skd_isr_type, "Interrupt type capability."
		 " (0==legacy, 1==MSI, 2==MSI-X, default==1)");

#define SKD_MAX_REQ_PER_MSG_DEFAULT 1
static int skd_max_req_per_msg = SKD_MAX_REQ_PER_MSG_DEFAULT;

module_param(skd_max_req_per_msg, int, 0444);
MODULE_PARM_DESC(skd_max_req_per_msg,
		 "Maximum SCSI requests packed in a single message."
		 " (1-" __stringify(SKD_MAX_REQ_PER_MSG) ", default==1)");

#define SKD_MAX_QUEUE_DEPTH_DEFAULT 64
#define SKD_MAX_QUEUE_DEPTH_DEFAULT_STR "64"
static int skd_max_queue_depth = SKD_MAX_QUEUE_DEPTH_DEFAULT;

module_param(skd_max_queue_depth, int, 0444);
MODULE_PARM_DESC(skd_max_queue_depth,
		 "Maximum SCSI requests issued to s1120."
		 " (1-200, default==" SKD_MAX_QUEUE_DEPTH_DEFAULT_STR ")");

static int skd_sgs_per_request = SKD_N_SG_PER_REQ_DEFAULT;
module_param(skd_sgs_per_request, int, 0444);
MODULE_PARM_DESC(skd_sgs_per_request,
		 "Maximum SG elements per block request."
		 " (1-4096, default==256)");

static int skd_max_pass_thru = 1;
module_param(skd_max_pass_thru, int, 0444);
MODULE_PARM_DESC(skd_max_pass_thru,
		 "Maximum SCSI pass-thru at a time. IGNORED");

module_param(skd_dbg_level, int, 0444);
MODULE_PARM_DESC(skd_dbg_level, "s1120 debug level (0,1,2)");

module_param(skd_isr_comp_limit, int, 0444);
MODULE_PARM_DESC(skd_isr_comp_limit, "s1120 isr comp limit (0=none) default=4");

/* Major device number dynamically assigned. */
static u32 skd_major;

static void skd_destruct(struct skd_device *skdev);
static const struct block_device_operations skd_blockdev_ops;
static void skd_send_fitmsg(struct skd_device *skdev,
			    struct skd_fitmsg_context *skmsg);
static void skd_send_special_fitmsg(struct skd_device *skdev,
				    struct skd_special_context *skspcl);
<<<<<<< HEAD
static void skd_request_fn(struct request_queue *rq);
static void skd_end_request(struct skd_device *skdev,
		struct skd_request_context *skreq, blk_status_t status);
=======
>>>>>>> bb176f67
static bool skd_preop_sg_list(struct skd_device *skdev,
			     struct skd_request_context *skreq);
static void skd_postop_sg_list(struct skd_device *skdev,
			       struct skd_request_context *skreq);

static void skd_restart_device(struct skd_device *skdev);
static int skd_quiesce_dev(struct skd_device *skdev);
static int skd_unquiesce_dev(struct skd_device *skdev);
static void skd_disable_interrupts(struct skd_device *skdev);
static void skd_isr_fwstate(struct skd_device *skdev);
static void skd_recover_requests(struct skd_device *skdev);
static void skd_soft_reset(struct skd_device *skdev);

const char *skd_drive_state_to_str(int state);
const char *skd_skdev_state_to_str(enum skd_drvr_state state);
static void skd_log_skdev(struct skd_device *skdev, const char *event);
static void skd_log_skreq(struct skd_device *skdev,
			  struct skd_request_context *skreq, const char *event);

/*
 *****************************************************************************
 * READ/WRITE REQUESTS
 *****************************************************************************
 */
static void skd_inc_in_flight(struct request *rq, void *data, bool reserved)
{
	int *count = data;

<<<<<<< HEAD
	for (;; ) {
		req = blk_peek_request(q);
		if (req == NULL)
			break;
		blk_start_request(req);
		__blk_end_request_all(req, BLK_STS_IOERR);
	}
=======
	count++;
}

static int skd_in_flight(struct skd_device *skdev)
{
	int count = 0;

	blk_mq_tagset_busy_iter(&skdev->tag_set, skd_inc_in_flight, &count);

	return count;
>>>>>>> bb176f67
}

static void
skd_prep_rw_cdb(struct skd_scsi_request *scsi_req,
		int data_dir, unsigned lba,
		unsigned count)
{
	if (data_dir == READ)
		scsi_req->cdb[0] = READ_10;
	else
		scsi_req->cdb[0] = WRITE_10;

	scsi_req->cdb[1] = 0;
	scsi_req->cdb[2] = (lba & 0xff000000) >> 24;
	scsi_req->cdb[3] = (lba & 0xff0000) >> 16;
	scsi_req->cdb[4] = (lba & 0xff00) >> 8;
	scsi_req->cdb[5] = (lba & 0xff);
	scsi_req->cdb[6] = 0;
	scsi_req->cdb[7] = (count & 0xff00) >> 8;
	scsi_req->cdb[8] = count & 0xff;
	scsi_req->cdb[9] = 0;
}

static void
skd_prep_zerosize_flush_cdb(struct skd_scsi_request *scsi_req,
			    struct skd_request_context *skreq)
{
	skreq->flush_cmd = 1;

	scsi_req->cdb[0] = SYNCHRONIZE_CACHE;
	scsi_req->cdb[1] = 0;
	scsi_req->cdb[2] = 0;
	scsi_req->cdb[3] = 0;
	scsi_req->cdb[4] = 0;
	scsi_req->cdb[5] = 0;
	scsi_req->cdb[6] = 0;
	scsi_req->cdb[7] = 0;
	scsi_req->cdb[8] = 0;
	scsi_req->cdb[9] = 0;
}

/*
 * Return true if and only if all pending requests should be failed.
 */
static bool skd_fail_all(struct request_queue *q)
{
	struct skd_device *skdev = q->queuedata;
<<<<<<< HEAD
	struct skd_fitmsg_context *skmsg = NULL;
	struct fit_msg_hdr *fmh = NULL;
	struct skd_request_context *skreq;
	struct request *req = NULL;
	struct skd_scsi_request *scsi_req;
	unsigned long io_flags;
	u32 lba;
	u32 count;
	int data_dir;
	u32 be_lba;
	u32 be_count;
	u64 be_dmaa;
	u64 cmdctxt;
	u32 timo_slot;
	void *cmd_ptr;
	int flush, fua;
=======
>>>>>>> bb176f67

	SKD_ASSERT(skdev->state != SKD_DRVR_STATE_ONLINE);

	skd_log_skdev(skdev, "req_not_online");
	switch (skdev->state) {
	case SKD_DRVR_STATE_PAUSING:
	case SKD_DRVR_STATE_PAUSED:
	case SKD_DRVR_STATE_STARTING:
	case SKD_DRVR_STATE_RESTARTING:
	case SKD_DRVR_STATE_WAIT_BOOT:
	/* In case of starting, we haven't started the queue,
	 * so we can't get here... but requests are
	 * possibly hanging out waiting for us because we
	 * reported the dev/skd0 already.  They'll wait
	 * forever if connect doesn't complete.
	 * What to do??? delay dev/skd0 ??
	 */
	case SKD_DRVR_STATE_BUSY:
	case SKD_DRVR_STATE_BUSY_IMMINENT:
	case SKD_DRVR_STATE_BUSY_ERASE:
		return false;

	case SKD_DRVR_STATE_BUSY_SANITIZE:
	case SKD_DRVR_STATE_STOPPING:
	case SKD_DRVR_STATE_SYNCING:
	case SKD_DRVR_STATE_FAULT:
	case SKD_DRVR_STATE_DISAPPEARED:
	default:
		return true;
	}
}

static blk_status_t skd_mq_queue_rq(struct blk_mq_hw_ctx *hctx,
				    const struct blk_mq_queue_data *mqd)
{
	struct request *const req = mqd->rq;
	struct request_queue *const q = req->q;
	struct skd_device *skdev = q->queuedata;
	struct skd_fitmsg_context *skmsg;
	struct fit_msg_hdr *fmh;
	const u32 tag = blk_mq_unique_tag(req);
	struct skd_request_context *const skreq = blk_mq_rq_to_pdu(req);
	struct skd_scsi_request *scsi_req;
	unsigned long flags = 0;
	const u32 lba = blk_rq_pos(req);
	const u32 count = blk_rq_sectors(req);
	const int data_dir = rq_data_dir(req);

	if (unlikely(skdev->state != SKD_DRVR_STATE_ONLINE))
		return skd_fail_all(q) ? BLK_STS_IOERR : BLK_STS_RESOURCE;

	blk_mq_start_request(req);

	WARN_ONCE(tag >= skd_max_queue_depth, "%#x > %#x (nr_requests = %lu)\n",
		  tag, skd_max_queue_depth, q->nr_requests);

	SKD_ASSERT(skreq->state == SKD_REQ_STATE_IDLE);

	dev_dbg(&skdev->pdev->dev,
		"new req=%p lba=%u(0x%x) count=%u(0x%x) dir=%d\n", req, lba,
		lba, count, count, data_dir);

	skreq->id = tag + SKD_ID_RW_REQUEST;
	skreq->flush_cmd = 0;
	skreq->n_sg = 0;
	skreq->sg_byte_count = 0;

	skreq->fitmsg_id = 0;

	skreq->data_dir = data_dir == READ ? DMA_FROM_DEVICE : DMA_TO_DEVICE;

	if (req->bio && !skd_preop_sg_list(skdev, skreq)) {
		dev_dbg(&skdev->pdev->dev, "error Out\n");
		skreq->status = BLK_STS_RESOURCE;
		blk_mq_complete_request(req);
		return BLK_STS_OK;
	}

	dma_sync_single_for_device(&skdev->pdev->dev, skreq->sksg_dma_address,
				   skreq->n_sg *
				   sizeof(struct fit_sg_descriptor),
				   DMA_TO_DEVICE);

	/* Either a FIT msg is in progress or we have to start one. */
	if (skd_max_req_per_msg == 1) {
		skmsg = NULL;
	} else {
		spin_lock_irqsave(&skdev->lock, flags);
		skmsg = skdev->skmsg;
	}
	if (!skmsg) {
		skmsg = &skdev->skmsg_table[tag];
		skdev->skmsg = skmsg;

		/* Initialize the FIT msg header */
		fmh = &skmsg->msg_buf->fmh;
		memset(fmh, 0, sizeof(*fmh));
		fmh->protocol_id = FIT_PROTOCOL_ID_SOFIT;
		skmsg->length = sizeof(*fmh);
	} else {
		fmh = &skmsg->msg_buf->fmh;
	}

	skreq->fitmsg_id = skmsg->id;

	scsi_req = &skmsg->msg_buf->scsi[fmh->num_protocol_cmds_coalesced];
	memset(scsi_req, 0, sizeof(*scsi_req));

<<<<<<< HEAD
		if (!skd_preop_sg_list(skdev, skreq)) {
			/*
			 * Complete the native request with error.
			 * Note that the request context is still at the
			 * head of the free list, and that the SoFIT request
			 * was encoded into the FIT msg buffer but the FIT
			 * msg length has not been updated. In short, the
			 * only resource that has been allocated but might
			 * not be used is that the FIT msg could be empty.
			 */
			pr_debug("%s:%s:%d error Out\n",
				 skdev->name, __func__, __LINE__);
			skd_end_request(skdev, skreq, BLK_STS_RESOURCE);
			continue;
		}
=======
	scsi_req->hdr.tag = skreq->id;
	scsi_req->hdr.sg_list_dma_address =
		cpu_to_be64(skreq->sksg_dma_address);

	if (req_op(req) == REQ_OP_FLUSH) {
		skd_prep_zerosize_flush_cdb(scsi_req, skreq);
		SKD_ASSERT(skreq->flush_cmd == 1);
	} else {
		skd_prep_rw_cdb(scsi_req, data_dir, lba, count);
	}
>>>>>>> bb176f67

	if (req->cmd_flags & REQ_FUA)
		scsi_req->cdb[1] |= SKD_FUA_NV;

	scsi_req->hdr.sg_list_len_bytes = cpu_to_be32(skreq->sg_byte_count);

	/* Complete resource allocations. */
	skreq->state = SKD_REQ_STATE_BUSY;

	skmsg->length += sizeof(struct skd_scsi_request);
	fmh->num_protocol_cmds_coalesced++;

	dev_dbg(&skdev->pdev->dev, "req=0x%x busy=%d\n", skreq->id,
		skd_in_flight(skdev));

	/*
	 * If the FIT msg buffer is full send it.
	 */
	if (skd_max_req_per_msg == 1) {
		skd_send_fitmsg(skdev, skmsg);
	} else {
		if (mqd->last ||
		    fmh->num_protocol_cmds_coalesced >= skd_max_req_per_msg) {
			skd_send_fitmsg(skdev, skmsg);
			skdev->skmsg = NULL;
		}
		spin_unlock_irqrestore(&skdev->lock, flags);
	}

	return BLK_STS_OK;
}

<<<<<<< HEAD
static void skd_end_request(struct skd_device *skdev,
		struct skd_request_context *skreq, blk_status_t error)
=======
static enum blk_eh_timer_return skd_timed_out(struct request *req,
					      bool reserved)
>>>>>>> bb176f67
{
	struct skd_device *skdev = req->q->queuedata;

	dev_err(&skdev->pdev->dev, "request with tag %#x timed out\n",
		blk_mq_unique_tag(req));

	return BLK_EH_RESET_TIMER;
}

static void skd_complete_rq(struct request *req)
{
	struct skd_request_context *skreq = blk_mq_rq_to_pdu(req);

	blk_mq_end_request(req, skreq->status);
}

static bool skd_preop_sg_list(struct skd_device *skdev,
			     struct skd_request_context *skreq)
{
	struct request *req = blk_mq_rq_from_pdu(skreq);
	struct scatterlist *sgl = &skreq->sg[0], *sg;
	int n_sg;
	int i;

	skreq->sg_byte_count = 0;

	WARN_ON_ONCE(skreq->data_dir != DMA_TO_DEVICE &&
		     skreq->data_dir != DMA_FROM_DEVICE);

	n_sg = blk_rq_map_sg(skdev->queue, req, sgl);
	if (n_sg <= 0)
		return false;

	/*
	 * Map scatterlist to PCI bus addresses.
	 * Note PCI might change the number of entries.
	 */
	n_sg = pci_map_sg(skdev->pdev, sgl, n_sg, skreq->data_dir);
	if (n_sg <= 0)
		return false;

	SKD_ASSERT(n_sg <= skdev->sgs_per_request);

	skreq->n_sg = n_sg;

	for_each_sg(sgl, sg, n_sg, i) {
		struct fit_sg_descriptor *sgd = &skreq->sksg_list[i];
		u32 cnt = sg_dma_len(sg);
		uint64_t dma_addr = sg_dma_address(sg);

		sgd->control = FIT_SGD_CONTROL_NOT_LAST;
		sgd->byte_count = cnt;
		skreq->sg_byte_count += cnt;
		sgd->host_side_addr = dma_addr;
		sgd->dev_side_addr = 0;
	}

	skreq->sksg_list[n_sg - 1].next_desc_ptr = 0LL;
	skreq->sksg_list[n_sg - 1].control = FIT_SGD_CONTROL_LAST;

	if (unlikely(skdev->dbg_level > 1)) {
		dev_dbg(&skdev->pdev->dev,
			"skreq=%x sksg_list=%p sksg_dma=%llx\n",
			skreq->id, skreq->sksg_list, skreq->sksg_dma_address);
		for (i = 0; i < n_sg; i++) {
			struct fit_sg_descriptor *sgd = &skreq->sksg_list[i];

			dev_dbg(&skdev->pdev->dev,
				"  sg[%d] count=%u ctrl=0x%x addr=0x%llx next=0x%llx\n",
				i, sgd->byte_count, sgd->control,
				sgd->host_side_addr, sgd->next_desc_ptr);
		}
	}

	return true;
}

static void skd_postop_sg_list(struct skd_device *skdev,
			       struct skd_request_context *skreq)
{
	/*
	 * restore the next ptr for next IO request so we
	 * don't have to set it every time.
	 */
	skreq->sksg_list[skreq->n_sg - 1].next_desc_ptr =
		skreq->sksg_dma_address +
		((skreq->n_sg) * sizeof(struct fit_sg_descriptor));
	pci_unmap_sg(skdev->pdev, &skreq->sg[0], skreq->n_sg, skreq->data_dir);
}

/*
 *****************************************************************************
 * TIMER
 *****************************************************************************
 */

static void skd_timer_tick_not_online(struct skd_device *skdev);

static void skd_start_queue(struct work_struct *work)
{
	struct skd_device *skdev = container_of(work, typeof(*skdev),
						start_queue);

	/*
	 * Although it is safe to call blk_start_queue() from interrupt
	 * context, blk_mq_start_hw_queues() must not be called from
	 * interrupt context.
	 */
	blk_mq_start_hw_queues(skdev->queue);
}

static void skd_timer_tick(ulong arg)
{
	struct skd_device *skdev = (struct skd_device *)arg;
	unsigned long reqflags;
	u32 state;

	if (skdev->state == SKD_DRVR_STATE_FAULT)
		/* The driver has declared fault, and we want it to
		 * stay that way until driver is reloaded.
		 */
		return;

	spin_lock_irqsave(&skdev->lock, reqflags);

	state = SKD_READL(skdev, FIT_STATUS);
	state &= FIT_SR_DRIVE_STATE_MASK;
	if (state != skdev->drive_state)
		skd_isr_fwstate(skdev);

	if (skdev->state != SKD_DRVR_STATE_ONLINE)
		skd_timer_tick_not_online(skdev);

	mod_timer(&skdev->timer, (jiffies + HZ));

	spin_unlock_irqrestore(&skdev->lock, reqflags);
}

static void skd_timer_tick_not_online(struct skd_device *skdev)
{
	switch (skdev->state) {
	case SKD_DRVR_STATE_IDLE:
	case SKD_DRVR_STATE_LOAD:
		break;
	case SKD_DRVR_STATE_BUSY_SANITIZE:
		dev_dbg(&skdev->pdev->dev,
			"drive busy sanitize[%x], driver[%x]\n",
			skdev->drive_state, skdev->state);
		/* If we've been in sanitize for 3 seconds, we figure we're not
		 * going to get anymore completions, so recover requests now
		 */
		if (skdev->timer_countdown > 0) {
			skdev->timer_countdown--;
			return;
		}
		skd_recover_requests(skdev);
		break;

	case SKD_DRVR_STATE_BUSY:
	case SKD_DRVR_STATE_BUSY_IMMINENT:
	case SKD_DRVR_STATE_BUSY_ERASE:
		dev_dbg(&skdev->pdev->dev, "busy[%x], countdown=%d\n",
			skdev->state, skdev->timer_countdown);
		if (skdev->timer_countdown > 0) {
			skdev->timer_countdown--;
			return;
		}
		dev_dbg(&skdev->pdev->dev,
			"busy[%x], timedout=%d, restarting device.",
			skdev->state, skdev->timer_countdown);
		skd_restart_device(skdev);
		break;

	case SKD_DRVR_STATE_WAIT_BOOT:
	case SKD_DRVR_STATE_STARTING:
		if (skdev->timer_countdown > 0) {
			skdev->timer_countdown--;
			return;
		}
		/* For now, we fault the drive.  Could attempt resets to
		 * revcover at some point. */
		skdev->state = SKD_DRVR_STATE_FAULT;

		dev_err(&skdev->pdev->dev, "DriveFault Connect Timeout (%x)\n",
			skdev->drive_state);

		/*start the queue so we can respond with error to requests */
		/* wakeup anyone waiting for startup complete */
		schedule_work(&skdev->start_queue);
		skdev->gendisk_on = -1;
		wake_up_interruptible(&skdev->waitq);
		break;

	case SKD_DRVR_STATE_ONLINE:
		/* shouldn't get here. */
		break;

	case SKD_DRVR_STATE_PAUSING:
	case SKD_DRVR_STATE_PAUSED:
		break;

	case SKD_DRVR_STATE_RESTARTING:
		if (skdev->timer_countdown > 0) {
			skdev->timer_countdown--;
			return;
		}
		/* For now, we fault the drive. Could attempt resets to
		 * revcover at some point. */
		skdev->state = SKD_DRVR_STATE_FAULT;
		dev_err(&skdev->pdev->dev,
			"DriveFault Reconnect Timeout (%x)\n",
			skdev->drive_state);

		/*
		 * Recovering does two things:
		 * 1. completes IO with error
		 * 2. reclaims dma resources
		 * When is it safe to recover requests?
		 * - if the drive state is faulted
		 * - if the state is still soft reset after out timeout
		 * - if the drive registers are dead (state = FF)
		 * If it is "unsafe", we still need to recover, so we will
		 * disable pci bus mastering and disable our interrupts.
		 */

		if ((skdev->drive_state == FIT_SR_DRIVE_SOFT_RESET) ||
		    (skdev->drive_state == FIT_SR_DRIVE_FAULT) ||
		    (skdev->drive_state == FIT_SR_DRIVE_STATE_MASK))
			/* It never came out of soft reset. Try to
			 * recover the requests and then let them
			 * fail. This is to mitigate hung processes. */
			skd_recover_requests(skdev);
		else {
			dev_err(&skdev->pdev->dev, "Disable BusMaster (%x)\n",
				skdev->drive_state);
			pci_disable_device(skdev->pdev);
			skd_disable_interrupts(skdev);
			skd_recover_requests(skdev);
		}

		/*start the queue so we can respond with error to requests */
		/* wakeup anyone waiting for startup complete */
		schedule_work(&skdev->start_queue);
		skdev->gendisk_on = -1;
		wake_up_interruptible(&skdev->waitq);
		break;

	case SKD_DRVR_STATE_RESUMING:
	case SKD_DRVR_STATE_STOPPING:
	case SKD_DRVR_STATE_SYNCING:
	case SKD_DRVR_STATE_FAULT:
	case SKD_DRVR_STATE_DISAPPEARED:
	default:
		break;
	}
}

static int skd_start_timer(struct skd_device *skdev)
{
	int rc;

	setup_timer(&skdev->timer, skd_timer_tick, (ulong)skdev);

	rc = mod_timer(&skdev->timer, (jiffies + HZ));
	if (rc)
		dev_err(&skdev->pdev->dev, "failed to start timer %d\n", rc);
	return rc;
}

static void skd_kill_timer(struct skd_device *skdev)
{
	del_timer_sync(&skdev->timer);
}

/*
 *****************************************************************************
 * INTERNAL REQUESTS -- generated by driver itself
 *****************************************************************************
 */

static int skd_format_internal_skspcl(struct skd_device *skdev)
{
	struct skd_special_context *skspcl = &skdev->internal_skspcl;
	struct fit_sg_descriptor *sgd = &skspcl->req.sksg_list[0];
	struct fit_msg_hdr *fmh;
	uint64_t dma_address;
	struct skd_scsi_request *scsi;

	fmh = &skspcl->msg_buf->fmh;
	fmh->protocol_id = FIT_PROTOCOL_ID_SOFIT;
	fmh->num_protocol_cmds_coalesced = 1;

	scsi = &skspcl->msg_buf->scsi[0];
	memset(scsi, 0, sizeof(*scsi));
	dma_address = skspcl->req.sksg_dma_address;
	scsi->hdr.sg_list_dma_address = cpu_to_be64(dma_address);
	skspcl->req.n_sg = 1;
	sgd->control = FIT_SGD_CONTROL_LAST;
	sgd->byte_count = 0;
	sgd->host_side_addr = skspcl->db_dma_address;
	sgd->dev_side_addr = 0;
	sgd->next_desc_ptr = 0LL;

	return 1;
}

#define WR_BUF_SIZE SKD_N_INTERNAL_BYTES

static void skd_send_internal_skspcl(struct skd_device *skdev,
				     struct skd_special_context *skspcl,
				     u8 opcode)
{
	struct fit_sg_descriptor *sgd = &skspcl->req.sksg_list[0];
	struct skd_scsi_request *scsi;
	unsigned char *buf = skspcl->data_buf;
	int i;

	if (skspcl->req.state != SKD_REQ_STATE_IDLE)
		/*
		 * A refresh is already in progress.
		 * Just wait for it to finish.
		 */
		return;

	skspcl->req.state = SKD_REQ_STATE_BUSY;

	scsi = &skspcl->msg_buf->scsi[0];
	scsi->hdr.tag = skspcl->req.id;

	memset(scsi->cdb, 0, sizeof(scsi->cdb));

	switch (opcode) {
	case TEST_UNIT_READY:
		scsi->cdb[0] = TEST_UNIT_READY;
		sgd->byte_count = 0;
		scsi->hdr.sg_list_len_bytes = 0;
		break;

	case READ_CAPACITY:
		scsi->cdb[0] = READ_CAPACITY;
		sgd->byte_count = SKD_N_READ_CAP_BYTES;
		scsi->hdr.sg_list_len_bytes = cpu_to_be32(sgd->byte_count);
		break;

	case INQUIRY:
		scsi->cdb[0] = INQUIRY;
		scsi->cdb[1] = 0x01;    /* evpd */
		scsi->cdb[2] = 0x80;    /* serial number page */
		scsi->cdb[4] = 0x10;
		sgd->byte_count = 16;
		scsi->hdr.sg_list_len_bytes = cpu_to_be32(sgd->byte_count);
		break;

	case SYNCHRONIZE_CACHE:
		scsi->cdb[0] = SYNCHRONIZE_CACHE;
		sgd->byte_count = 0;
		scsi->hdr.sg_list_len_bytes = 0;
		break;

	case WRITE_BUFFER:
		scsi->cdb[0] = WRITE_BUFFER;
		scsi->cdb[1] = 0x02;
		scsi->cdb[7] = (WR_BUF_SIZE & 0xFF00) >> 8;
		scsi->cdb[8] = WR_BUF_SIZE & 0xFF;
		sgd->byte_count = WR_BUF_SIZE;
		scsi->hdr.sg_list_len_bytes = cpu_to_be32(sgd->byte_count);
		/* fill incrementing byte pattern */
		for (i = 0; i < sgd->byte_count; i++)
			buf[i] = i & 0xFF;
		break;

	case READ_BUFFER:
		scsi->cdb[0] = READ_BUFFER;
		scsi->cdb[1] = 0x02;
		scsi->cdb[7] = (WR_BUF_SIZE & 0xFF00) >> 8;
		scsi->cdb[8] = WR_BUF_SIZE & 0xFF;
		sgd->byte_count = WR_BUF_SIZE;
		scsi->hdr.sg_list_len_bytes = cpu_to_be32(sgd->byte_count);
		memset(skspcl->data_buf, 0, sgd->byte_count);
		break;

	default:
		SKD_ASSERT("Don't know what to send");
		return;

	}
	skd_send_special_fitmsg(skdev, skspcl);
}

static void skd_refresh_device_data(struct skd_device *skdev)
{
	struct skd_special_context *skspcl = &skdev->internal_skspcl;

	skd_send_internal_skspcl(skdev, skspcl, TEST_UNIT_READY);
}

static int skd_chk_read_buf(struct skd_device *skdev,
			    struct skd_special_context *skspcl)
{
	unsigned char *buf = skspcl->data_buf;
	int i;

	/* check for incrementing byte pattern */
	for (i = 0; i < WR_BUF_SIZE; i++)
		if (buf[i] != (i & 0xFF))
			return 1;

	return 0;
}

static void skd_log_check_status(struct skd_device *skdev, u8 status, u8 key,
				 u8 code, u8 qual, u8 fruc)
{
	/* If the check condition is of special interest, log a message */
	if ((status == SAM_STAT_CHECK_CONDITION) && (key == 0x02)
	    && (code == 0x04) && (qual == 0x06)) {
		dev_err(&skdev->pdev->dev,
			"*** LOST_WRITE_DATA ERROR *** key/asc/ascq/fruc %02x/%02x/%02x/%02x\n",
			key, code, qual, fruc);
	}
}

static void skd_complete_internal(struct skd_device *skdev,
				  struct fit_completion_entry_v1 *skcomp,
				  struct fit_comp_error_info *skerr,
				  struct skd_special_context *skspcl)
{
	u8 *buf = skspcl->data_buf;
	u8 status;
	int i;
	struct skd_scsi_request *scsi = &skspcl->msg_buf->scsi[0];

	lockdep_assert_held(&skdev->lock);

	SKD_ASSERT(skspcl == &skdev->internal_skspcl);

	dev_dbg(&skdev->pdev->dev, "complete internal %x\n", scsi->cdb[0]);

	dma_sync_single_for_cpu(&skdev->pdev->dev,
				skspcl->db_dma_address,
				skspcl->req.sksg_list[0].byte_count,
				DMA_BIDIRECTIONAL);

	skspcl->req.completion = *skcomp;
	skspcl->req.state = SKD_REQ_STATE_IDLE;

	status = skspcl->req.completion.status;

	skd_log_check_status(skdev, status, skerr->key, skerr->code,
			     skerr->qual, skerr->fruc);

	switch (scsi->cdb[0]) {
	case TEST_UNIT_READY:
		if (status == SAM_STAT_GOOD)
			skd_send_internal_skspcl(skdev, skspcl, WRITE_BUFFER);
		else if ((status == SAM_STAT_CHECK_CONDITION) &&
			 (skerr->key == MEDIUM_ERROR))
			skd_send_internal_skspcl(skdev, skspcl, WRITE_BUFFER);
		else {
			if (skdev->state == SKD_DRVR_STATE_STOPPING) {
				dev_dbg(&skdev->pdev->dev,
					"TUR failed, don't send anymore state 0x%x\n",
					skdev->state);
				return;
			}
			dev_dbg(&skdev->pdev->dev,
				"**** TUR failed, retry skerr\n");
			skd_send_internal_skspcl(skdev, skspcl,
						 TEST_UNIT_READY);
		}
		break;

	case WRITE_BUFFER:
		if (status == SAM_STAT_GOOD)
			skd_send_internal_skspcl(skdev, skspcl, READ_BUFFER);
		else {
			if (skdev->state == SKD_DRVR_STATE_STOPPING) {
				dev_dbg(&skdev->pdev->dev,
					"write buffer failed, don't send anymore state 0x%x\n",
					skdev->state);
				return;
			}
			dev_dbg(&skdev->pdev->dev,
				"**** write buffer failed, retry skerr\n");
			skd_send_internal_skspcl(skdev, skspcl,
						 TEST_UNIT_READY);
		}
		break;

	case READ_BUFFER:
		if (status == SAM_STAT_GOOD) {
			if (skd_chk_read_buf(skdev, skspcl) == 0)
				skd_send_internal_skspcl(skdev, skspcl,
							 READ_CAPACITY);
			else {
				dev_err(&skdev->pdev->dev,
					"*** W/R Buffer mismatch %d ***\n",
					skdev->connect_retries);
				if (skdev->connect_retries <
				    SKD_MAX_CONNECT_RETRIES) {
					skdev->connect_retries++;
					skd_soft_reset(skdev);
				} else {
					dev_err(&skdev->pdev->dev,
						"W/R Buffer Connect Error\n");
					return;
				}
			}

		} else {
			if (skdev->state == SKD_DRVR_STATE_STOPPING) {
				dev_dbg(&skdev->pdev->dev,
					"read buffer failed, don't send anymore state 0x%x\n",
					skdev->state);
				return;
			}
			dev_dbg(&skdev->pdev->dev,
				"**** read buffer failed, retry skerr\n");
			skd_send_internal_skspcl(skdev, skspcl,
						 TEST_UNIT_READY);
		}
		break;

	case READ_CAPACITY:
		skdev->read_cap_is_valid = 0;
		if (status == SAM_STAT_GOOD) {
			skdev->read_cap_last_lba =
				(buf[0] << 24) | (buf[1] << 16) |
				(buf[2] << 8) | buf[3];
			skdev->read_cap_blocksize =
				(buf[4] << 24) | (buf[5] << 16) |
				(buf[6] << 8) | buf[7];

			dev_dbg(&skdev->pdev->dev, "last lba %d, bs %d\n",
				skdev->read_cap_last_lba,
				skdev->read_cap_blocksize);

			set_capacity(skdev->disk, skdev->read_cap_last_lba + 1);

			skdev->read_cap_is_valid = 1;

			skd_send_internal_skspcl(skdev, skspcl, INQUIRY);
		} else if ((status == SAM_STAT_CHECK_CONDITION) &&
			   (skerr->key == MEDIUM_ERROR)) {
			skdev->read_cap_last_lba = ~0;
			set_capacity(skdev->disk, skdev->read_cap_last_lba + 1);
			dev_dbg(&skdev->pdev->dev, "**** MEDIUM ERROR caused READCAP to fail, ignore failure and continue to inquiry\n");
			skd_send_internal_skspcl(skdev, skspcl, INQUIRY);
		} else {
			dev_dbg(&skdev->pdev->dev, "**** READCAP failed, retry TUR\n");
			skd_send_internal_skspcl(skdev, skspcl,
						 TEST_UNIT_READY);
		}
		break;

	case INQUIRY:
		skdev->inquiry_is_valid = 0;
		if (status == SAM_STAT_GOOD) {
			skdev->inquiry_is_valid = 1;

			for (i = 0; i < 12; i++)
				skdev->inq_serial_num[i] = buf[i + 4];
			skdev->inq_serial_num[12] = 0;
		}

		if (skd_unquiesce_dev(skdev) < 0)
			dev_dbg(&skdev->pdev->dev, "**** failed, to ONLINE device\n");
		 /* connection is complete */
		skdev->connect_retries = 0;
		break;

	case SYNCHRONIZE_CACHE:
		if (status == SAM_STAT_GOOD)
			skdev->sync_done = 1;
		else
			skdev->sync_done = -1;
		wake_up_interruptible(&skdev->waitq);
		break;

	default:
		SKD_ASSERT("we didn't send this");
	}
}

/*
 *****************************************************************************
 * FIT MESSAGES
 *****************************************************************************
 */

static void skd_send_fitmsg(struct skd_device *skdev,
			    struct skd_fitmsg_context *skmsg)
{
	u64 qcmd;

	dev_dbg(&skdev->pdev->dev, "dma address 0x%llx, busy=%d\n",
		skmsg->mb_dma_address, skd_in_flight(skdev));
	dev_dbg(&skdev->pdev->dev, "msg_buf %p\n", skmsg->msg_buf);

	qcmd = skmsg->mb_dma_address;
	qcmd |= FIT_QCMD_QID_NORMAL;

	if (unlikely(skdev->dbg_level > 1)) {
		u8 *bp = (u8 *)skmsg->msg_buf;
		int i;
		for (i = 0; i < skmsg->length; i += 8) {
			dev_dbg(&skdev->pdev->dev, "msg[%2d] %8ph\n", i,
				&bp[i]);
			if (i == 0)
				i = 64 - 8;
		}
	}

	if (skmsg->length > 256)
		qcmd |= FIT_QCMD_MSGSIZE_512;
	else if (skmsg->length > 128)
		qcmd |= FIT_QCMD_MSGSIZE_256;
	else if (skmsg->length > 64)
		qcmd |= FIT_QCMD_MSGSIZE_128;
	else
		/*
		 * This makes no sense because the FIT msg header is
		 * 64 bytes. If the msg is only 64 bytes long it has
		 * no payload.
		 */
		qcmd |= FIT_QCMD_MSGSIZE_64;

	dma_sync_single_for_device(&skdev->pdev->dev, skmsg->mb_dma_address,
				   skmsg->length, DMA_TO_DEVICE);

	/* Make sure skd_msg_buf is written before the doorbell is triggered. */
	smp_wmb();

	SKD_WRITEQ(skdev, qcmd, FIT_Q_COMMAND);
}

static void skd_send_special_fitmsg(struct skd_device *skdev,
				    struct skd_special_context *skspcl)
{
	u64 qcmd;

	WARN_ON_ONCE(skspcl->req.n_sg != 1);

	if (unlikely(skdev->dbg_level > 1)) {
		u8 *bp = (u8 *)skspcl->msg_buf;
		int i;

		for (i = 0; i < SKD_N_SPECIAL_FITMSG_BYTES; i += 8) {
			dev_dbg(&skdev->pdev->dev, " spcl[%2d] %8ph\n", i,
				&bp[i]);
			if (i == 0)
				i = 64 - 8;
		}

		dev_dbg(&skdev->pdev->dev,
			"skspcl=%p id=%04x sksg_list=%p sksg_dma=%llx\n",
			skspcl, skspcl->req.id, skspcl->req.sksg_list,
			skspcl->req.sksg_dma_address);
		for (i = 0; i < skspcl->req.n_sg; i++) {
			struct fit_sg_descriptor *sgd =
				&skspcl->req.sksg_list[i];

			dev_dbg(&skdev->pdev->dev,
				"  sg[%d] count=%u ctrl=0x%x addr=0x%llx next=0x%llx\n",
				i, sgd->byte_count, sgd->control,
				sgd->host_side_addr, sgd->next_desc_ptr);
		}
	}

	/*
	 * Special FIT msgs are always 128 bytes: a 64-byte FIT hdr
	 * and one 64-byte SSDI command.
	 */
	qcmd = skspcl->mb_dma_address;
	qcmd |= FIT_QCMD_QID_NORMAL + FIT_QCMD_MSGSIZE_128;

	dma_sync_single_for_device(&skdev->pdev->dev, skspcl->mb_dma_address,
				   SKD_N_SPECIAL_FITMSG_BYTES, DMA_TO_DEVICE);
	dma_sync_single_for_device(&skdev->pdev->dev,
				   skspcl->req.sksg_dma_address,
				   1 * sizeof(struct fit_sg_descriptor),
				   DMA_TO_DEVICE);
	dma_sync_single_for_device(&skdev->pdev->dev,
				   skspcl->db_dma_address,
				   skspcl->req.sksg_list[0].byte_count,
				   DMA_BIDIRECTIONAL);

	/* Make sure skd_msg_buf is written before the doorbell is triggered. */
	smp_wmb();

	SKD_WRITEQ(skdev, qcmd, FIT_Q_COMMAND);
}

/*
 *****************************************************************************
 * COMPLETION QUEUE
 *****************************************************************************
 */

static void skd_complete_other(struct skd_device *skdev,
			       struct fit_completion_entry_v1 *skcomp,
			       struct fit_comp_error_info *skerr);

struct sns_info {
	u8 type;
	u8 stat;
	u8 key;
	u8 asc;
	u8 ascq;
	u8 mask;
	enum skd_check_status_action action;
};

static struct sns_info skd_chkstat_table[] = {
	/* Good */
	{ 0x70, 0x02, RECOVERED_ERROR, 0,    0,	   0x1c,
	  SKD_CHECK_STATUS_REPORT_GOOD },

	/* Smart alerts */
	{ 0x70, 0x02, NO_SENSE,	       0x0B, 0x00, 0x1E,	/* warnings */
	  SKD_CHECK_STATUS_REPORT_SMART_ALERT },
	{ 0x70, 0x02, NO_SENSE,	       0x5D, 0x00, 0x1E,	/* thresholds */
	  SKD_CHECK_STATUS_REPORT_SMART_ALERT },
	{ 0x70, 0x02, RECOVERED_ERROR, 0x0B, 0x01, 0x1F,        /* temperature over trigger */
	  SKD_CHECK_STATUS_REPORT_SMART_ALERT },

	/* Retry (with limits) */
	{ 0x70, 0x02, 0x0B,	       0,    0,	   0x1C,        /* This one is for DMA ERROR */
	  SKD_CHECK_STATUS_REQUEUE_REQUEST },
	{ 0x70, 0x02, 0x06,	       0x0B, 0x00, 0x1E,        /* warnings */
	  SKD_CHECK_STATUS_REQUEUE_REQUEST },
	{ 0x70, 0x02, 0x06,	       0x5D, 0x00, 0x1E,        /* thresholds */
	  SKD_CHECK_STATUS_REQUEUE_REQUEST },
	{ 0x70, 0x02, 0x06,	       0x80, 0x30, 0x1F,        /* backup power */
	  SKD_CHECK_STATUS_REQUEUE_REQUEST },

	/* Busy (or about to be) */
	{ 0x70, 0x02, 0x06,	       0x3f, 0x01, 0x1F, /* fw changed */
	  SKD_CHECK_STATUS_BUSY_IMMINENT },
};

/*
 * Look up status and sense data to decide how to handle the error
 * from the device.
 * mask says which fields must match e.g., mask=0x18 means check
 * type and stat, ignore key, asc, ascq.
 */

static enum skd_check_status_action
skd_check_status(struct skd_device *skdev,
		 u8 cmp_status, struct fit_comp_error_info *skerr)
{
	int i;

	dev_err(&skdev->pdev->dev, "key/asc/ascq/fruc %02x/%02x/%02x/%02x\n",
		skerr->key, skerr->code, skerr->qual, skerr->fruc);

	dev_dbg(&skdev->pdev->dev,
		"stat: t=%02x stat=%02x k=%02x c=%02x q=%02x fruc=%02x\n",
		skerr->type, cmp_status, skerr->key, skerr->code, skerr->qual,
		skerr->fruc);

	/* Does the info match an entry in the good category? */
	for (i = 0; i < ARRAY_SIZE(skd_chkstat_table); i++) {
		struct sns_info *sns = &skd_chkstat_table[i];

		if (sns->mask & 0x10)
			if (skerr->type != sns->type)
				continue;

		if (sns->mask & 0x08)
			if (cmp_status != sns->stat)
				continue;

		if (sns->mask & 0x04)
			if (skerr->key != sns->key)
				continue;

		if (sns->mask & 0x02)
			if (skerr->code != sns->asc)
				continue;

		if (sns->mask & 0x01)
			if (skerr->qual != sns->ascq)
				continue;

		if (sns->action == SKD_CHECK_STATUS_REPORT_SMART_ALERT) {
			dev_err(&skdev->pdev->dev,
				"SMART Alert: sense key/asc/ascq %02x/%02x/%02x\n",
				skerr->key, skerr->code, skerr->qual);
		}
		return sns->action;
	}

	/* No other match, so nonzero status means error,
	 * zero status means good
	 */
	if (cmp_status) {
		dev_dbg(&skdev->pdev->dev, "status check: error\n");
		return SKD_CHECK_STATUS_REPORT_ERROR;
	}

	dev_dbg(&skdev->pdev->dev, "status check good default\n");
	return SKD_CHECK_STATUS_REPORT_GOOD;
}

static void skd_resolve_req_exception(struct skd_device *skdev,
				      struct skd_request_context *skreq,
				      struct request *req)
{
	u8 cmp_status = skreq->completion.status;

	switch (skd_check_status(skdev, cmp_status, &skreq->err_info)) {
	case SKD_CHECK_STATUS_REPORT_GOOD:
	case SKD_CHECK_STATUS_REPORT_SMART_ALERT:
<<<<<<< HEAD
		skd_end_request(skdev, skreq, BLK_STS_OK);
=======
		skreq->status = BLK_STS_OK;
		blk_mq_complete_request(req);
>>>>>>> bb176f67
		break;

	case SKD_CHECK_STATUS_BUSY_IMMINENT:
		skd_log_skreq(skdev, skreq, "retry(busy)");
		blk_requeue_request(skdev->queue, req);
		dev_info(&skdev->pdev->dev, "drive BUSY imminent\n");
		skdev->state = SKD_DRVR_STATE_BUSY_IMMINENT;
		skdev->timer_countdown = SKD_TIMER_MINUTES(20);
		skd_quiesce_dev(skdev);
		break;

	case SKD_CHECK_STATUS_REQUEUE_REQUEST:
		if ((unsigned long) ++req->special < SKD_MAX_RETRIES) {
			skd_log_skreq(skdev, skreq, "retry");
			blk_requeue_request(skdev->queue, req);
			break;
		}
		/* fall through */

	case SKD_CHECK_STATUS_REPORT_ERROR:
	default:
<<<<<<< HEAD
		skd_end_request(skdev, skreq, BLK_STS_IOERR);
=======
		skreq->status = BLK_STS_IOERR;
		blk_mq_complete_request(req);
>>>>>>> bb176f67
		break;
	}
}

static void skd_release_skreq(struct skd_device *skdev,
			      struct skd_request_context *skreq)
{
	/*
	 * Reclaim the skd_request_context
	 */
	skreq->state = SKD_REQ_STATE_IDLE;
}

static int skd_isr_completion_posted(struct skd_device *skdev,
					int limit, int *enqueued)
{
	struct fit_completion_entry_v1 *skcmp;
	struct fit_comp_error_info *skerr;
	u16 req_id;
	u32 tag;
	u16 hwq = 0;
	struct request *rq;
	struct skd_request_context *skreq;
	u16 cmp_cntxt;
	u8 cmp_status;
	u8 cmp_cycle;
	u32 cmp_bytes;
	int rc = 0;
	int processed = 0;

	lockdep_assert_held(&skdev->lock);

	for (;; ) {
		SKD_ASSERT(skdev->skcomp_ix < SKD_N_COMPLETION_ENTRY);

		skcmp = &skdev->skcomp_table[skdev->skcomp_ix];
		cmp_cycle = skcmp->cycle;
		cmp_cntxt = skcmp->tag;
		cmp_status = skcmp->status;
		cmp_bytes = be32_to_cpu(skcmp->num_returned_bytes);

		skerr = &skdev->skerr_table[skdev->skcomp_ix];

		dev_dbg(&skdev->pdev->dev,
			"cycle=%d ix=%d got cycle=%d cmdctxt=0x%x stat=%d busy=%d rbytes=0x%x proto=%d\n",
			skdev->skcomp_cycle, skdev->skcomp_ix, cmp_cycle,
			cmp_cntxt, cmp_status, skd_in_flight(skdev),
			cmp_bytes, skdev->proto_ver);

		if (cmp_cycle != skdev->skcomp_cycle) {
			dev_dbg(&skdev->pdev->dev, "end of completions\n");
			break;
		}
		/*
		 * Update the completion queue head index and possibly
		 * the completion cycle count. 8-bit wrap-around.
		 */
		skdev->skcomp_ix++;
		if (skdev->skcomp_ix >= SKD_N_COMPLETION_ENTRY) {
			skdev->skcomp_ix = 0;
			skdev->skcomp_cycle++;
		}

		/*
		 * The command context is a unique 32-bit ID. The low order
		 * bits help locate the request. The request is usually a
		 * r/w request (see skd_start() above) or a special request.
		 */
		req_id = cmp_cntxt;
		tag = req_id & SKD_ID_SLOT_AND_TABLE_MASK;

		/* Is this other than a r/w request? */
		if (tag >= skdev->num_req_context) {
			/*
			 * This is not a completion for a r/w request.
			 */
			WARN_ON_ONCE(blk_mq_tag_to_rq(skdev->tag_set.tags[hwq],
						      tag));
			skd_complete_other(skdev, skcmp, skerr);
			continue;
		}

		rq = blk_mq_tag_to_rq(skdev->tag_set.tags[hwq], tag);
		if (WARN(!rq, "No request for tag %#x -> %#x\n", cmp_cntxt,
			 tag))
			continue;
		skreq = blk_mq_rq_to_pdu(rq);

		/*
		 * Make sure the request ID for the slot matches.
		 */
		if (skreq->id != req_id) {
			dev_err(&skdev->pdev->dev,
				"Completion mismatch comp_id=0x%04x skreq=0x%04x new=0x%04x\n",
				req_id, skreq->id, cmp_cntxt);

			continue;
		}

		SKD_ASSERT(skreq->state == SKD_REQ_STATE_BUSY);

		skreq->completion = *skcmp;
		if (unlikely(cmp_status == SAM_STAT_CHECK_CONDITION)) {
			skreq->err_info = *skerr;
			skd_log_check_status(skdev, cmp_status, skerr->key,
					     skerr->code, skerr->qual,
					     skerr->fruc);
		}
		/* Release DMA resources for the request. */
		if (skreq->n_sg > 0)
			skd_postop_sg_list(skdev, skreq);

<<<<<<< HEAD
		if (!skreq->req) {
			pr_debug("%s:%s:%d NULL backptr skdreq %p, "
				 "req=0x%x req_id=0x%x\n",
				 skdev->name, __func__, __LINE__,
				 skreq, skreq->id, req_id);
		} else {
			/*
			 * Capture the outcome and post it back to the
			 * native request.
			 */
			if (likely(cmp_status == SAM_STAT_GOOD))
				skd_end_request(skdev, skreq, BLK_STS_OK);
			else
				skd_resolve_req_exception(skdev, skreq);
		}
=======
		skd_release_skreq(skdev, skreq);
>>>>>>> bb176f67

		/*
		 * Capture the outcome and post it back to the native request.
		 */
		if (likely(cmp_status == SAM_STAT_GOOD)) {
			skreq->status = BLK_STS_OK;
			blk_mq_complete_request(rq);
		} else {
			skd_resolve_req_exception(skdev, skreq, rq);
		}

		/* skd_isr_comp_limit equal zero means no limit */
		if (limit) {
			if (++processed >= limit) {
				rc = 1;
				break;
			}
		}
	}

	if (skdev->state == SKD_DRVR_STATE_PAUSING &&
	    skd_in_flight(skdev) == 0) {
		skdev->state = SKD_DRVR_STATE_PAUSED;
		wake_up_interruptible(&skdev->waitq);
	}

	return rc;
}

static void skd_complete_other(struct skd_device *skdev,
			       struct fit_completion_entry_v1 *skcomp,
			       struct fit_comp_error_info *skerr)
{
	u32 req_id = 0;
	u32 req_table;
	u32 req_slot;
	struct skd_special_context *skspcl;

	lockdep_assert_held(&skdev->lock);

	req_id = skcomp->tag;
	req_table = req_id & SKD_ID_TABLE_MASK;
	req_slot = req_id & SKD_ID_SLOT_MASK;

	dev_dbg(&skdev->pdev->dev, "table=0x%x id=0x%x slot=%d\n", req_table,
		req_id, req_slot);

	/*
	 * Based on the request id, determine how to dispatch this completion.
	 * This swich/case is finding the good cases and forwarding the
	 * completion entry. Errors are reported below the switch.
	 */
	switch (req_table) {
	case SKD_ID_RW_REQUEST:
		/*
		 * The caller, skd_isr_completion_posted() above,
		 * handles r/w requests. The only way we get here
		 * is if the req_slot is out of bounds.
		 */
		break;

	case SKD_ID_INTERNAL:
		if (req_slot == 0) {
			skspcl = &skdev->internal_skspcl;
			if (skspcl->req.id == req_id &&
			    skspcl->req.state == SKD_REQ_STATE_BUSY) {
				skd_complete_internal(skdev,
						      skcomp, skerr, skspcl);
				return;
			}
		}
		break;

	case SKD_ID_FIT_MSG:
		/*
		 * These id's should never appear in a completion record.
		 */
		break;

	default:
		/*
		 * These id's should never appear anywhere;
		 */
		break;
	}

	/*
	 * If we get here it is a bad or stale id.
	 */
}

static void skd_reset_skcomp(struct skd_device *skdev)
{
	memset(skdev->skcomp_table, 0, SKD_SKCOMP_SIZE);

	skdev->skcomp_ix = 0;
	skdev->skcomp_cycle = 1;
}

/*
 *****************************************************************************
 * INTERRUPTS
 *****************************************************************************
 */
static void skd_completion_worker(struct work_struct *work)
{
	struct skd_device *skdev =
		container_of(work, struct skd_device, completion_worker);
	unsigned long flags;
	int flush_enqueued = 0;

	spin_lock_irqsave(&skdev->lock, flags);

	/*
	 * pass in limit=0, which means no limit..
	 * process everything in compq
	 */
	skd_isr_completion_posted(skdev, 0, &flush_enqueued);
	schedule_work(&skdev->start_queue);

	spin_unlock_irqrestore(&skdev->lock, flags);
}

static void skd_isr_msg_from_dev(struct skd_device *skdev);

static irqreturn_t
skd_isr(int irq, void *ptr)
{
	struct skd_device *skdev = ptr;
	u32 intstat;
	u32 ack;
	int rc = 0;
	int deferred = 0;
	int flush_enqueued = 0;

	spin_lock(&skdev->lock);

	for (;; ) {
		intstat = SKD_READL(skdev, FIT_INT_STATUS_HOST);

		ack = FIT_INT_DEF_MASK;
		ack &= intstat;

		dev_dbg(&skdev->pdev->dev, "intstat=0x%x ack=0x%x\n", intstat,
			ack);

		/* As long as there is an int pending on device, keep
		 * running loop.  When none, get out, but if we've never
		 * done any processing, call completion handler?
		 */
		if (ack == 0) {
			/* No interrupts on device, but run the completion
			 * processor anyway?
			 */
			if (rc == 0)
				if (likely (skdev->state
					== SKD_DRVR_STATE_ONLINE))
					deferred = 1;
			break;
		}

		rc = IRQ_HANDLED;

		SKD_WRITEL(skdev, ack, FIT_INT_STATUS_HOST);

		if (likely((skdev->state != SKD_DRVR_STATE_LOAD) &&
			   (skdev->state != SKD_DRVR_STATE_STOPPING))) {
			if (intstat & FIT_ISH_COMPLETION_POSTED) {
				/*
				 * If we have already deferred completion
				 * processing, don't bother running it again
				 */
				if (deferred == 0)
					deferred =
						skd_isr_completion_posted(skdev,
						skd_isr_comp_limit, &flush_enqueued);
			}

			if (intstat & FIT_ISH_FW_STATE_CHANGE) {
				skd_isr_fwstate(skdev);
				if (skdev->state == SKD_DRVR_STATE_FAULT ||
				    skdev->state ==
				    SKD_DRVR_STATE_DISAPPEARED) {
					spin_unlock(&skdev->lock);
					return rc;
				}
			}

			if (intstat & FIT_ISH_MSG_FROM_DEV)
				skd_isr_msg_from_dev(skdev);
		}
	}

	if (unlikely(flush_enqueued))
		schedule_work(&skdev->start_queue);

	if (deferred)
		schedule_work(&skdev->completion_worker);
	else if (!flush_enqueued)
		schedule_work(&skdev->start_queue);

	spin_unlock(&skdev->lock);

	return rc;
}

static void skd_drive_fault(struct skd_device *skdev)
{
	skdev->state = SKD_DRVR_STATE_FAULT;
	dev_err(&skdev->pdev->dev, "Drive FAULT\n");
}

static void skd_drive_disappeared(struct skd_device *skdev)
{
	skdev->state = SKD_DRVR_STATE_DISAPPEARED;
	dev_err(&skdev->pdev->dev, "Drive DISAPPEARED\n");
}

static void skd_isr_fwstate(struct skd_device *skdev)
{
	u32 sense;
	u32 state;
	u32 mtd;
	int prev_driver_state = skdev->state;

	sense = SKD_READL(skdev, FIT_STATUS);
	state = sense & FIT_SR_DRIVE_STATE_MASK;

	dev_err(&skdev->pdev->dev, "s1120 state %s(%d)=>%s(%d)\n",
		skd_drive_state_to_str(skdev->drive_state), skdev->drive_state,
		skd_drive_state_to_str(state), state);

	skdev->drive_state = state;

	switch (skdev->drive_state) {
	case FIT_SR_DRIVE_INIT:
		if (skdev->state == SKD_DRVR_STATE_PROTOCOL_MISMATCH) {
			skd_disable_interrupts(skdev);
			break;
		}
		if (skdev->state == SKD_DRVR_STATE_RESTARTING)
			skd_recover_requests(skdev);
		if (skdev->state == SKD_DRVR_STATE_WAIT_BOOT) {
			skdev->timer_countdown = SKD_STARTING_TIMO;
			skdev->state = SKD_DRVR_STATE_STARTING;
			skd_soft_reset(skdev);
			break;
		}
		mtd = FIT_MXD_CONS(FIT_MTD_FITFW_INIT, 0, 0);
		SKD_WRITEL(skdev, mtd, FIT_MSG_TO_DEVICE);
		skdev->last_mtd = mtd;
		break;

	case FIT_SR_DRIVE_ONLINE:
		skdev->cur_max_queue_depth = skd_max_queue_depth;
		if (skdev->cur_max_queue_depth > skdev->dev_max_queue_depth)
			skdev->cur_max_queue_depth = skdev->dev_max_queue_depth;

		skdev->queue_low_water_mark =
			skdev->cur_max_queue_depth * 2 / 3 + 1;
		if (skdev->queue_low_water_mark < 1)
			skdev->queue_low_water_mark = 1;
		dev_info(&skdev->pdev->dev,
			 "Queue depth limit=%d dev=%d lowat=%d\n",
			 skdev->cur_max_queue_depth,
			 skdev->dev_max_queue_depth,
			 skdev->queue_low_water_mark);

		skd_refresh_device_data(skdev);
		break;

	case FIT_SR_DRIVE_BUSY:
		skdev->state = SKD_DRVR_STATE_BUSY;
		skdev->timer_countdown = SKD_BUSY_TIMO;
		skd_quiesce_dev(skdev);
		break;
	case FIT_SR_DRIVE_BUSY_SANITIZE:
		/* set timer for 3 seconds, we'll abort any unfinished
		 * commands after that expires
		 */
		skdev->state = SKD_DRVR_STATE_BUSY_SANITIZE;
		skdev->timer_countdown = SKD_TIMER_SECONDS(3);
		schedule_work(&skdev->start_queue);
		break;
	case FIT_SR_DRIVE_BUSY_ERASE:
		skdev->state = SKD_DRVR_STATE_BUSY_ERASE;
		skdev->timer_countdown = SKD_BUSY_TIMO;
		break;
	case FIT_SR_DRIVE_OFFLINE:
		skdev->state = SKD_DRVR_STATE_IDLE;
		break;
	case FIT_SR_DRIVE_SOFT_RESET:
		switch (skdev->state) {
		case SKD_DRVR_STATE_STARTING:
		case SKD_DRVR_STATE_RESTARTING:
			/* Expected by a caller of skd_soft_reset() */
			break;
		default:
			skdev->state = SKD_DRVR_STATE_RESTARTING;
			break;
		}
		break;
	case FIT_SR_DRIVE_FW_BOOTING:
		dev_dbg(&skdev->pdev->dev, "ISR FIT_SR_DRIVE_FW_BOOTING\n");
		skdev->state = SKD_DRVR_STATE_WAIT_BOOT;
		skdev->timer_countdown = SKD_WAIT_BOOT_TIMO;
		break;

	case FIT_SR_DRIVE_DEGRADED:
	case FIT_SR_PCIE_LINK_DOWN:
	case FIT_SR_DRIVE_NEED_FW_DOWNLOAD:
		break;

	case FIT_SR_DRIVE_FAULT:
		skd_drive_fault(skdev);
		skd_recover_requests(skdev);
		schedule_work(&skdev->start_queue);
		break;

	/* PCIe bus returned all Fs? */
	case 0xFF:
		dev_info(&skdev->pdev->dev, "state=0x%x sense=0x%x\n", state,
			 sense);
		skd_drive_disappeared(skdev);
		skd_recover_requests(skdev);
		schedule_work(&skdev->start_queue);
		break;
	default:
		/*
		 * Uknown FW State. Wait for a state we recognize.
		 */
		break;
	}
	dev_err(&skdev->pdev->dev, "Driver state %s(%d)=>%s(%d)\n",
		skd_skdev_state_to_str(prev_driver_state), prev_driver_state,
		skd_skdev_state_to_str(skdev->state), skdev->state);
}

static void skd_recover_request(struct request *req, void *data, bool reserved)
{
<<<<<<< HEAD
	int i;

	for (i = 0; i < skdev->num_req_context; i++) {
		struct skd_request_context *skreq = &skdev->skreq_table[i];

		if (skreq->state == SKD_REQ_STATE_BUSY) {
			skd_log_skreq(skdev, skreq, "recover");

			SKD_ASSERT((skreq->id & SKD_ID_INCR) != 0);
			SKD_ASSERT(skreq->req != NULL);

			/* Release DMA resources for the request. */
			if (skreq->n_sg > 0)
				skd_postop_sg_list(skdev, skreq);

			if (requeue &&
			    (unsigned long) ++skreq->req->special <
			    SKD_MAX_RETRIES)
				blk_requeue_request(skdev->queue, skreq->req);
			else
				skd_end_request(skdev, skreq, BLK_STS_IOERR);

			skreq->req = NULL;

			skreq->state = SKD_REQ_STATE_IDLE;
			skreq->id += SKD_ID_INCR;
		}
		if (i > 0)
			skreq[-1].next = skreq;
		skreq->next = NULL;
	}
	skdev->skreq_free_list = skdev->skreq_table;
=======
	struct skd_device *const skdev = data;
	struct skd_request_context *skreq = blk_mq_rq_to_pdu(req);
>>>>>>> bb176f67

	if (skreq->state != SKD_REQ_STATE_BUSY)
		return;

	skd_log_skreq(skdev, skreq, "recover");

	/* Release DMA resources for the request. */
	if (skreq->n_sg > 0)
		skd_postop_sg_list(skdev, skreq);

	skreq->state = SKD_REQ_STATE_IDLE;
	skreq->status = BLK_STS_IOERR;
	blk_mq_complete_request(req);
}

static void skd_recover_requests(struct skd_device *skdev)
{
	blk_mq_tagset_busy_iter(&skdev->tag_set, skd_recover_request, skdev);
}

static void skd_isr_msg_from_dev(struct skd_device *skdev)
{
	u32 mfd;
	u32 mtd;
	u32 data;

	mfd = SKD_READL(skdev, FIT_MSG_FROM_DEVICE);

	dev_dbg(&skdev->pdev->dev, "mfd=0x%x last_mtd=0x%x\n", mfd,
		skdev->last_mtd);

	/* ignore any mtd that is an ack for something we didn't send */
	if (FIT_MXD_TYPE(mfd) != FIT_MXD_TYPE(skdev->last_mtd))
		return;

	switch (FIT_MXD_TYPE(mfd)) {
	case FIT_MTD_FITFW_INIT:
		skdev->proto_ver = FIT_PROTOCOL_MAJOR_VER(mfd);

		if (skdev->proto_ver != FIT_PROTOCOL_VERSION_1) {
			dev_err(&skdev->pdev->dev, "protocol mismatch\n");
			dev_err(&skdev->pdev->dev, "  got=%d support=%d\n",
				skdev->proto_ver, FIT_PROTOCOL_VERSION_1);
			dev_err(&skdev->pdev->dev, "  please upgrade driver\n");
			skdev->state = SKD_DRVR_STATE_PROTOCOL_MISMATCH;
			skd_soft_reset(skdev);
			break;
		}
		mtd = FIT_MXD_CONS(FIT_MTD_GET_CMDQ_DEPTH, 0, 0);
		SKD_WRITEL(skdev, mtd, FIT_MSG_TO_DEVICE);
		skdev->last_mtd = mtd;
		break;

	case FIT_MTD_GET_CMDQ_DEPTH:
		skdev->dev_max_queue_depth = FIT_MXD_DATA(mfd);
		mtd = FIT_MXD_CONS(FIT_MTD_SET_COMPQ_DEPTH, 0,
				   SKD_N_COMPLETION_ENTRY);
		SKD_WRITEL(skdev, mtd, FIT_MSG_TO_DEVICE);
		skdev->last_mtd = mtd;
		break;

	case FIT_MTD_SET_COMPQ_DEPTH:
		SKD_WRITEQ(skdev, skdev->cq_dma_address, FIT_MSG_TO_DEVICE_ARG);
		mtd = FIT_MXD_CONS(FIT_MTD_SET_COMPQ_ADDR, 0, 0);
		SKD_WRITEL(skdev, mtd, FIT_MSG_TO_DEVICE);
		skdev->last_mtd = mtd;
		break;

	case FIT_MTD_SET_COMPQ_ADDR:
		skd_reset_skcomp(skdev);
		mtd = FIT_MXD_CONS(FIT_MTD_CMD_LOG_HOST_ID, 0, skdev->devno);
		SKD_WRITEL(skdev, mtd, FIT_MSG_TO_DEVICE);
		skdev->last_mtd = mtd;
		break;

	case FIT_MTD_CMD_LOG_HOST_ID:
		skdev->connect_time_stamp = get_seconds();
		data = skdev->connect_time_stamp & 0xFFFF;
		mtd = FIT_MXD_CONS(FIT_MTD_CMD_LOG_TIME_STAMP_LO, 0, data);
		SKD_WRITEL(skdev, mtd, FIT_MSG_TO_DEVICE);
		skdev->last_mtd = mtd;
		break;

	case FIT_MTD_CMD_LOG_TIME_STAMP_LO:
		skdev->drive_jiffies = FIT_MXD_DATA(mfd);
		data = (skdev->connect_time_stamp >> 16) & 0xFFFF;
		mtd = FIT_MXD_CONS(FIT_MTD_CMD_LOG_TIME_STAMP_HI, 0, data);
		SKD_WRITEL(skdev, mtd, FIT_MSG_TO_DEVICE);
		skdev->last_mtd = mtd;
		break;

	case FIT_MTD_CMD_LOG_TIME_STAMP_HI:
		skdev->drive_jiffies |= (FIT_MXD_DATA(mfd) << 16);
		mtd = FIT_MXD_CONS(FIT_MTD_ARM_QUEUE, 0, 0);
		SKD_WRITEL(skdev, mtd, FIT_MSG_TO_DEVICE);
		skdev->last_mtd = mtd;

		dev_err(&skdev->pdev->dev, "Time sync driver=0x%x device=0x%x\n",
			skdev->connect_time_stamp, skdev->drive_jiffies);
		break;

	case FIT_MTD_ARM_QUEUE:
		skdev->last_mtd = 0;
		/*
		 * State should be, or soon will be, FIT_SR_DRIVE_ONLINE.
		 */
		break;

	default:
		break;
	}
}

static void skd_disable_interrupts(struct skd_device *skdev)
{
	u32 sense;

	sense = SKD_READL(skdev, FIT_CONTROL);
	sense &= ~FIT_CR_ENABLE_INTERRUPTS;
	SKD_WRITEL(skdev, sense, FIT_CONTROL);
	dev_dbg(&skdev->pdev->dev, "sense 0x%x\n", sense);

	/* Note that the 1s is written. A 1-bit means
	 * disable, a 0 means enable.
	 */
	SKD_WRITEL(skdev, ~0, FIT_INT_MASK_HOST);
}

static void skd_enable_interrupts(struct skd_device *skdev)
{
	u32 val;

	/* unmask interrupts first */
	val = FIT_ISH_FW_STATE_CHANGE +
	      FIT_ISH_COMPLETION_POSTED + FIT_ISH_MSG_FROM_DEV;

	/* Note that the compliment of mask is written. A 1-bit means
	 * disable, a 0 means enable. */
	SKD_WRITEL(skdev, ~val, FIT_INT_MASK_HOST);
	dev_dbg(&skdev->pdev->dev, "interrupt mask=0x%x\n", ~val);

	val = SKD_READL(skdev, FIT_CONTROL);
	val |= FIT_CR_ENABLE_INTERRUPTS;
	dev_dbg(&skdev->pdev->dev, "control=0x%x\n", val);
	SKD_WRITEL(skdev, val, FIT_CONTROL);
}

/*
 *****************************************************************************
 * START, STOP, RESTART, QUIESCE, UNQUIESCE
 *****************************************************************************
 */

static void skd_soft_reset(struct skd_device *skdev)
{
	u32 val;

	val = SKD_READL(skdev, FIT_CONTROL);
	val |= (FIT_CR_SOFT_RESET);
	dev_dbg(&skdev->pdev->dev, "control=0x%x\n", val);
	SKD_WRITEL(skdev, val, FIT_CONTROL);
}

static void skd_start_device(struct skd_device *skdev)
{
	unsigned long flags;
	u32 sense;
	u32 state;

	spin_lock_irqsave(&skdev->lock, flags);

	/* ack all ghost interrupts */
	SKD_WRITEL(skdev, FIT_INT_DEF_MASK, FIT_INT_STATUS_HOST);

	sense = SKD_READL(skdev, FIT_STATUS);

	dev_dbg(&skdev->pdev->dev, "initial status=0x%x\n", sense);

	state = sense & FIT_SR_DRIVE_STATE_MASK;
	skdev->drive_state = state;
	skdev->last_mtd = 0;

	skdev->state = SKD_DRVR_STATE_STARTING;
	skdev->timer_countdown = SKD_STARTING_TIMO;

	skd_enable_interrupts(skdev);

	switch (skdev->drive_state) {
	case FIT_SR_DRIVE_OFFLINE:
		dev_err(&skdev->pdev->dev, "Drive offline...\n");
		break;

	case FIT_SR_DRIVE_FW_BOOTING:
		dev_dbg(&skdev->pdev->dev, "FIT_SR_DRIVE_FW_BOOTING\n");
		skdev->state = SKD_DRVR_STATE_WAIT_BOOT;
		skdev->timer_countdown = SKD_WAIT_BOOT_TIMO;
		break;

	case FIT_SR_DRIVE_BUSY_SANITIZE:
		dev_info(&skdev->pdev->dev, "Start: BUSY_SANITIZE\n");
		skdev->state = SKD_DRVR_STATE_BUSY_SANITIZE;
		skdev->timer_countdown = SKD_STARTED_BUSY_TIMO;
		break;

	case FIT_SR_DRIVE_BUSY_ERASE:
		dev_info(&skdev->pdev->dev, "Start: BUSY_ERASE\n");
		skdev->state = SKD_DRVR_STATE_BUSY_ERASE;
		skdev->timer_countdown = SKD_STARTED_BUSY_TIMO;
		break;

	case FIT_SR_DRIVE_INIT:
	case FIT_SR_DRIVE_ONLINE:
		skd_soft_reset(skdev);
		break;

	case FIT_SR_DRIVE_BUSY:
		dev_err(&skdev->pdev->dev, "Drive Busy...\n");
		skdev->state = SKD_DRVR_STATE_BUSY;
		skdev->timer_countdown = SKD_STARTED_BUSY_TIMO;
		break;

	case FIT_SR_DRIVE_SOFT_RESET:
		dev_err(&skdev->pdev->dev, "drive soft reset in prog\n");
		break;

	case FIT_SR_DRIVE_FAULT:
		/* Fault state is bad...soft reset won't do it...
		 * Hard reset, maybe, but does it work on device?
		 * For now, just fault so the system doesn't hang.
		 */
		skd_drive_fault(skdev);
		/*start the queue so we can respond with error to requests */
		dev_dbg(&skdev->pdev->dev, "starting queue\n");
		schedule_work(&skdev->start_queue);
		skdev->gendisk_on = -1;
		wake_up_interruptible(&skdev->waitq);
		break;

	case 0xFF:
		/* Most likely the device isn't there or isn't responding
		 * to the BAR1 addresses. */
		skd_drive_disappeared(skdev);
		/*start the queue so we can respond with error to requests */
		dev_dbg(&skdev->pdev->dev,
			"starting queue to error-out reqs\n");
		schedule_work(&skdev->start_queue);
		skdev->gendisk_on = -1;
		wake_up_interruptible(&skdev->waitq);
		break;

	default:
		dev_err(&skdev->pdev->dev, "Start: unknown state %x\n",
			skdev->drive_state);
		break;
	}

	state = SKD_READL(skdev, FIT_CONTROL);
	dev_dbg(&skdev->pdev->dev, "FIT Control Status=0x%x\n", state);

	state = SKD_READL(skdev, FIT_INT_STATUS_HOST);
	dev_dbg(&skdev->pdev->dev, "Intr Status=0x%x\n", state);

	state = SKD_READL(skdev, FIT_INT_MASK_HOST);
	dev_dbg(&skdev->pdev->dev, "Intr Mask=0x%x\n", state);

	state = SKD_READL(skdev, FIT_MSG_FROM_DEVICE);
	dev_dbg(&skdev->pdev->dev, "Msg from Dev=0x%x\n", state);

	state = SKD_READL(skdev, FIT_HW_VERSION);
	dev_dbg(&skdev->pdev->dev, "HW version=0x%x\n", state);

	spin_unlock_irqrestore(&skdev->lock, flags);
}

static void skd_stop_device(struct skd_device *skdev)
{
	unsigned long flags;
	struct skd_special_context *skspcl = &skdev->internal_skspcl;
	u32 dev_state;
	int i;

	spin_lock_irqsave(&skdev->lock, flags);

	if (skdev->state != SKD_DRVR_STATE_ONLINE) {
		dev_err(&skdev->pdev->dev, "%s not online no sync\n", __func__);
		goto stop_out;
	}

	if (skspcl->req.state != SKD_REQ_STATE_IDLE) {
		dev_err(&skdev->pdev->dev, "%s no special\n", __func__);
		goto stop_out;
	}

	skdev->state = SKD_DRVR_STATE_SYNCING;
	skdev->sync_done = 0;

	skd_send_internal_skspcl(skdev, skspcl, SYNCHRONIZE_CACHE);

	spin_unlock_irqrestore(&skdev->lock, flags);

	wait_event_interruptible_timeout(skdev->waitq,
					 (skdev->sync_done), (10 * HZ));

	spin_lock_irqsave(&skdev->lock, flags);

	switch (skdev->sync_done) {
	case 0:
		dev_err(&skdev->pdev->dev, "%s no sync\n", __func__);
		break;
	case 1:
		dev_err(&skdev->pdev->dev, "%s sync done\n", __func__);
		break;
	default:
		dev_err(&skdev->pdev->dev, "%s sync error\n", __func__);
	}

stop_out:
	skdev->state = SKD_DRVR_STATE_STOPPING;
	spin_unlock_irqrestore(&skdev->lock, flags);

	skd_kill_timer(skdev);

	spin_lock_irqsave(&skdev->lock, flags);
	skd_disable_interrupts(skdev);

	/* ensure all ints on device are cleared */
	/* soft reset the device to unload with a clean slate */
	SKD_WRITEL(skdev, FIT_INT_DEF_MASK, FIT_INT_STATUS_HOST);
	SKD_WRITEL(skdev, FIT_CR_SOFT_RESET, FIT_CONTROL);

	spin_unlock_irqrestore(&skdev->lock, flags);

	/* poll every 100ms, 1 second timeout */
	for (i = 0; i < 10; i++) {
		dev_state =
			SKD_READL(skdev, FIT_STATUS) & FIT_SR_DRIVE_STATE_MASK;
		if (dev_state == FIT_SR_DRIVE_INIT)
			break;
		set_current_state(TASK_INTERRUPTIBLE);
		schedule_timeout(msecs_to_jiffies(100));
	}

	if (dev_state != FIT_SR_DRIVE_INIT)
		dev_err(&skdev->pdev->dev, "%s state error 0x%02x\n", __func__,
			dev_state);
}

/* assume spinlock is held */
static void skd_restart_device(struct skd_device *skdev)
{
	u32 state;

	/* ack all ghost interrupts */
	SKD_WRITEL(skdev, FIT_INT_DEF_MASK, FIT_INT_STATUS_HOST);

	state = SKD_READL(skdev, FIT_STATUS);

	dev_dbg(&skdev->pdev->dev, "drive status=0x%x\n", state);

	state &= FIT_SR_DRIVE_STATE_MASK;
	skdev->drive_state = state;
	skdev->last_mtd = 0;

	skdev->state = SKD_DRVR_STATE_RESTARTING;
	skdev->timer_countdown = SKD_RESTARTING_TIMO;

	skd_soft_reset(skdev);
}

/* assume spinlock is held */
static int skd_quiesce_dev(struct skd_device *skdev)
{
	int rc = 0;

	switch (skdev->state) {
	case SKD_DRVR_STATE_BUSY:
	case SKD_DRVR_STATE_BUSY_IMMINENT:
		dev_dbg(&skdev->pdev->dev, "stopping queue\n");
		blk_mq_stop_hw_queues(skdev->queue);
		break;
	case SKD_DRVR_STATE_ONLINE:
	case SKD_DRVR_STATE_STOPPING:
	case SKD_DRVR_STATE_SYNCING:
	case SKD_DRVR_STATE_PAUSING:
	case SKD_DRVR_STATE_PAUSED:
	case SKD_DRVR_STATE_STARTING:
	case SKD_DRVR_STATE_RESTARTING:
	case SKD_DRVR_STATE_RESUMING:
	default:
		rc = -EINVAL;
		dev_dbg(&skdev->pdev->dev, "state [%d] not implemented\n",
			skdev->state);
	}
	return rc;
}

/* assume spinlock is held */
static int skd_unquiesce_dev(struct skd_device *skdev)
{
	int prev_driver_state = skdev->state;

	skd_log_skdev(skdev, "unquiesce");
	if (skdev->state == SKD_DRVR_STATE_ONLINE) {
		dev_dbg(&skdev->pdev->dev, "**** device already ONLINE\n");
		return 0;
	}
	if (skdev->drive_state != FIT_SR_DRIVE_ONLINE) {
		/*
		 * If there has been an state change to other than
		 * ONLINE, we will rely on controller state change
		 * to come back online and restart the queue.
		 * The BUSY state means that driver is ready to
		 * continue normal processing but waiting for controller
		 * to become available.
		 */
		skdev->state = SKD_DRVR_STATE_BUSY;
		dev_dbg(&skdev->pdev->dev, "drive BUSY state\n");
		return 0;
	}

	/*
	 * Drive has just come online, driver is either in startup,
	 * paused performing a task, or bust waiting for hardware.
	 */
	switch (skdev->state) {
	case SKD_DRVR_STATE_PAUSED:
	case SKD_DRVR_STATE_BUSY:
	case SKD_DRVR_STATE_BUSY_IMMINENT:
	case SKD_DRVR_STATE_BUSY_ERASE:
	case SKD_DRVR_STATE_STARTING:
	case SKD_DRVR_STATE_RESTARTING:
	case SKD_DRVR_STATE_FAULT:
	case SKD_DRVR_STATE_IDLE:
	case SKD_DRVR_STATE_LOAD:
		skdev->state = SKD_DRVR_STATE_ONLINE;
		dev_err(&skdev->pdev->dev, "Driver state %s(%d)=>%s(%d)\n",
			skd_skdev_state_to_str(prev_driver_state),
			prev_driver_state, skd_skdev_state_to_str(skdev->state),
			skdev->state);
		dev_dbg(&skdev->pdev->dev,
			"**** device ONLINE...starting block queue\n");
		dev_dbg(&skdev->pdev->dev, "starting queue\n");
		dev_info(&skdev->pdev->dev, "STEC s1120 ONLINE\n");
		schedule_work(&skdev->start_queue);
		skdev->gendisk_on = 1;
		wake_up_interruptible(&skdev->waitq);
		break;

	case SKD_DRVR_STATE_DISAPPEARED:
	default:
		dev_dbg(&skdev->pdev->dev,
			"**** driver state %d, not implemented\n",
			skdev->state);
		return -EBUSY;
	}
	return 0;
}

/*
 *****************************************************************************
 * PCIe MSI/MSI-X INTERRUPT HANDLERS
 *****************************************************************************
 */

static irqreturn_t skd_reserved_isr(int irq, void *skd_host_data)
{
	struct skd_device *skdev = skd_host_data;
	unsigned long flags;

	spin_lock_irqsave(&skdev->lock, flags);
	dev_dbg(&skdev->pdev->dev, "MSIX = 0x%x\n",
		SKD_READL(skdev, FIT_INT_STATUS_HOST));
	dev_err(&skdev->pdev->dev, "MSIX reserved irq %d = 0x%x\n", irq,
		SKD_READL(skdev, FIT_INT_STATUS_HOST));
	SKD_WRITEL(skdev, FIT_INT_RESERVED_MASK, FIT_INT_STATUS_HOST);
	spin_unlock_irqrestore(&skdev->lock, flags);
	return IRQ_HANDLED;
}

static irqreturn_t skd_statec_isr(int irq, void *skd_host_data)
{
	struct skd_device *skdev = skd_host_data;
	unsigned long flags;

	spin_lock_irqsave(&skdev->lock, flags);
	dev_dbg(&skdev->pdev->dev, "MSIX = 0x%x\n",
		SKD_READL(skdev, FIT_INT_STATUS_HOST));
	SKD_WRITEL(skdev, FIT_ISH_FW_STATE_CHANGE, FIT_INT_STATUS_HOST);
	skd_isr_fwstate(skdev);
	spin_unlock_irqrestore(&skdev->lock, flags);
	return IRQ_HANDLED;
}

static irqreturn_t skd_comp_q(int irq, void *skd_host_data)
{
	struct skd_device *skdev = skd_host_data;
	unsigned long flags;
	int flush_enqueued = 0;
	int deferred;

	spin_lock_irqsave(&skdev->lock, flags);
	dev_dbg(&skdev->pdev->dev, "MSIX = 0x%x\n",
		SKD_READL(skdev, FIT_INT_STATUS_HOST));
	SKD_WRITEL(skdev, FIT_ISH_COMPLETION_POSTED, FIT_INT_STATUS_HOST);
	deferred = skd_isr_completion_posted(skdev, skd_isr_comp_limit,
						&flush_enqueued);
	if (flush_enqueued)
		schedule_work(&skdev->start_queue);

	if (deferred)
		schedule_work(&skdev->completion_worker);
	else if (!flush_enqueued)
		schedule_work(&skdev->start_queue);

	spin_unlock_irqrestore(&skdev->lock, flags);

	return IRQ_HANDLED;
}

static irqreturn_t skd_msg_isr(int irq, void *skd_host_data)
{
	struct skd_device *skdev = skd_host_data;
	unsigned long flags;

	spin_lock_irqsave(&skdev->lock, flags);
	dev_dbg(&skdev->pdev->dev, "MSIX = 0x%x\n",
		SKD_READL(skdev, FIT_INT_STATUS_HOST));
	SKD_WRITEL(skdev, FIT_ISH_MSG_FROM_DEV, FIT_INT_STATUS_HOST);
	skd_isr_msg_from_dev(skdev);
	spin_unlock_irqrestore(&skdev->lock, flags);
	return IRQ_HANDLED;
}

static irqreturn_t skd_qfull_isr(int irq, void *skd_host_data)
{
	struct skd_device *skdev = skd_host_data;
	unsigned long flags;

	spin_lock_irqsave(&skdev->lock, flags);
	dev_dbg(&skdev->pdev->dev, "MSIX = 0x%x\n",
		SKD_READL(skdev, FIT_INT_STATUS_HOST));
	SKD_WRITEL(skdev, FIT_INT_QUEUE_FULL, FIT_INT_STATUS_HOST);
	spin_unlock_irqrestore(&skdev->lock, flags);
	return IRQ_HANDLED;
}

/*
 *****************************************************************************
 * PCIe MSI/MSI-X SETUP
 *****************************************************************************
 */

struct skd_msix_entry {
	char isr_name[30];
};

struct skd_init_msix_entry {
	const char *name;
	irq_handler_t handler;
};

#define SKD_MAX_MSIX_COUNT              13
#define SKD_MIN_MSIX_COUNT              7
#define SKD_BASE_MSIX_IRQ               4

static struct skd_init_msix_entry msix_entries[SKD_MAX_MSIX_COUNT] = {
	{ "(DMA 0)",	    skd_reserved_isr },
	{ "(DMA 1)",	    skd_reserved_isr },
	{ "(DMA 2)",	    skd_reserved_isr },
	{ "(DMA 3)",	    skd_reserved_isr },
	{ "(State Change)", skd_statec_isr   },
	{ "(COMPL_Q)",	    skd_comp_q	     },
	{ "(MSG)",	    skd_msg_isr	     },
	{ "(Reserved)",	    skd_reserved_isr },
	{ "(Reserved)",	    skd_reserved_isr },
	{ "(Queue Full 0)", skd_qfull_isr    },
	{ "(Queue Full 1)", skd_qfull_isr    },
	{ "(Queue Full 2)", skd_qfull_isr    },
	{ "(Queue Full 3)", skd_qfull_isr    },
};

static int skd_acquire_msix(struct skd_device *skdev)
{
	int i, rc;
	struct pci_dev *pdev = skdev->pdev;

	rc = pci_alloc_irq_vectors(pdev, SKD_MAX_MSIX_COUNT, SKD_MAX_MSIX_COUNT,
			PCI_IRQ_MSIX);
	if (rc < 0) {
		dev_err(&skdev->pdev->dev, "failed to enable MSI-X %d\n", rc);
		goto out;
	}

	skdev->msix_entries = kcalloc(SKD_MAX_MSIX_COUNT,
			sizeof(struct skd_msix_entry), GFP_KERNEL);
	if (!skdev->msix_entries) {
		rc = -ENOMEM;
		dev_err(&skdev->pdev->dev, "msix table allocation error\n");
		goto out;
	}

	/* Enable MSI-X vectors for the base queue */
	for (i = 0; i < SKD_MAX_MSIX_COUNT; i++) {
		struct skd_msix_entry *qentry = &skdev->msix_entries[i];

		snprintf(qentry->isr_name, sizeof(qentry->isr_name),
			 "%s%d-msix %s", DRV_NAME, skdev->devno,
			 msix_entries[i].name);

		rc = devm_request_irq(&skdev->pdev->dev,
				pci_irq_vector(skdev->pdev, i),
				msix_entries[i].handler, 0,
				qentry->isr_name, skdev);
		if (rc) {
			dev_err(&skdev->pdev->dev,
				"Unable to register(%d) MSI-X handler %d: %s\n",
				rc, i, qentry->isr_name);
			goto msix_out;
		}
	}

	dev_dbg(&skdev->pdev->dev, "%d msix irq(s) enabled\n",
		SKD_MAX_MSIX_COUNT);
	return 0;

msix_out:
	while (--i >= 0)
		devm_free_irq(&pdev->dev, pci_irq_vector(pdev, i), skdev);
out:
	kfree(skdev->msix_entries);
	skdev->msix_entries = NULL;
	return rc;
}

static int skd_acquire_irq(struct skd_device *skdev)
{
	struct pci_dev *pdev = skdev->pdev;
	unsigned int irq_flag = PCI_IRQ_LEGACY;
	int rc;

	if (skd_isr_type == SKD_IRQ_MSIX) {
		rc = skd_acquire_msix(skdev);
		if (!rc)
			return 0;

		dev_err(&skdev->pdev->dev,
			"failed to enable MSI-X, re-trying with MSI %d\n", rc);
	}

	snprintf(skdev->isr_name, sizeof(skdev->isr_name), "%s%d", DRV_NAME,
			skdev->devno);

	if (skd_isr_type != SKD_IRQ_LEGACY)
		irq_flag |= PCI_IRQ_MSI;
	rc = pci_alloc_irq_vectors(pdev, 1, 1, irq_flag);
	if (rc < 0) {
		dev_err(&skdev->pdev->dev,
			"failed to allocate the MSI interrupt %d\n", rc);
		return rc;
	}

	rc = devm_request_irq(&pdev->dev, pdev->irq, skd_isr,
			pdev->msi_enabled ? 0 : IRQF_SHARED,
			skdev->isr_name, skdev);
	if (rc) {
		pci_free_irq_vectors(pdev);
		dev_err(&skdev->pdev->dev, "failed to allocate interrupt %d\n",
			rc);
		return rc;
	}

	return 0;
}

static void skd_release_irq(struct skd_device *skdev)
{
	struct pci_dev *pdev = skdev->pdev;

	if (skdev->msix_entries) {
		int i;

		for (i = 0; i < SKD_MAX_MSIX_COUNT; i++) {
			devm_free_irq(&pdev->dev, pci_irq_vector(pdev, i),
					skdev);
		}

		kfree(skdev->msix_entries);
		skdev->msix_entries = NULL;
	} else {
		devm_free_irq(&pdev->dev, pdev->irq, skdev);
	}

	pci_free_irq_vectors(pdev);
}

/*
 *****************************************************************************
 * CONSTRUCT
 *****************************************************************************
 */

static void *skd_alloc_dma(struct skd_device *skdev, struct kmem_cache *s,
			   dma_addr_t *dma_handle, gfp_t gfp,
			   enum dma_data_direction dir)
{
	struct device *dev = &skdev->pdev->dev;
	void *buf;

	buf = kmem_cache_alloc(s, gfp);
	if (!buf)
		return NULL;
	*dma_handle = dma_map_single(dev, buf, s->size, dir);
	if (dma_mapping_error(dev, *dma_handle)) {
		kmem_cache_free(s, buf);
		buf = NULL;
	}
	return buf;
}

static void skd_free_dma(struct skd_device *skdev, struct kmem_cache *s,
			 void *vaddr, dma_addr_t dma_handle,
			 enum dma_data_direction dir)
{
	if (!vaddr)
		return;

	dma_unmap_single(&skdev->pdev->dev, dma_handle, s->size, dir);
	kmem_cache_free(s, vaddr);
}

static int skd_cons_skcomp(struct skd_device *skdev)
{
	int rc = 0;
	struct fit_completion_entry_v1 *skcomp;

	dev_dbg(&skdev->pdev->dev,
		"comp pci_alloc, total bytes %zd entries %d\n",
		SKD_SKCOMP_SIZE, SKD_N_COMPLETION_ENTRY);

	skcomp = pci_zalloc_consistent(skdev->pdev, SKD_SKCOMP_SIZE,
				       &skdev->cq_dma_address);

	if (skcomp == NULL) {
		rc = -ENOMEM;
		goto err_out;
	}

	skdev->skcomp_table = skcomp;
	skdev->skerr_table = (struct fit_comp_error_info *)((char *)skcomp +
							   sizeof(*skcomp) *
							   SKD_N_COMPLETION_ENTRY);

err_out:
	return rc;
}

static int skd_cons_skmsg(struct skd_device *skdev)
{
	int rc = 0;
	u32 i;

	dev_dbg(&skdev->pdev->dev,
		"skmsg_table kcalloc, struct %lu, count %u total %lu\n",
		sizeof(struct skd_fitmsg_context), skdev->num_fitmsg_context,
		sizeof(struct skd_fitmsg_context) * skdev->num_fitmsg_context);

	skdev->skmsg_table = kcalloc(skdev->num_fitmsg_context,
				     sizeof(struct skd_fitmsg_context),
				     GFP_KERNEL);
	if (skdev->skmsg_table == NULL) {
		rc = -ENOMEM;
		goto err_out;
	}

	for (i = 0; i < skdev->num_fitmsg_context; i++) {
		struct skd_fitmsg_context *skmsg;

		skmsg = &skdev->skmsg_table[i];

		skmsg->id = i + SKD_ID_FIT_MSG;

		skmsg->msg_buf = pci_alloc_consistent(skdev->pdev,
						      SKD_N_FITMSG_BYTES,
						      &skmsg->mb_dma_address);

		if (skmsg->msg_buf == NULL) {
			rc = -ENOMEM;
			goto err_out;
		}

		WARN(((uintptr_t)skmsg->msg_buf | skmsg->mb_dma_address) &
		     (FIT_QCMD_ALIGN - 1),
		     "not aligned: msg_buf %p mb_dma_address %#llx\n",
		     skmsg->msg_buf, skmsg->mb_dma_address);
		memset(skmsg->msg_buf, 0, SKD_N_FITMSG_BYTES);
	}

err_out:
	return rc;
}

static struct fit_sg_descriptor *skd_cons_sg_list(struct skd_device *skdev,
						  u32 n_sg,
						  dma_addr_t *ret_dma_addr)
{
	struct fit_sg_descriptor *sg_list;

	sg_list = skd_alloc_dma(skdev, skdev->sglist_cache, ret_dma_addr,
				GFP_DMA | __GFP_ZERO, DMA_TO_DEVICE);

	if (sg_list != NULL) {
		uint64_t dma_address = *ret_dma_addr;
		u32 i;

		for (i = 0; i < n_sg - 1; i++) {
			uint64_t ndp_off;
			ndp_off = (i + 1) * sizeof(struct fit_sg_descriptor);

			sg_list[i].next_desc_ptr = dma_address + ndp_off;
		}
		sg_list[i].next_desc_ptr = 0LL;
	}

	return sg_list;
}

static void skd_free_sg_list(struct skd_device *skdev,
			     struct fit_sg_descriptor *sg_list,
			     dma_addr_t dma_addr)
{
	if (WARN_ON_ONCE(!sg_list))
		return;

	skd_free_dma(skdev, skdev->sglist_cache, sg_list, dma_addr,
		     DMA_TO_DEVICE);
}

static int skd_init_request(struct blk_mq_tag_set *set, struct request *rq,
			    unsigned int hctx_idx, unsigned int numa_node)
{
	struct skd_device *skdev = set->driver_data;
	struct skd_request_context *skreq = blk_mq_rq_to_pdu(rq);

	skreq->state = SKD_REQ_STATE_IDLE;
	skreq->sg = (void *)(skreq + 1);
	sg_init_table(skreq->sg, skd_sgs_per_request);
	skreq->sksg_list = skd_cons_sg_list(skdev, skd_sgs_per_request,
					    &skreq->sksg_dma_address);

	return skreq->sksg_list ? 0 : -ENOMEM;
}

static void skd_exit_request(struct blk_mq_tag_set *set, struct request *rq,
			     unsigned int hctx_idx)
{
	struct skd_device *skdev = set->driver_data;
	struct skd_request_context *skreq = blk_mq_rq_to_pdu(rq);

	skd_free_sg_list(skdev, skreq->sksg_list, skreq->sksg_dma_address);
}

static int skd_cons_sksb(struct skd_device *skdev)
{
	int rc = 0;
	struct skd_special_context *skspcl;

	skspcl = &skdev->internal_skspcl;

	skspcl->req.id = 0 + SKD_ID_INTERNAL;
	skspcl->req.state = SKD_REQ_STATE_IDLE;

	skspcl->data_buf = skd_alloc_dma(skdev, skdev->databuf_cache,
					 &skspcl->db_dma_address,
					 GFP_DMA | __GFP_ZERO,
					 DMA_BIDIRECTIONAL);
	if (skspcl->data_buf == NULL) {
		rc = -ENOMEM;
		goto err_out;
	}

	skspcl->msg_buf = skd_alloc_dma(skdev, skdev->msgbuf_cache,
					&skspcl->mb_dma_address,
					GFP_DMA | __GFP_ZERO, DMA_TO_DEVICE);
	if (skspcl->msg_buf == NULL) {
		rc = -ENOMEM;
		goto err_out;
	}

	skspcl->req.sksg_list = skd_cons_sg_list(skdev, 1,
						 &skspcl->req.sksg_dma_address);
	if (skspcl->req.sksg_list == NULL) {
		rc = -ENOMEM;
		goto err_out;
	}

	if (!skd_format_internal_skspcl(skdev)) {
		rc = -EINVAL;
		goto err_out;
	}

err_out:
	return rc;
}

static const struct blk_mq_ops skd_mq_ops = {
	.queue_rq	= skd_mq_queue_rq,
	.complete	= skd_complete_rq,
	.timeout	= skd_timed_out,
	.init_request	= skd_init_request,
	.exit_request	= skd_exit_request,
};

static int skd_cons_disk(struct skd_device *skdev)
{
	int rc = 0;
	struct gendisk *disk;
	struct request_queue *q;
	unsigned long flags;

	disk = alloc_disk(SKD_MINORS_PER_DEVICE);
	if (!disk) {
		rc = -ENOMEM;
		goto err_out;
	}

	skdev->disk = disk;
	sprintf(disk->disk_name, DRV_NAME "%u", skdev->devno);

	disk->major = skdev->major;
	disk->first_minor = skdev->devno * SKD_MINORS_PER_DEVICE;
	disk->fops = &skd_blockdev_ops;
	disk->private_data = skdev;

	memset(&skdev->tag_set, 0, sizeof(skdev->tag_set));
	skdev->tag_set.ops = &skd_mq_ops;
	skdev->tag_set.nr_hw_queues = 1;
	skdev->tag_set.queue_depth = skd_max_queue_depth;
	skdev->tag_set.cmd_size = sizeof(struct skd_request_context) +
		skdev->sgs_per_request * sizeof(struct scatterlist);
	skdev->tag_set.numa_node = NUMA_NO_NODE;
	skdev->tag_set.flags = BLK_MQ_F_SHOULD_MERGE |
		BLK_MQ_F_SG_MERGE |
		BLK_ALLOC_POLICY_TO_MQ_FLAG(BLK_TAG_ALLOC_FIFO);
	skdev->tag_set.driver_data = skdev;
	rc = blk_mq_alloc_tag_set(&skdev->tag_set);
	if (rc)
		goto err_out;
	q = blk_mq_init_queue(&skdev->tag_set);
	if (IS_ERR(q)) {
		blk_mq_free_tag_set(&skdev->tag_set);
		rc = PTR_ERR(q);
		goto err_out;
	}
<<<<<<< HEAD
	blk_queue_bounce_limit(q, BLK_BOUNCE_HIGH);
=======
	q->queuedata = skdev;
>>>>>>> bb176f67

	skdev->queue = q;
	disk->queue = q;

	blk_queue_write_cache(q, true, true);
	blk_queue_max_segments(q, skdev->sgs_per_request);
	blk_queue_max_hw_sectors(q, SKD_N_MAX_SECTORS);

	/* set optimal I/O size to 8KB */
	blk_queue_io_opt(q, 8192);

	queue_flag_set_unlocked(QUEUE_FLAG_NONROT, q);
	queue_flag_clear_unlocked(QUEUE_FLAG_ADD_RANDOM, q);

	blk_queue_rq_timeout(q, 8 * HZ);

	spin_lock_irqsave(&skdev->lock, flags);
	dev_dbg(&skdev->pdev->dev, "stopping queue\n");
	blk_mq_stop_hw_queues(skdev->queue);
	spin_unlock_irqrestore(&skdev->lock, flags);

err_out:
	return rc;
}

#define SKD_N_DEV_TABLE         16u
static u32 skd_next_devno;

static struct skd_device *skd_construct(struct pci_dev *pdev)
{
	struct skd_device *skdev;
	int blk_major = skd_major;
	size_t size;
	int rc;

	skdev = kzalloc(sizeof(*skdev), GFP_KERNEL);

	if (!skdev) {
		dev_err(&pdev->dev, "memory alloc failure\n");
		return NULL;
	}

	skdev->state = SKD_DRVR_STATE_LOAD;
	skdev->pdev = pdev;
	skdev->devno = skd_next_devno++;
	skdev->major = blk_major;
	skdev->dev_max_queue_depth = 0;

	skdev->num_req_context = skd_max_queue_depth;
	skdev->num_fitmsg_context = skd_max_queue_depth;
	skdev->cur_max_queue_depth = 1;
	skdev->queue_low_water_mark = 1;
	skdev->proto_ver = 99;
	skdev->sgs_per_request = skd_sgs_per_request;
	skdev->dbg_level = skd_dbg_level;

	spin_lock_init(&skdev->lock);

	INIT_WORK(&skdev->start_queue, skd_start_queue);
	INIT_WORK(&skdev->completion_worker, skd_completion_worker);

	size = max(SKD_N_FITMSG_BYTES, SKD_N_SPECIAL_FITMSG_BYTES);
	skdev->msgbuf_cache = kmem_cache_create("skd-msgbuf", size, 0,
						SLAB_HWCACHE_ALIGN, NULL);
	if (!skdev->msgbuf_cache)
		goto err_out;
	WARN_ONCE(kmem_cache_size(skdev->msgbuf_cache) < size,
		  "skd-msgbuf: %d < %zd\n",
		  kmem_cache_size(skdev->msgbuf_cache), size);
	size = skd_sgs_per_request * sizeof(struct fit_sg_descriptor);
	skdev->sglist_cache = kmem_cache_create("skd-sglist", size, 0,
						SLAB_HWCACHE_ALIGN, NULL);
	if (!skdev->sglist_cache)
		goto err_out;
	WARN_ONCE(kmem_cache_size(skdev->sglist_cache) < size,
		  "skd-sglist: %d < %zd\n",
		  kmem_cache_size(skdev->sglist_cache), size);
	size = SKD_N_INTERNAL_BYTES;
	skdev->databuf_cache = kmem_cache_create("skd-databuf", size, 0,
						 SLAB_HWCACHE_ALIGN, NULL);
	if (!skdev->databuf_cache)
		goto err_out;
	WARN_ONCE(kmem_cache_size(skdev->databuf_cache) < size,
		  "skd-databuf: %d < %zd\n",
		  kmem_cache_size(skdev->databuf_cache), size);

	dev_dbg(&skdev->pdev->dev, "skcomp\n");
	rc = skd_cons_skcomp(skdev);
	if (rc < 0)
		goto err_out;

	dev_dbg(&skdev->pdev->dev, "skmsg\n");
	rc = skd_cons_skmsg(skdev);
	if (rc < 0)
		goto err_out;

	dev_dbg(&skdev->pdev->dev, "sksb\n");
	rc = skd_cons_sksb(skdev);
	if (rc < 0)
		goto err_out;

	dev_dbg(&skdev->pdev->dev, "disk\n");
	rc = skd_cons_disk(skdev);
	if (rc < 0)
		goto err_out;

	dev_dbg(&skdev->pdev->dev, "VICTORY\n");
	return skdev;

err_out:
	dev_dbg(&skdev->pdev->dev, "construct failed\n");
	skd_destruct(skdev);
	return NULL;
}

/*
 *****************************************************************************
 * DESTRUCT (FREE)
 *****************************************************************************
 */

static void skd_free_skcomp(struct skd_device *skdev)
{
	if (skdev->skcomp_table)
		pci_free_consistent(skdev->pdev, SKD_SKCOMP_SIZE,
				    skdev->skcomp_table, skdev->cq_dma_address);

	skdev->skcomp_table = NULL;
	skdev->cq_dma_address = 0;
}

static void skd_free_skmsg(struct skd_device *skdev)
{
	u32 i;

	if (skdev->skmsg_table == NULL)
		return;

	for (i = 0; i < skdev->num_fitmsg_context; i++) {
		struct skd_fitmsg_context *skmsg;

		skmsg = &skdev->skmsg_table[i];

		if (skmsg->msg_buf != NULL) {
			pci_free_consistent(skdev->pdev, SKD_N_FITMSG_BYTES,
					    skmsg->msg_buf,
					    skmsg->mb_dma_address);
		}
		skmsg->msg_buf = NULL;
		skmsg->mb_dma_address = 0;
	}

	kfree(skdev->skmsg_table);
	skdev->skmsg_table = NULL;
}

static void skd_free_sksb(struct skd_device *skdev)
{
	struct skd_special_context *skspcl = &skdev->internal_skspcl;

	skd_free_dma(skdev, skdev->databuf_cache, skspcl->data_buf,
		     skspcl->db_dma_address, DMA_BIDIRECTIONAL);

	skspcl->data_buf = NULL;
	skspcl->db_dma_address = 0;

	skd_free_dma(skdev, skdev->msgbuf_cache, skspcl->msg_buf,
		     skspcl->mb_dma_address, DMA_TO_DEVICE);

	skspcl->msg_buf = NULL;
	skspcl->mb_dma_address = 0;

	skd_free_sg_list(skdev, skspcl->req.sksg_list,
			 skspcl->req.sksg_dma_address);

	skspcl->req.sksg_list = NULL;
	skspcl->req.sksg_dma_address = 0;
}

static void skd_free_disk(struct skd_device *skdev)
{
	struct gendisk *disk = skdev->disk;

	if (disk && (disk->flags & GENHD_FL_UP))
		del_gendisk(disk);

	if (skdev->queue) {
		blk_cleanup_queue(skdev->queue);
		skdev->queue = NULL;
		if (disk)
			disk->queue = NULL;
	}

	if (skdev->tag_set.tags)
		blk_mq_free_tag_set(&skdev->tag_set);

	put_disk(disk);
	skdev->disk = NULL;
}

static void skd_destruct(struct skd_device *skdev)
{
	if (skdev == NULL)
		return;

	cancel_work_sync(&skdev->start_queue);

	dev_dbg(&skdev->pdev->dev, "disk\n");
	skd_free_disk(skdev);

	dev_dbg(&skdev->pdev->dev, "sksb\n");
	skd_free_sksb(skdev);

	dev_dbg(&skdev->pdev->dev, "skmsg\n");
	skd_free_skmsg(skdev);

	dev_dbg(&skdev->pdev->dev, "skcomp\n");
	skd_free_skcomp(skdev);

	kmem_cache_destroy(skdev->databuf_cache);
	kmem_cache_destroy(skdev->sglist_cache);
	kmem_cache_destroy(skdev->msgbuf_cache);

	dev_dbg(&skdev->pdev->dev, "skdev\n");
	kfree(skdev);
}

/*
 *****************************************************************************
 * BLOCK DEVICE (BDEV) GLUE
 *****************************************************************************
 */

static int skd_bdev_getgeo(struct block_device *bdev, struct hd_geometry *geo)
{
	struct skd_device *skdev;
	u64 capacity;

	skdev = bdev->bd_disk->private_data;

	dev_dbg(&skdev->pdev->dev, "%s: CMD[%s] getgeo device\n",
		bdev->bd_disk->disk_name, current->comm);

	if (skdev->read_cap_is_valid) {
		capacity = get_capacity(skdev->disk);
		geo->heads = 64;
		geo->sectors = 255;
		geo->cylinders = (capacity) / (255 * 64);

		return 0;
	}
	return -EIO;
}

static int skd_bdev_attach(struct device *parent, struct skd_device *skdev)
{
	dev_dbg(&skdev->pdev->dev, "add_disk\n");
	device_add_disk(parent, skdev->disk);
	return 0;
}

static const struct block_device_operations skd_blockdev_ops = {
	.owner		= THIS_MODULE,
	.getgeo		= skd_bdev_getgeo,
};

/*
 *****************************************************************************
 * PCIe DRIVER GLUE
 *****************************************************************************
 */

static const struct pci_device_id skd_pci_tbl[] = {
	{ PCI_VENDOR_ID_STEC, PCI_DEVICE_ID_S1120,
	  PCI_ANY_ID, PCI_ANY_ID, 0, 0, },
	{ 0 }                     /* terminate list */
};

MODULE_DEVICE_TABLE(pci, skd_pci_tbl);

static char *skd_pci_info(struct skd_device *skdev, char *str)
{
	int pcie_reg;

	strcpy(str, "PCIe (");
	pcie_reg = pci_find_capability(skdev->pdev, PCI_CAP_ID_EXP);

	if (pcie_reg) {

		char lwstr[6];
		uint16_t pcie_lstat, lspeed, lwidth;

		pcie_reg += 0x12;
		pci_read_config_word(skdev->pdev, pcie_reg, &pcie_lstat);
		lspeed = pcie_lstat & (0xF);
		lwidth = (pcie_lstat & 0x3F0) >> 4;

		if (lspeed == 1)
			strcat(str, "2.5GT/s ");
		else if (lspeed == 2)
			strcat(str, "5.0GT/s ");
		else
			strcat(str, "<unknown> ");
		snprintf(lwstr, sizeof(lwstr), "%dX)", lwidth);
		strcat(str, lwstr);
	}
	return str;
}

static int skd_pci_probe(struct pci_dev *pdev, const struct pci_device_id *ent)
{
	int i;
	int rc = 0;
	char pci_str[32];
	struct skd_device *skdev;

	dev_dbg(&pdev->dev, "vendor=%04X device=%04x\n", pdev->vendor,
		pdev->device);

	rc = pci_enable_device(pdev);
	if (rc)
		return rc;
	rc = pci_request_regions(pdev, DRV_NAME);
	if (rc)
		goto err_out;
	rc = pci_set_dma_mask(pdev, DMA_BIT_MASK(64));
	if (!rc) {
		if (pci_set_consistent_dma_mask(pdev, DMA_BIT_MASK(64))) {
			dev_err(&pdev->dev, "consistent DMA mask error %d\n",
				rc);
		}
	} else {
		rc = pci_set_dma_mask(pdev, DMA_BIT_MASK(32));
		if (rc) {
			dev_err(&pdev->dev, "DMA mask error %d\n", rc);
			goto err_out_regions;
		}
	}

	if (!skd_major) {
		rc = register_blkdev(0, DRV_NAME);
		if (rc < 0)
			goto err_out_regions;
		BUG_ON(!rc);
		skd_major = rc;
	}

	skdev = skd_construct(pdev);
	if (skdev == NULL) {
		rc = -ENOMEM;
		goto err_out_regions;
	}

	skd_pci_info(skdev, pci_str);
	dev_info(&pdev->dev, "%s 64bit\n", pci_str);

	pci_set_master(pdev);
	rc = pci_enable_pcie_error_reporting(pdev);
	if (rc) {
		dev_err(&pdev->dev,
			"bad enable of PCIe error reporting rc=%d\n", rc);
		skdev->pcie_error_reporting_is_enabled = 0;
	} else
		skdev->pcie_error_reporting_is_enabled = 1;

	pci_set_drvdata(pdev, skdev);

	for (i = 0; i < SKD_MAX_BARS; i++) {
		skdev->mem_phys[i] = pci_resource_start(pdev, i);
		skdev->mem_size[i] = (u32)pci_resource_len(pdev, i);
		skdev->mem_map[i] = ioremap(skdev->mem_phys[i],
					    skdev->mem_size[i]);
		if (!skdev->mem_map[i]) {
			dev_err(&pdev->dev,
				"Unable to map adapter memory!\n");
			rc = -ENODEV;
			goto err_out_iounmap;
		}
		dev_dbg(&pdev->dev, "mem_map=%p, phyd=%016llx, size=%d\n",
			skdev->mem_map[i], (uint64_t)skdev->mem_phys[i],
			skdev->mem_size[i]);
	}

	rc = skd_acquire_irq(skdev);
	if (rc) {
		dev_err(&pdev->dev, "interrupt resource error %d\n", rc);
		goto err_out_iounmap;
	}

	rc = skd_start_timer(skdev);
	if (rc)
		goto err_out_timer;

	init_waitqueue_head(&skdev->waitq);

	skd_start_device(skdev);

	rc = wait_event_interruptible_timeout(skdev->waitq,
					      (skdev->gendisk_on),
					      (SKD_START_WAIT_SECONDS * HZ));
	if (skdev->gendisk_on > 0) {
		/* device came on-line after reset */
		skd_bdev_attach(&pdev->dev, skdev);
		rc = 0;
	} else {
		/* we timed out, something is wrong with the device,
		   don't add the disk structure */
		dev_err(&pdev->dev, "error: waiting for s1120 timed out %d!\n",
			rc);
		/* in case of no error; we timeout with ENXIO */
		if (!rc)
			rc = -ENXIO;
		goto err_out_timer;
	}

	return rc;

err_out_timer:
	skd_stop_device(skdev);
	skd_release_irq(skdev);

err_out_iounmap:
	for (i = 0; i < SKD_MAX_BARS; i++)
		if (skdev->mem_map[i])
			iounmap(skdev->mem_map[i]);

	if (skdev->pcie_error_reporting_is_enabled)
		pci_disable_pcie_error_reporting(pdev);

	skd_destruct(skdev);

err_out_regions:
	pci_release_regions(pdev);

err_out:
	pci_disable_device(pdev);
	pci_set_drvdata(pdev, NULL);
	return rc;
}

static void skd_pci_remove(struct pci_dev *pdev)
{
	int i;
	struct skd_device *skdev;

	skdev = pci_get_drvdata(pdev);
	if (!skdev) {
		dev_err(&pdev->dev, "no device data for PCI\n");
		return;
	}
	skd_stop_device(skdev);
	skd_release_irq(skdev);

	for (i = 0; i < SKD_MAX_BARS; i++)
		if (skdev->mem_map[i])
			iounmap(skdev->mem_map[i]);

	if (skdev->pcie_error_reporting_is_enabled)
		pci_disable_pcie_error_reporting(pdev);

	skd_destruct(skdev);

	pci_release_regions(pdev);
	pci_disable_device(pdev);
	pci_set_drvdata(pdev, NULL);

	return;
}

static int skd_pci_suspend(struct pci_dev *pdev, pm_message_t state)
{
	int i;
	struct skd_device *skdev;

	skdev = pci_get_drvdata(pdev);
	if (!skdev) {
		dev_err(&pdev->dev, "no device data for PCI\n");
		return -EIO;
	}

	skd_stop_device(skdev);

	skd_release_irq(skdev);

	for (i = 0; i < SKD_MAX_BARS; i++)
		if (skdev->mem_map[i])
			iounmap(skdev->mem_map[i]);

	if (skdev->pcie_error_reporting_is_enabled)
		pci_disable_pcie_error_reporting(pdev);

	pci_release_regions(pdev);
	pci_save_state(pdev);
	pci_disable_device(pdev);
	pci_set_power_state(pdev, pci_choose_state(pdev, state));
	return 0;
}

static int skd_pci_resume(struct pci_dev *pdev)
{
	int i;
	int rc = 0;
	struct skd_device *skdev;

	skdev = pci_get_drvdata(pdev);
	if (!skdev) {
		dev_err(&pdev->dev, "no device data for PCI\n");
		return -1;
	}

	pci_set_power_state(pdev, PCI_D0);
	pci_enable_wake(pdev, PCI_D0, 0);
	pci_restore_state(pdev);

	rc = pci_enable_device(pdev);
	if (rc)
		return rc;
	rc = pci_request_regions(pdev, DRV_NAME);
	if (rc)
		goto err_out;
	rc = pci_set_dma_mask(pdev, DMA_BIT_MASK(64));
	if (!rc) {
		if (pci_set_consistent_dma_mask(pdev, DMA_BIT_MASK(64))) {

			dev_err(&pdev->dev, "consistent DMA mask error %d\n",
				rc);
		}
	} else {
		rc = pci_set_dma_mask(pdev, DMA_BIT_MASK(32));
		if (rc) {

			dev_err(&pdev->dev, "DMA mask error %d\n", rc);
			goto err_out_regions;
		}
	}

	pci_set_master(pdev);
	rc = pci_enable_pcie_error_reporting(pdev);
	if (rc) {
		dev_err(&pdev->dev,
			"bad enable of PCIe error reporting rc=%d\n", rc);
		skdev->pcie_error_reporting_is_enabled = 0;
	} else
		skdev->pcie_error_reporting_is_enabled = 1;

	for (i = 0; i < SKD_MAX_BARS; i++) {

		skdev->mem_phys[i] = pci_resource_start(pdev, i);
		skdev->mem_size[i] = (u32)pci_resource_len(pdev, i);
		skdev->mem_map[i] = ioremap(skdev->mem_phys[i],
					    skdev->mem_size[i]);
		if (!skdev->mem_map[i]) {
			dev_err(&pdev->dev, "Unable to map adapter memory!\n");
			rc = -ENODEV;
			goto err_out_iounmap;
		}
		dev_dbg(&pdev->dev, "mem_map=%p, phyd=%016llx, size=%d\n",
			skdev->mem_map[i], (uint64_t)skdev->mem_phys[i],
			skdev->mem_size[i]);
	}
	rc = skd_acquire_irq(skdev);
	if (rc) {
		dev_err(&pdev->dev, "interrupt resource error %d\n", rc);
		goto err_out_iounmap;
	}

	rc = skd_start_timer(skdev);
	if (rc)
		goto err_out_timer;

	init_waitqueue_head(&skdev->waitq);

	skd_start_device(skdev);

	return rc;

err_out_timer:
	skd_stop_device(skdev);
	skd_release_irq(skdev);

err_out_iounmap:
	for (i = 0; i < SKD_MAX_BARS; i++)
		if (skdev->mem_map[i])
			iounmap(skdev->mem_map[i]);

	if (skdev->pcie_error_reporting_is_enabled)
		pci_disable_pcie_error_reporting(pdev);

err_out_regions:
	pci_release_regions(pdev);

err_out:
	pci_disable_device(pdev);
	return rc;
}

static void skd_pci_shutdown(struct pci_dev *pdev)
{
	struct skd_device *skdev;

	dev_err(&pdev->dev, "%s called\n", __func__);

	skdev = pci_get_drvdata(pdev);
	if (!skdev) {
		dev_err(&pdev->dev, "no device data for PCI\n");
		return;
	}

	dev_err(&pdev->dev, "calling stop\n");
	skd_stop_device(skdev);
}

static struct pci_driver skd_driver = {
	.name		= DRV_NAME,
	.id_table	= skd_pci_tbl,
	.probe		= skd_pci_probe,
	.remove		= skd_pci_remove,
	.suspend	= skd_pci_suspend,
	.resume		= skd_pci_resume,
	.shutdown	= skd_pci_shutdown,
};

/*
 *****************************************************************************
 * LOGGING SUPPORT
 *****************************************************************************
 */

const char *skd_drive_state_to_str(int state)
{
	switch (state) {
	case FIT_SR_DRIVE_OFFLINE:
		return "OFFLINE";
	case FIT_SR_DRIVE_INIT:
		return "INIT";
	case FIT_SR_DRIVE_ONLINE:
		return "ONLINE";
	case FIT_SR_DRIVE_BUSY:
		return "BUSY";
	case FIT_SR_DRIVE_FAULT:
		return "FAULT";
	case FIT_SR_DRIVE_DEGRADED:
		return "DEGRADED";
	case FIT_SR_PCIE_LINK_DOWN:
		return "INK_DOWN";
	case FIT_SR_DRIVE_SOFT_RESET:
		return "SOFT_RESET";
	case FIT_SR_DRIVE_NEED_FW_DOWNLOAD:
		return "NEED_FW";
	case FIT_SR_DRIVE_INIT_FAULT:
		return "INIT_FAULT";
	case FIT_SR_DRIVE_BUSY_SANITIZE:
		return "BUSY_SANITIZE";
	case FIT_SR_DRIVE_BUSY_ERASE:
		return "BUSY_ERASE";
	case FIT_SR_DRIVE_FW_BOOTING:
		return "FW_BOOTING";
	default:
		return "???";
	}
}

const char *skd_skdev_state_to_str(enum skd_drvr_state state)
{
	switch (state) {
	case SKD_DRVR_STATE_LOAD:
		return "LOAD";
	case SKD_DRVR_STATE_IDLE:
		return "IDLE";
	case SKD_DRVR_STATE_BUSY:
		return "BUSY";
	case SKD_DRVR_STATE_STARTING:
		return "STARTING";
	case SKD_DRVR_STATE_ONLINE:
		return "ONLINE";
	case SKD_DRVR_STATE_PAUSING:
		return "PAUSING";
	case SKD_DRVR_STATE_PAUSED:
		return "PAUSED";
	case SKD_DRVR_STATE_RESTARTING:
		return "RESTARTING";
	case SKD_DRVR_STATE_RESUMING:
		return "RESUMING";
	case SKD_DRVR_STATE_STOPPING:
		return "STOPPING";
	case SKD_DRVR_STATE_SYNCING:
		return "SYNCING";
	case SKD_DRVR_STATE_FAULT:
		return "FAULT";
	case SKD_DRVR_STATE_DISAPPEARED:
		return "DISAPPEARED";
	case SKD_DRVR_STATE_BUSY_ERASE:
		return "BUSY_ERASE";
	case SKD_DRVR_STATE_BUSY_SANITIZE:
		return "BUSY_SANITIZE";
	case SKD_DRVR_STATE_BUSY_IMMINENT:
		return "BUSY_IMMINENT";
	case SKD_DRVR_STATE_WAIT_BOOT:
		return "WAIT_BOOT";

	default:
		return "???";
	}
}

static const char *skd_skreq_state_to_str(enum skd_req_state state)
{
	switch (state) {
	case SKD_REQ_STATE_IDLE:
		return "IDLE";
	case SKD_REQ_STATE_SETUP:
		return "SETUP";
	case SKD_REQ_STATE_BUSY:
		return "BUSY";
	case SKD_REQ_STATE_COMPLETED:
		return "COMPLETED";
	case SKD_REQ_STATE_TIMEOUT:
		return "TIMEOUT";
	default:
		return "???";
	}
}

static void skd_log_skdev(struct skd_device *skdev, const char *event)
{
	dev_dbg(&skdev->pdev->dev, "skdev=%p event='%s'\n", skdev, event);
	dev_dbg(&skdev->pdev->dev, "  drive_state=%s(%d) driver_state=%s(%d)\n",
		skd_drive_state_to_str(skdev->drive_state), skdev->drive_state,
		skd_skdev_state_to_str(skdev->state), skdev->state);
	dev_dbg(&skdev->pdev->dev, "  busy=%d limit=%d dev=%d lowat=%d\n",
		skd_in_flight(skdev), skdev->cur_max_queue_depth,
		skdev->dev_max_queue_depth, skdev->queue_low_water_mark);
	dev_dbg(&skdev->pdev->dev, "  cycle=%d cycle_ix=%d\n",
		skdev->skcomp_cycle, skdev->skcomp_ix);
}

static void skd_log_skreq(struct skd_device *skdev,
			  struct skd_request_context *skreq, const char *event)
{
	struct request *req = blk_mq_rq_from_pdu(skreq);
	u32 lba = blk_rq_pos(req);
	u32 count = blk_rq_sectors(req);

	dev_dbg(&skdev->pdev->dev, "skreq=%p event='%s'\n", skreq, event);
	dev_dbg(&skdev->pdev->dev, "  state=%s(%d) id=0x%04x fitmsg=0x%04x\n",
		skd_skreq_state_to_str(skreq->state), skreq->state, skreq->id,
		skreq->fitmsg_id);
	dev_dbg(&skdev->pdev->dev, "  sg_dir=%d n_sg=%d\n",
		skreq->data_dir, skreq->n_sg);

	dev_dbg(&skdev->pdev->dev,
		"req=%p lba=%u(0x%x) count=%u(0x%x) dir=%d\n", req, lba, lba,
		count, count, (int)rq_data_dir(req));
}

/*
 *****************************************************************************
 * MODULE GLUE
 *****************************************************************************
 */

static int __init skd_init(void)
{
	BUILD_BUG_ON(sizeof(struct fit_completion_entry_v1) != 8);
	BUILD_BUG_ON(sizeof(struct fit_comp_error_info) != 32);
	BUILD_BUG_ON(sizeof(struct skd_command_header) != 16);
	BUILD_BUG_ON(sizeof(struct skd_scsi_request) != 32);
	BUILD_BUG_ON(sizeof(struct driver_inquiry_data) != 44);
	BUILD_BUG_ON(offsetof(struct skd_msg_buf, fmh) != 0);
	BUILD_BUG_ON(offsetof(struct skd_msg_buf, scsi) != 64);
	BUILD_BUG_ON(sizeof(struct skd_msg_buf) != SKD_N_FITMSG_BYTES);

	switch (skd_isr_type) {
	case SKD_IRQ_LEGACY:
	case SKD_IRQ_MSI:
	case SKD_IRQ_MSIX:
		break;
	default:
		pr_err(PFX "skd_isr_type %d invalid, re-set to %d\n",
		       skd_isr_type, SKD_IRQ_DEFAULT);
		skd_isr_type = SKD_IRQ_DEFAULT;
	}

	if (skd_max_queue_depth < 1 ||
	    skd_max_queue_depth > SKD_MAX_QUEUE_DEPTH) {
		pr_err(PFX "skd_max_queue_depth %d invalid, re-set to %d\n",
		       skd_max_queue_depth, SKD_MAX_QUEUE_DEPTH_DEFAULT);
		skd_max_queue_depth = SKD_MAX_QUEUE_DEPTH_DEFAULT;
	}

	if (skd_max_req_per_msg < 1 ||
	    skd_max_req_per_msg > SKD_MAX_REQ_PER_MSG) {
		pr_err(PFX "skd_max_req_per_msg %d invalid, re-set to %d\n",
		       skd_max_req_per_msg, SKD_MAX_REQ_PER_MSG_DEFAULT);
		skd_max_req_per_msg = SKD_MAX_REQ_PER_MSG_DEFAULT;
	}

	if (skd_sgs_per_request < 1 || skd_sgs_per_request > 4096) {
		pr_err(PFX "skd_sg_per_request %d invalid, re-set to %d\n",
		       skd_sgs_per_request, SKD_N_SG_PER_REQ_DEFAULT);
		skd_sgs_per_request = SKD_N_SG_PER_REQ_DEFAULT;
	}

	if (skd_dbg_level < 0 || skd_dbg_level > 2) {
		pr_err(PFX "skd_dbg_level %d invalid, re-set to %d\n",
		       skd_dbg_level, 0);
		skd_dbg_level = 0;
	}

	if (skd_isr_comp_limit < 0) {
		pr_err(PFX "skd_isr_comp_limit %d invalid, set to %d\n",
		       skd_isr_comp_limit, 0);
		skd_isr_comp_limit = 0;
	}

	return pci_register_driver(&skd_driver);
}

static void __exit skd_exit(void)
{
	pci_unregister_driver(&skd_driver);

	if (skd_major)
		unregister_blkdev(skd_major, DRV_NAME);
}

module_init(skd_init);
module_exit(skd_exit);<|MERGE_RESOLUTION|>--- conflicted
+++ resolved
@@ -359,12 +359,6 @@
 			    struct skd_fitmsg_context *skmsg);
 static void skd_send_special_fitmsg(struct skd_device *skdev,
 				    struct skd_special_context *skspcl);
-<<<<<<< HEAD
-static void skd_request_fn(struct request_queue *rq);
-static void skd_end_request(struct skd_device *skdev,
-		struct skd_request_context *skreq, blk_status_t status);
-=======
->>>>>>> bb176f67
 static bool skd_preop_sg_list(struct skd_device *skdev,
 			     struct skd_request_context *skreq);
 static void skd_postop_sg_list(struct skd_device *skdev,
@@ -393,15 +387,6 @@
 {
 	int *count = data;
 
-<<<<<<< HEAD
-	for (;; ) {
-		req = blk_peek_request(q);
-		if (req == NULL)
-			break;
-		blk_start_request(req);
-		__blk_end_request_all(req, BLK_STS_IOERR);
-	}
-=======
 	count++;
 }
 
@@ -412,7 +397,6 @@
 	blk_mq_tagset_busy_iter(&skdev->tag_set, skd_inc_in_flight, &count);
 
 	return count;
->>>>>>> bb176f67
 }
 
 static void
@@ -460,25 +444,6 @@
 static bool skd_fail_all(struct request_queue *q)
 {
 	struct skd_device *skdev = q->queuedata;
-<<<<<<< HEAD
-	struct skd_fitmsg_context *skmsg = NULL;
-	struct fit_msg_hdr *fmh = NULL;
-	struct skd_request_context *skreq;
-	struct request *req = NULL;
-	struct skd_scsi_request *scsi_req;
-	unsigned long io_flags;
-	u32 lba;
-	u32 count;
-	int data_dir;
-	u32 be_lba;
-	u32 be_count;
-	u64 be_dmaa;
-	u64 cmdctxt;
-	u32 timo_slot;
-	void *cmd_ptr;
-	int flush, fua;
-=======
->>>>>>> bb176f67
 
 	SKD_ASSERT(skdev->state != SKD_DRVR_STATE_ONLINE);
 
@@ -587,23 +552,6 @@
 	scsi_req = &skmsg->msg_buf->scsi[fmh->num_protocol_cmds_coalesced];
 	memset(scsi_req, 0, sizeof(*scsi_req));
 
-<<<<<<< HEAD
-		if (!skd_preop_sg_list(skdev, skreq)) {
-			/*
-			 * Complete the native request with error.
-			 * Note that the request context is still at the
-			 * head of the free list, and that the SoFIT request
-			 * was encoded into the FIT msg buffer but the FIT
-			 * msg length has not been updated. In short, the
-			 * only resource that has been allocated but might
-			 * not be used is that the FIT msg could be empty.
-			 */
-			pr_debug("%s:%s:%d error Out\n",
-				 skdev->name, __func__, __LINE__);
-			skd_end_request(skdev, skreq, BLK_STS_RESOURCE);
-			continue;
-		}
-=======
 	scsi_req->hdr.tag = skreq->id;
 	scsi_req->hdr.sg_list_dma_address =
 		cpu_to_be64(skreq->sksg_dma_address);
@@ -614,7 +562,6 @@
 	} else {
 		skd_prep_rw_cdb(scsi_req, data_dir, lba, count);
 	}
->>>>>>> bb176f67
 
 	if (req->cmd_flags & REQ_FUA)
 		scsi_req->cdb[1] |= SKD_FUA_NV;
@@ -647,13 +594,8 @@
 	return BLK_STS_OK;
 }
 
-<<<<<<< HEAD
-static void skd_end_request(struct skd_device *skdev,
-		struct skd_request_context *skreq, blk_status_t error)
-=======
 static enum blk_eh_timer_return skd_timed_out(struct request *req,
 					      bool reserved)
->>>>>>> bb176f67
 {
 	struct skd_device *skdev = req->q->queuedata;
 
@@ -1469,12 +1411,8 @@
 	switch (skd_check_status(skdev, cmp_status, &skreq->err_info)) {
 	case SKD_CHECK_STATUS_REPORT_GOOD:
 	case SKD_CHECK_STATUS_REPORT_SMART_ALERT:
-<<<<<<< HEAD
-		skd_end_request(skdev, skreq, BLK_STS_OK);
-=======
 		skreq->status = BLK_STS_OK;
 		blk_mq_complete_request(req);
->>>>>>> bb176f67
 		break;
 
 	case SKD_CHECK_STATUS_BUSY_IMMINENT:
@@ -1496,12 +1434,8 @@
 
 	case SKD_CHECK_STATUS_REPORT_ERROR:
 	default:
-<<<<<<< HEAD
-		skd_end_request(skdev, skreq, BLK_STS_IOERR);
-=======
 		skreq->status = BLK_STS_IOERR;
 		blk_mq_complete_request(req);
->>>>>>> bb176f67
 		break;
 	}
 }
@@ -1614,25 +1548,7 @@
 		if (skreq->n_sg > 0)
 			skd_postop_sg_list(skdev, skreq);
 
-<<<<<<< HEAD
-		if (!skreq->req) {
-			pr_debug("%s:%s:%d NULL backptr skdreq %p, "
-				 "req=0x%x req_id=0x%x\n",
-				 skdev->name, __func__, __LINE__,
-				 skreq, skreq->id, req_id);
-		} else {
-			/*
-			 * Capture the outcome and post it back to the
-			 * native request.
-			 */
-			if (likely(cmp_status == SAM_STAT_GOOD))
-				skd_end_request(skdev, skreq, BLK_STS_OK);
-			else
-				skd_resolve_req_exception(skdev, skreq);
-		}
-=======
 		skd_release_skreq(skdev, skreq);
->>>>>>> bb176f67
 
 		/*
 		 * Capture the outcome and post it back to the native request.
@@ -1973,43 +1889,8 @@
 
 static void skd_recover_request(struct request *req, void *data, bool reserved)
 {
-<<<<<<< HEAD
-	int i;
-
-	for (i = 0; i < skdev->num_req_context; i++) {
-		struct skd_request_context *skreq = &skdev->skreq_table[i];
-
-		if (skreq->state == SKD_REQ_STATE_BUSY) {
-			skd_log_skreq(skdev, skreq, "recover");
-
-			SKD_ASSERT((skreq->id & SKD_ID_INCR) != 0);
-			SKD_ASSERT(skreq->req != NULL);
-
-			/* Release DMA resources for the request. */
-			if (skreq->n_sg > 0)
-				skd_postop_sg_list(skdev, skreq);
-
-			if (requeue &&
-			    (unsigned long) ++skreq->req->special <
-			    SKD_MAX_RETRIES)
-				blk_requeue_request(skdev->queue, skreq->req);
-			else
-				skd_end_request(skdev, skreq, BLK_STS_IOERR);
-
-			skreq->req = NULL;
-
-			skreq->state = SKD_REQ_STATE_IDLE;
-			skreq->id += SKD_ID_INCR;
-		}
-		if (i > 0)
-			skreq[-1].next = skreq;
-		skreq->next = NULL;
-	}
-	skdev->skreq_free_list = skdev->skreq_table;
-=======
 	struct skd_device *const skdev = data;
 	struct skd_request_context *skreq = blk_mq_rq_to_pdu(req);
->>>>>>> bb176f67
 
 	if (skreq->state != SKD_REQ_STATE_BUSY)
 		return;
@@ -2963,11 +2844,7 @@
 		rc = PTR_ERR(q);
 		goto err_out;
 	}
-<<<<<<< HEAD
-	blk_queue_bounce_limit(q, BLK_BOUNCE_HIGH);
-=======
 	q->queuedata = skdev;
->>>>>>> bb176f67
 
 	skdev->queue = q;
 	disk->queue = q;
