--- conflicted
+++ resolved
@@ -66,10 +66,7 @@
 	u32 generation;
 	u64 features;
 	u32 groups;
-<<<<<<< HEAD
-=======
 	bool running;
->>>>>>> 66283a8f
 	/* spinlock to synchronize iommu table */
 	spinlock_t iommu_lock;
 };
