/* SPDX-License-Identifier: GPL-2.0-only */
/*
 * QLogic Fibre Channel HBA Driver
 * Copyright (c)  2003-2014 QLogic Corporation
 */
/*
 * Driver version
 */
<<<<<<< HEAD
#define QLA2XXX_VERSION      "10.02.07.100-k"
=======
#define QLA2XXX_VERSION      "10.02.07.200-k"
>>>>>>> 3344b58b

#define QLA_DRIVER_MAJOR_VER	10
#define QLA_DRIVER_MINOR_VER	2
#define QLA_DRIVER_PATCH_VER	7
<<<<<<< HEAD
#define QLA_DRIVER_BETA_VER	100
=======
#define QLA_DRIVER_BETA_VER	200
>>>>>>> 3344b58b
<|MERGE_RESOLUTION|>--- conflicted
+++ resolved
@@ -6,17 +6,9 @@
 /*
  * Driver version
  */
-<<<<<<< HEAD
-#define QLA2XXX_VERSION      "10.02.07.100-k"
-=======
 #define QLA2XXX_VERSION      "10.02.07.200-k"
->>>>>>> 3344b58b
 
 #define QLA_DRIVER_MAJOR_VER	10
 #define QLA_DRIVER_MINOR_VER	2
 #define QLA_DRIVER_PATCH_VER	7
-<<<<<<< HEAD
-#define QLA_DRIVER_BETA_VER	100
-=======
-#define QLA_DRIVER_BETA_VER	200
->>>>>>> 3344b58b
+#define QLA_DRIVER_BETA_VER	200