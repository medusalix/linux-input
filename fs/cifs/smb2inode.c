// SPDX-License-Identifier: LGPL-2.1
/*
 *
 *   Copyright (C) International Business Machines  Corp., 2002, 2011
 *                 Etersoft, 2012
 *   Author(s): Pavel Shilovsky (pshilovsky@samba.org),
 *              Steve French (sfrench@us.ibm.com)
 *
 */
#include <linux/fs.h>
#include <linux/stat.h>
#include <linux/slab.h>
#include <linux/pagemap.h>
#include <asm/div64.h>
#include "cifsfs.h"
#include "cifspdu.h"
#include "cifsglob.h"
#include "cifsproto.h"
#include "cifs_debug.h"
#include "cifs_fs_sb.h"
#include "cifs_unicode.h"
#include "fscache.h"
#include "smb2glob.h"
#include "smb2pdu.h"
#include "smb2proto.h"
#include "cached_dir.h"

static void
free_set_inf_compound(struct smb_rqst *rqst)
{
	if (rqst[1].rq_iov)
		SMB2_set_info_free(&rqst[1]);
	if (rqst[2].rq_iov)
		SMB2_close_free(&rqst[2]);
}


struct cop_vars {
	struct cifs_open_parms oparms;
	struct kvec rsp_iov[3];
	struct smb_rqst rqst[3];
	struct kvec open_iov[SMB2_CREATE_IOV_SIZE];
	struct kvec qi_iov[1];
	struct kvec si_iov[SMB2_SET_INFO_IOV_SIZE];
	struct kvec close_iov[1];
	struct smb2_file_rename_info rename_info;
	struct smb2_file_link_info link_info;
};

/*
 * note: If cfile is passed, the reference to it is dropped here.
 * So make sure that you do not reuse cfile after return from this func.
 */
static int
smb2_compound_op(const unsigned int xid, struct cifs_tcon *tcon,
		 struct cifs_sb_info *cifs_sb, const char *full_path,
		 __u32 desired_access, __u32 create_disposition,
		 __u32 create_options, umode_t mode, void *ptr, int command,
		 struct cifsFileInfo *cfile)
{
	struct cop_vars *vars = NULL;
	struct kvec *rsp_iov;
	struct smb_rqst *rqst;
	int rc;
	__le16 *utf16_path = NULL;
	__u8 oplock = SMB2_OPLOCK_LEVEL_NONE;
	struct cifs_fid fid;
	struct cifs_ses *ses = tcon->ses;
	struct TCP_Server_Info *server;
	int num_rqst = 0;
	int resp_buftype[3];
	struct smb2_query_info_rsp *qi_rsp = NULL;
	int flags = 0;
	__u8 delete_pending[8] = {1, 0, 0, 0, 0, 0, 0, 0};
	unsigned int size[2];
	void *data[2];
	int len;

	vars = kzalloc(sizeof(*vars), GFP_ATOMIC);
	if (vars == NULL)
		return -ENOMEM;
	rqst = &vars->rqst[0];
	rsp_iov = &vars->rsp_iov[0];

	server = cifs_pick_channel(ses);

	if (smb3_encryption_required(tcon))
		flags |= CIFS_TRANSFORM_REQ;

	resp_buftype[0] = resp_buftype[1] = resp_buftype[2] = CIFS_NO_BUFFER;

	/* We already have a handle so we can skip the open */
	if (cfile)
		goto after_open;

	/* Open */
	utf16_path = cifs_convert_path_to_utf16(full_path, cifs_sb);
	if (!utf16_path) {
		rc = -ENOMEM;
		goto finished;
	}

	vars->oparms.tcon = tcon;
	vars->oparms.desired_access = desired_access;
	vars->oparms.disposition = create_disposition;
	vars->oparms.create_options = cifs_create_options(cifs_sb, create_options);
	vars->oparms.fid = &fid;
	vars->oparms.reconnect = false;
	vars->oparms.mode = mode;
	vars->oparms.cifs_sb = cifs_sb;

	rqst[num_rqst].rq_iov = &vars->open_iov[0];
	rqst[num_rqst].rq_nvec = SMB2_CREATE_IOV_SIZE;
	rc = SMB2_open_init(tcon, server,
			    &rqst[num_rqst], &oplock, &vars->oparms,
			    utf16_path);
	kfree(utf16_path);
	if (rc)
		goto finished;

	smb2_set_next_command(tcon, &rqst[num_rqst]);
 after_open:
	num_rqst++;
	rc = 0;

	/* Operation */
	switch (command) {
	case SMB2_OP_QUERY_INFO:
		rqst[num_rqst].rq_iov = &vars->qi_iov[0];
		rqst[num_rqst].rq_nvec = 1;

		if (cfile)
			rc = SMB2_query_info_init(tcon, server,
				&rqst[num_rqst],
				cfile->fid.persistent_fid,
				cfile->fid.volatile_fid,
				FILE_ALL_INFORMATION,
				SMB2_O_INFO_FILE, 0,
				sizeof(struct smb2_file_all_info) +
					  PATH_MAX * 2, 0, NULL);
		else {
			rc = SMB2_query_info_init(tcon, server,
				&rqst[num_rqst],
				COMPOUND_FID,
				COMPOUND_FID,
				FILE_ALL_INFORMATION,
				SMB2_O_INFO_FILE, 0,
				sizeof(struct smb2_file_all_info) +
					  PATH_MAX * 2, 0, NULL);
			if (!rc) {
				smb2_set_next_command(tcon, &rqst[num_rqst]);
				smb2_set_related(&rqst[num_rqst]);
			}
		}

		if (rc)
			goto finished;
		num_rqst++;
		trace_smb3_query_info_compound_enter(xid, ses->Suid, tcon->tid,
						     full_path);
		break;
	case SMB2_OP_POSIX_QUERY_INFO:
		rqst[num_rqst].rq_iov = &vars->qi_iov[0];
		rqst[num_rqst].rq_nvec = 1;

		if (cfile)
			rc = SMB2_query_info_init(tcon, server,
				&rqst[num_rqst],
				cfile->fid.persistent_fid,
				cfile->fid.volatile_fid,
				SMB_FIND_FILE_POSIX_INFO,
				SMB2_O_INFO_FILE, 0,
				/* TBD: fix following to allow for longer SIDs */
				sizeof(struct smb311_posix_qinfo *) + (PATH_MAX * 2) +
				(sizeof(struct cifs_sid) * 2), 0, NULL);
		else {
			rc = SMB2_query_info_init(tcon, server,
				&rqst[num_rqst],
				COMPOUND_FID,
				COMPOUND_FID,
				SMB_FIND_FILE_POSIX_INFO,
				SMB2_O_INFO_FILE, 0,
				sizeof(struct smb311_posix_qinfo *) + (PATH_MAX * 2) +
				(sizeof(struct cifs_sid) * 2), 0, NULL);
			if (!rc) {
				smb2_set_next_command(tcon, &rqst[num_rqst]);
				smb2_set_related(&rqst[num_rqst]);
			}
		}

		if (rc)
			goto finished;
		num_rqst++;
		trace_smb3_posix_query_info_compound_enter(xid, ses->Suid, tcon->tid, full_path);
		break;
	case SMB2_OP_DELETE:
		trace_smb3_delete_enter(xid, ses->Suid, tcon->tid, full_path);
		break;
	case SMB2_OP_MKDIR:
		/*
		 * Directories are created through parameters in the
		 * SMB2_open() call.
		 */
		trace_smb3_mkdir_enter(xid, ses->Suid, tcon->tid, full_path);
		break;
	case SMB2_OP_RMDIR:
		rqst[num_rqst].rq_iov = &vars->si_iov[0];
		rqst[num_rqst].rq_nvec = 1;

		size[0] = 1; /* sizeof __u8 See MS-FSCC section 2.4.11 */
		data[0] = &delete_pending[0];

		rc = SMB2_set_info_init(tcon, server,
					&rqst[num_rqst], COMPOUND_FID,
					COMPOUND_FID, current->tgid,
					FILE_DISPOSITION_INFORMATION,
					SMB2_O_INFO_FILE, 0, data, size);
		if (rc)
			goto finished;
		smb2_set_next_command(tcon, &rqst[num_rqst]);
		smb2_set_related(&rqst[num_rqst++]);
		trace_smb3_rmdir_enter(xid, ses->Suid, tcon->tid, full_path);
		break;
	case SMB2_OP_SET_EOF:
		rqst[num_rqst].rq_iov = &vars->si_iov[0];
		rqst[num_rqst].rq_nvec = 1;

		size[0] = 8; /* sizeof __le64 */
		data[0] = ptr;

		rc = SMB2_set_info_init(tcon, server,
					&rqst[num_rqst], COMPOUND_FID,
					COMPOUND_FID, current->tgid,
					FILE_END_OF_FILE_INFORMATION,
					SMB2_O_INFO_FILE, 0, data, size);
		if (rc)
			goto finished;
		smb2_set_next_command(tcon, &rqst[num_rqst]);
		smb2_set_related(&rqst[num_rqst++]);
		trace_smb3_set_eof_enter(xid, ses->Suid, tcon->tid, full_path);
		break;
	case SMB2_OP_SET_INFO:
		rqst[num_rqst].rq_iov = &vars->si_iov[0];
		rqst[num_rqst].rq_nvec = 1;


		size[0] = sizeof(FILE_BASIC_INFO);
		data[0] = ptr;

		if (cfile)
			rc = SMB2_set_info_init(tcon, server,
				&rqst[num_rqst],
				cfile->fid.persistent_fid,
				cfile->fid.volatile_fid, current->tgid,
				FILE_BASIC_INFORMATION,
				SMB2_O_INFO_FILE, 0, data, size);
		else {
			rc = SMB2_set_info_init(tcon, server,
				&rqst[num_rqst],
				COMPOUND_FID,
				COMPOUND_FID, current->tgid,
				FILE_BASIC_INFORMATION,
				SMB2_O_INFO_FILE, 0, data, size);
			if (!rc) {
				smb2_set_next_command(tcon, &rqst[num_rqst]);
				smb2_set_related(&rqst[num_rqst]);
			}
		}

		if (rc)
			goto finished;
		num_rqst++;
		trace_smb3_set_info_compound_enter(xid, ses->Suid, tcon->tid,
						   full_path);
		break;
	case SMB2_OP_RENAME:
		rqst[num_rqst].rq_iov = &vars->si_iov[0];
		rqst[num_rqst].rq_nvec = 2;

		len = (2 * UniStrnlen((wchar_t *)ptr, PATH_MAX));

		vars->rename_info.ReplaceIfExists = 1;
		vars->rename_info.RootDirectory = 0;
		vars->rename_info.FileNameLength = cpu_to_le32(len);

		size[0] = sizeof(struct smb2_file_rename_info);
		data[0] = &vars->rename_info;

		size[1] = len + 2 /* null */;
		data[1] = (__le16 *)ptr;

		if (cfile)
			rc = SMB2_set_info_init(tcon, server,
						&rqst[num_rqst],
						cfile->fid.persistent_fid,
						cfile->fid.volatile_fid,
					current->tgid, FILE_RENAME_INFORMATION,
					SMB2_O_INFO_FILE, 0, data, size);
		else {
			rc = SMB2_set_info_init(tcon, server,
					&rqst[num_rqst],
					COMPOUND_FID, COMPOUND_FID,
					current->tgid, FILE_RENAME_INFORMATION,
					SMB2_O_INFO_FILE, 0, data, size);
			if (!rc) {
				smb2_set_next_command(tcon, &rqst[num_rqst]);
				smb2_set_related(&rqst[num_rqst]);
			}
		}
		if (rc)
			goto finished;
		num_rqst++;
		trace_smb3_rename_enter(xid, ses->Suid, tcon->tid, full_path);
		break;
	case SMB2_OP_HARDLINK:
		rqst[num_rqst].rq_iov = &vars->si_iov[0];
		rqst[num_rqst].rq_nvec = 2;

		len = (2 * UniStrnlen((wchar_t *)ptr, PATH_MAX));

		vars->link_info.ReplaceIfExists = 0;
		vars->link_info.RootDirectory = 0;
		vars->link_info.FileNameLength = cpu_to_le32(len);

		size[0] = sizeof(struct smb2_file_link_info);
		data[0] = &vars->link_info;

		size[1] = len + 2 /* null */;
		data[1] = (__le16 *)ptr;

		rc = SMB2_set_info_init(tcon, server,
					&rqst[num_rqst], COMPOUND_FID,
					COMPOUND_FID, current->tgid,
					FILE_LINK_INFORMATION,
					SMB2_O_INFO_FILE, 0, data, size);
		if (rc)
			goto finished;
		smb2_set_next_command(tcon, &rqst[num_rqst]);
		smb2_set_related(&rqst[num_rqst++]);
		trace_smb3_hardlink_enter(xid, ses->Suid, tcon->tid, full_path);
		break;
	default:
		cifs_dbg(VFS, "Invalid command\n");
		rc = -EINVAL;
	}
	if (rc)
		goto finished;

	/* We already have a handle so we can skip the close */
	if (cfile)
		goto after_close;
	/* Close */
	flags |= CIFS_CP_CREATE_CLOSE_OP;
	rqst[num_rqst].rq_iov = &vars->close_iov[0];
	rqst[num_rqst].rq_nvec = 1;
	rc = SMB2_close_init(tcon, server,
			     &rqst[num_rqst], COMPOUND_FID,
			     COMPOUND_FID, false);
	smb2_set_related(&rqst[num_rqst]);
	if (rc)
		goto finished;
 after_close:
	num_rqst++;

	if (cfile) {
		rc = compound_send_recv(xid, ses, server,
					flags, num_rqst - 2,
					&rqst[1], &resp_buftype[1],
					&rsp_iov[1]);
	} else
		rc = compound_send_recv(xid, ses, server,
					flags, num_rqst,
					rqst, resp_buftype,
					rsp_iov);

 finished:
	if (cfile)
		cifsFileInfo_put(cfile);

	SMB2_open_free(&rqst[0]);
	if (rc == -EREMCHG) {
		pr_warn_once("server share %s deleted\n", tcon->treeName);
		tcon->need_reconnect = true;
	}

	switch (command) {
	case SMB2_OP_QUERY_INFO:
		if (rc == 0) {
			qi_rsp = (struct smb2_query_info_rsp *)
				rsp_iov[1].iov_base;
			rc = smb2_validate_and_copy_iov(
				le16_to_cpu(qi_rsp->OutputBufferOffset),
				le32_to_cpu(qi_rsp->OutputBufferLength),
				&rsp_iov[1], sizeof(struct smb2_file_all_info),
				ptr);
		}
		if (rqst[1].rq_iov)
			SMB2_query_info_free(&rqst[1]);
		if (rqst[2].rq_iov)
			SMB2_close_free(&rqst[2]);
		if (rc)
			trace_smb3_query_info_compound_err(xid,  ses->Suid,
						tcon->tid, rc);
		else
			trace_smb3_query_info_compound_done(xid, ses->Suid,
						tcon->tid);
		break;
	case SMB2_OP_POSIX_QUERY_INFO:
		if (rc == 0) {
			qi_rsp = (struct smb2_query_info_rsp *)
				rsp_iov[1].iov_base;
			rc = smb2_validate_and_copy_iov(
				le16_to_cpu(qi_rsp->OutputBufferOffset),
				le32_to_cpu(qi_rsp->OutputBufferLength),
				&rsp_iov[1], sizeof(struct smb311_posix_qinfo) /* add SIDs */, ptr);
		}
		if (rqst[1].rq_iov)
			SMB2_query_info_free(&rqst[1]);
		if (rqst[2].rq_iov)
			SMB2_close_free(&rqst[2]);
		if (rc)
			trace_smb3_posix_query_info_compound_err(xid,  ses->Suid, tcon->tid, rc);
		else
			trace_smb3_posix_query_info_compound_done(xid, ses->Suid, tcon->tid);
		break;
	case SMB2_OP_DELETE:
		if (rc)
			trace_smb3_delete_err(xid,  ses->Suid, tcon->tid, rc);
		else
			trace_smb3_delete_done(xid, ses->Suid, tcon->tid);
		if (rqst[1].rq_iov)
			SMB2_close_free(&rqst[1]);
		break;
	case SMB2_OP_MKDIR:
		if (rc)
			trace_smb3_mkdir_err(xid,  ses->Suid, tcon->tid, rc);
		else
			trace_smb3_mkdir_done(xid, ses->Suid, tcon->tid);
		if (rqst[1].rq_iov)
			SMB2_close_free(&rqst[1]);
		break;
	case SMB2_OP_HARDLINK:
		if (rc)
			trace_smb3_hardlink_err(xid,  ses->Suid, tcon->tid, rc);
		else
			trace_smb3_hardlink_done(xid, ses->Suid, tcon->tid);
		free_set_inf_compound(rqst);
		break;
	case SMB2_OP_RENAME:
		if (rc)
			trace_smb3_rename_err(xid,  ses->Suid, tcon->tid, rc);
		else
			trace_smb3_rename_done(xid, ses->Suid, tcon->tid);
		free_set_inf_compound(rqst);
		break;
	case SMB2_OP_RMDIR:
		if (rc)
			trace_smb3_rmdir_err(xid,  ses->Suid, tcon->tid, rc);
		else
			trace_smb3_rmdir_done(xid, ses->Suid, tcon->tid);
		free_set_inf_compound(rqst);
		break;
	case SMB2_OP_SET_EOF:
		if (rc)
			trace_smb3_set_eof_err(xid,  ses->Suid, tcon->tid, rc);
		else
			trace_smb3_set_eof_done(xid, ses->Suid, tcon->tid);
		free_set_inf_compound(rqst);
		break;
	case SMB2_OP_SET_INFO:
		if (rc)
			trace_smb3_set_info_compound_err(xid,  ses->Suid,
						tcon->tid, rc);
		else
			trace_smb3_set_info_compound_done(xid, ses->Suid,
						tcon->tid);
		free_set_inf_compound(rqst);
		break;
	}
	free_rsp_buf(resp_buftype[0], rsp_iov[0].iov_base);
	free_rsp_buf(resp_buftype[1], rsp_iov[1].iov_base);
	free_rsp_buf(resp_buftype[2], rsp_iov[2].iov_base);
	kfree(vars);
	return rc;
}

void
move_smb2_info_to_cifs(FILE_ALL_INFO *dst, struct smb2_file_all_info *src)
{
	memcpy(dst, src, (size_t)(&src->CurrentByteOffset) - (size_t)src);
	dst->CurrentByteOffset = src->CurrentByteOffset;
	dst->Mode = src->Mode;
	dst->AlignmentRequirement = src->AlignmentRequirement;
	dst->IndexNumber1 = 0; /* we don't use it */
}

int
smb2_query_path_info(const unsigned int xid, struct cifs_tcon *tcon,
		     struct cifs_sb_info *cifs_sb, const char *full_path,
		     FILE_ALL_INFO *data, bool *adjust_tz, bool *reparse)
{
	int rc;
	struct smb2_file_all_info *smb2_data;
	__u32 create_options = 0;
	struct cifsFileInfo *cfile;
	struct cached_fid *cfid = NULL;

	*adjust_tz = false;
	*reparse = false;

	smb2_data = kzalloc(sizeof(struct smb2_file_all_info) + PATH_MAX * 2,
			    GFP_KERNEL);
	if (smb2_data == NULL)
		return -ENOMEM;

	if (strcmp(full_path, ""))
		rc = -ENOENT;
	else
<<<<<<< HEAD
		rc = open_cached_dir(xid, tcon, full_path, cifs_sb, &cfid);
=======
		rc = open_cached_dir(xid, tcon, full_path, cifs_sb, false, &cfid);
>>>>>>> 66283a8f
	/* If it is a root and its handle is cached then use it */
	if (!rc) {
		if (cfid->file_all_info_is_valid) {
			move_smb2_info_to_cifs(data,
					       &cfid->file_all_info);
		} else {
			rc = SMB2_query_info(xid, tcon,
					     cfid->fid.persistent_fid,
					     cfid->fid.volatile_fid, smb2_data);
			if (!rc)
				move_smb2_info_to_cifs(data, smb2_data);
		}
		close_cached_dir(cfid);
		goto out;
	}

	cifs_get_readable_path(tcon, full_path, &cfile);
	rc = smb2_compound_op(xid, tcon, cifs_sb, full_path,
			      FILE_READ_ATTRIBUTES, FILE_OPEN, create_options,
			      ACL_NO_MODE, smb2_data, SMB2_OP_QUERY_INFO, cfile);
	if (rc == -EOPNOTSUPP) {
		*reparse = true;
		create_options |= OPEN_REPARSE_POINT;

		/* Failed on a symbolic link - query a reparse point info */
		cifs_get_readable_path(tcon, full_path, &cfile);
		rc = smb2_compound_op(xid, tcon, cifs_sb, full_path,
				      FILE_READ_ATTRIBUTES, FILE_OPEN,
				      create_options, ACL_NO_MODE,
				      smb2_data, SMB2_OP_QUERY_INFO, cfile);
	}
	if (rc)
		goto out;

	move_smb2_info_to_cifs(data, smb2_data);
out:
	kfree(smb2_data);
	return rc;
}


int
smb311_posix_query_path_info(const unsigned int xid, struct cifs_tcon *tcon,
		     struct cifs_sb_info *cifs_sb, const char *full_path,
		     struct smb311_posix_qinfo *data, bool *adjust_tz, bool *reparse)
{
	int rc;
	__u32 create_options = 0;
	struct cifsFileInfo *cfile;
	struct smb311_posix_qinfo *smb2_data;

	*adjust_tz = false;
	*reparse = false;

	/* BB TODO: Make struct larger when add support for parsing owner SIDs */
	smb2_data = kzalloc(sizeof(struct smb311_posix_qinfo),
			    GFP_KERNEL);
	if (smb2_data == NULL)
		return -ENOMEM;

	/*
	 * BB TODO: Add support for using the cached root handle.
	 * Create SMB2_query_posix_info worker function to do non-compounded query
	 * when we already have an open file handle for this. For now this is fast enough
	 * (always using the compounded version).
	 */

	cifs_get_readable_path(tcon, full_path, &cfile);
	rc = smb2_compound_op(xid, tcon, cifs_sb, full_path,
			      FILE_READ_ATTRIBUTES, FILE_OPEN, create_options,
			      ACL_NO_MODE, smb2_data, SMB2_OP_POSIX_QUERY_INFO, cfile);
	if (rc == -EOPNOTSUPP) {
		/* BB TODO: When support for special files added to Samba re-verify this path */
		*reparse = true;
		create_options |= OPEN_REPARSE_POINT;

		/* Failed on a symbolic link - query a reparse point info */
		cifs_get_readable_path(tcon, full_path, &cfile);
		rc = smb2_compound_op(xid, tcon, cifs_sb, full_path,
				      FILE_READ_ATTRIBUTES, FILE_OPEN,
				      create_options, ACL_NO_MODE,
				      smb2_data, SMB2_OP_POSIX_QUERY_INFO, cfile);
	}
	if (rc)
		goto out;

	 /* TODO: will need to allow for the 2 SIDs when add support for getting owner UID/GID */
	memcpy(data, smb2_data, sizeof(struct smb311_posix_qinfo));

out:
	kfree(smb2_data);
	return rc;
}

int
smb2_mkdir(const unsigned int xid, struct inode *parent_inode, umode_t mode,
	   struct cifs_tcon *tcon, const char *name,
	   struct cifs_sb_info *cifs_sb)
{
	return smb2_compound_op(xid, tcon, cifs_sb, name,
				FILE_WRITE_ATTRIBUTES, FILE_CREATE,
				CREATE_NOT_FILE, mode, NULL, SMB2_OP_MKDIR,
				NULL);
}

void
smb2_mkdir_setinfo(struct inode *inode, const char *name,
		   struct cifs_sb_info *cifs_sb, struct cifs_tcon *tcon,
		   const unsigned int xid)
{
	FILE_BASIC_INFO data;
	struct cifsInodeInfo *cifs_i;
	struct cifsFileInfo *cfile;
	u32 dosattrs;
	int tmprc;

	memset(&data, 0, sizeof(data));
	cifs_i = CIFS_I(inode);
	dosattrs = cifs_i->cifsAttrs | ATTR_READONLY;
	data.Attributes = cpu_to_le32(dosattrs);
	cifs_get_writable_path(tcon, name, FIND_WR_ANY, &cfile);
	tmprc = smb2_compound_op(xid, tcon, cifs_sb, name,
				 FILE_WRITE_ATTRIBUTES, FILE_CREATE,
				 CREATE_NOT_FILE, ACL_NO_MODE,
				 &data, SMB2_OP_SET_INFO, cfile);
	if (tmprc == 0)
		cifs_i->cifsAttrs = dosattrs;
}

int
smb2_rmdir(const unsigned int xid, struct cifs_tcon *tcon, const char *name,
	   struct cifs_sb_info *cifs_sb)
{
	return smb2_compound_op(xid, tcon, cifs_sb, name, DELETE, FILE_OPEN,
				CREATE_NOT_FILE, ACL_NO_MODE,
				NULL, SMB2_OP_RMDIR, NULL);
}

int
smb2_unlink(const unsigned int xid, struct cifs_tcon *tcon, const char *name,
	    struct cifs_sb_info *cifs_sb)
{
	return smb2_compound_op(xid, tcon, cifs_sb, name, DELETE, FILE_OPEN,
				CREATE_DELETE_ON_CLOSE | OPEN_REPARSE_POINT,
				ACL_NO_MODE, NULL, SMB2_OP_DELETE, NULL);
}

static int
smb2_set_path_attr(const unsigned int xid, struct cifs_tcon *tcon,
		   const char *from_name, const char *to_name,
		   struct cifs_sb_info *cifs_sb, __u32 access, int command,
		   struct cifsFileInfo *cfile)
{
	__le16 *smb2_to_name = NULL;
	int rc;

	smb2_to_name = cifs_convert_path_to_utf16(to_name, cifs_sb);
	if (smb2_to_name == NULL) {
		rc = -ENOMEM;
		goto smb2_rename_path;
	}
	rc = smb2_compound_op(xid, tcon, cifs_sb, from_name, access,
			      FILE_OPEN, 0, ACL_NO_MODE, smb2_to_name,
			      command, cfile);
smb2_rename_path:
	kfree(smb2_to_name);
	return rc;
}

int
smb2_rename_path(const unsigned int xid, struct cifs_tcon *tcon,
		 const char *from_name, const char *to_name,
		 struct cifs_sb_info *cifs_sb)
{
	struct cifsFileInfo *cfile;

	cifs_get_writable_path(tcon, from_name, FIND_WR_WITH_DELETE, &cfile);

	return smb2_set_path_attr(xid, tcon, from_name, to_name,
				  cifs_sb, DELETE, SMB2_OP_RENAME, cfile);
}

int
smb2_create_hardlink(const unsigned int xid, struct cifs_tcon *tcon,
		     const char *from_name, const char *to_name,
		     struct cifs_sb_info *cifs_sb)
{
	return smb2_set_path_attr(xid, tcon, from_name, to_name, cifs_sb,
				  FILE_READ_ATTRIBUTES, SMB2_OP_HARDLINK,
				  NULL);
}

int
smb2_set_path_size(const unsigned int xid, struct cifs_tcon *tcon,
		   const char *full_path, __u64 size,
		   struct cifs_sb_info *cifs_sb, bool set_alloc)
{
	__le64 eof = cpu_to_le64(size);
	struct cifsFileInfo *cfile;

	cifs_get_writable_path(tcon, full_path, FIND_WR_ANY, &cfile);
	return smb2_compound_op(xid, tcon, cifs_sb, full_path,
				FILE_WRITE_DATA, FILE_OPEN, 0, ACL_NO_MODE,
				&eof, SMB2_OP_SET_EOF, cfile);
}

int
smb2_set_file_info(struct inode *inode, const char *full_path,
		   FILE_BASIC_INFO *buf, const unsigned int xid)
{
	struct cifs_sb_info *cifs_sb = CIFS_SB(inode->i_sb);
	struct tcon_link *tlink;
	struct cifs_tcon *tcon;
	struct cifsFileInfo *cfile;
	int rc;

	if ((buf->CreationTime == 0) && (buf->LastAccessTime == 0) &&
	    (buf->LastWriteTime == 0) && (buf->ChangeTime == 0) &&
	    (buf->Attributes == 0))
		return 0; /* would be a no op, no sense sending this */

	tlink = cifs_sb_tlink(cifs_sb);
	if (IS_ERR(tlink))
		return PTR_ERR(tlink);
	tcon = tlink_tcon(tlink);

	cifs_get_writable_path(tcon, full_path, FIND_WR_ANY, &cfile);
	rc = smb2_compound_op(xid, tcon, cifs_sb, full_path,
			      FILE_WRITE_ATTRIBUTES, FILE_OPEN,
			      0, ACL_NO_MODE, buf, SMB2_OP_SET_INFO, cfile);
	cifs_put_tlink(tlink);
	return rc;
}<|MERGE_RESOLUTION|>--- conflicted
+++ resolved
@@ -516,11 +516,7 @@
 	if (strcmp(full_path, ""))
 		rc = -ENOENT;
 	else
-<<<<<<< HEAD
-		rc = open_cached_dir(xid, tcon, full_path, cifs_sb, &cfid);
-=======
 		rc = open_cached_dir(xid, tcon, full_path, cifs_sb, false, &cfid);
->>>>>>> 66283a8f
 	/* If it is a root and its handle is cached then use it */
 	if (!rc) {
 		if (cfid->file_all_info_is_valid) {
