--- conflicted
+++ resolved
@@ -128,30 +128,12 @@
 	int rc;
 	struct dfs_cache_tgt_list tl;
 	struct dfs_cache_tgt_iterator *it = NULL;
-<<<<<<< HEAD
-	char tree[MAX_TREE_SIZE + 1];
-=======
 	char *tree;
->>>>>>> f17b5f06
 	const char *tcp_host;
 	size_t tcp_host_len;
 	const char *dfs_host;
 	size_t dfs_host_len;
 
-<<<<<<< HEAD
-	if (tcon->ipc) {
-		snprintf(tree, sizeof(tree), "\\\\%s\\IPC$",
-			 tcon->ses->server->hostname);
-		return CIFSTCon(0, tcon->ses, tree, tcon, nlsc);
-	}
-
-	if (!tcon->dfs_path)
-		return CIFSTCon(0, tcon->ses, tcon->treeName, tcon, nlsc);
-
-	rc = dfs_cache_noreq_find(tcon->dfs_path + 1, NULL, &tl);
-	if (rc)
-		return rc;
-=======
 	tree = kzalloc(MAX_TREE_SIZE, GFP_KERNEL);
 	if (!tree)
 		return -ENOMEM;
@@ -171,7 +153,6 @@
 	rc = dfs_cache_noreq_find(tcon->dfs_path + 1, NULL, &tl);
 	if (rc)
 		goto out;
->>>>>>> f17b5f06
 
 	extract_unc_hostname(tcon->ses->server->hostname, &tcp_host,
 			     &tcp_host_len);
@@ -191,11 +172,7 @@
 			continue;
 		}
 
-<<<<<<< HEAD
-		snprintf(tree, sizeof(tree), "\\%s", tgt);
-=======
 		snprintf(tree, MAX_TREE_SIZE, "\\%s", tgt);
->>>>>>> f17b5f06
 
 		rc = CIFSTCon(0, tcon->ses, tree, tcon, nlsc);
 		if (!rc)
@@ -212,11 +189,8 @@
 			rc = -ENOENT;
 	}
 	dfs_cache_free_tgts(&tl);
-<<<<<<< HEAD
-=======
 out:
 	kfree(tree);
->>>>>>> f17b5f06
 	return rc;
 }
 #else
