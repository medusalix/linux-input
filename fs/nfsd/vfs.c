// SPDX-License-Identifier: GPL-2.0
/*
 * File operations used by nfsd. Some of these have been ripped from
 * other parts of the kernel because they weren't exported, others
 * are partial duplicates with added or changed functionality.
 *
 * Note that several functions dget() the dentry upon which they want
 * to act, most notably those that create directory entries. Response
 * dentry's are dput()'d if necessary in the release callback.
 * So if you notice code paths that apparently fail to dput() the
 * dentry, don't worry--they have been taken care of.
 *
 * Copyright (C) 1995-1999 Olaf Kirch <okir@monad.swb.de>
 * Zerocpy NFS support (C) 2002 Hirokazu Takahashi <taka@valinux.co.jp>
 */

#include <linux/fs.h>
#include <linux/file.h>
#include <linux/splice.h>
#include <linux/falloc.h>
#include <linux/fcntl.h>
#include <linux/namei.h>
#include <linux/delay.h>
#include <linux/fsnotify.h>
#include <linux/posix_acl_xattr.h>
#include <linux/xattr.h>
#include <linux/jhash.h>
#include <linux/ima.h>
#include <linux/pagemap.h>
#include <linux/slab.h>
#include <linux/uaccess.h>
#include <linux/exportfs.h>
#include <linux/writeback.h>
#include <linux/security.h>

#include "xdr3.h"

#ifdef CONFIG_NFSD_V4
#include "../internal.h"
#include "acl.h"
#include "idmap.h"
#include "xdr4.h"
#endif /* CONFIG_NFSD_V4 */

#include "nfsd.h"
#include "vfs.h"
#include "filecache.h"
#include "trace.h"

#define NFSDDBG_FACILITY		NFSDDBG_FILEOP

/* 
 * Called from nfsd_lookup and encode_dirent. Check if we have crossed 
 * a mount point.
 * Returns -EAGAIN or -ETIMEDOUT leaving *dpp and *expp unchanged,
 *  or nfs_ok having possibly changed *dpp and *expp
 */
int
nfsd_cross_mnt(struct svc_rqst *rqstp, struct dentry **dpp, 
		        struct svc_export **expp)
{
	struct svc_export *exp = *expp, *exp2 = NULL;
	struct dentry *dentry = *dpp;
	struct path path = {.mnt = mntget(exp->ex_path.mnt),
			    .dentry = dget(dentry)};
	int err = 0;

	err = follow_down(&path);
	if (err < 0)
		goto out;
	if (path.mnt == exp->ex_path.mnt && path.dentry == dentry &&
	    nfsd_mountpoint(dentry, exp) == 2) {
		/* This is only a mountpoint in some other namespace */
		path_put(&path);
		goto out;
	}

	exp2 = rqst_exp_get_by_name(rqstp, &path);
	if (IS_ERR(exp2)) {
		err = PTR_ERR(exp2);
		/*
		 * We normally allow NFS clients to continue
		 * "underneath" a mountpoint that is not exported.
		 * The exception is V4ROOT, where no traversal is ever
		 * allowed without an explicit export of the new
		 * directory.
		 */
		if (err == -ENOENT && !(exp->ex_flags & NFSEXP_V4ROOT))
			err = 0;
		path_put(&path);
		goto out;
	}
	if (nfsd_v4client(rqstp) ||
		(exp->ex_flags & NFSEXP_CROSSMOUNT) || EX_NOHIDE(exp2)) {
		/* successfully crossed mount point */
		/*
		 * This is subtle: path.dentry is *not* on path.mnt
		 * at this point.  The only reason we are safe is that
		 * original mnt is pinned down by exp, so we should
		 * put path *before* putting exp
		 */
		*dpp = path.dentry;
		path.dentry = dentry;
		*expp = exp2;
		exp2 = exp;
	}
	path_put(&path);
	exp_put(exp2);
out:
	return err;
}

static void follow_to_parent(struct path *path)
{
	struct dentry *dp;

	while (path->dentry == path->mnt->mnt_root && follow_up(path))
		;
	dp = dget_parent(path->dentry);
	dput(path->dentry);
	path->dentry = dp;
}

static int nfsd_lookup_parent(struct svc_rqst *rqstp, struct dentry *dparent, struct svc_export **exp, struct dentry **dentryp)
{
	struct svc_export *exp2;
	struct path path = {.mnt = mntget((*exp)->ex_path.mnt),
			    .dentry = dget(dparent)};

	follow_to_parent(&path);

	exp2 = rqst_exp_parent(rqstp, &path);
	if (PTR_ERR(exp2) == -ENOENT) {
		*dentryp = dget(dparent);
	} else if (IS_ERR(exp2)) {
		path_put(&path);
		return PTR_ERR(exp2);
	} else {
		*dentryp = dget(path.dentry);
		exp_put(*exp);
		*exp = exp2;
	}
	path_put(&path);
	return 0;
}

/*
 * For nfsd purposes, we treat V4ROOT exports as though there was an
 * export at *every* directory.
 * We return:
 * '1' if this dentry *must* be an export point,
 * '2' if it might be, if there is really a mount here, and
 * '0' if there is no chance of an export point here.
 */
int nfsd_mountpoint(struct dentry *dentry, struct svc_export *exp)
{
	if (!d_inode(dentry))
		return 0;
	if (exp->ex_flags & NFSEXP_V4ROOT)
		return 1;
	if (nfsd4_is_junction(dentry))
		return 1;
	if (d_mountpoint(dentry))
		/*
		 * Might only be a mountpoint in a different namespace,
		 * but we need to check.
		 */
		return 2;
	return 0;
}

__be32
nfsd_lookup_dentry(struct svc_rqst *rqstp, struct svc_fh *fhp,
		   const char *name, unsigned int len,
		   struct svc_export **exp_ret, struct dentry **dentry_ret)
{
	struct svc_export	*exp;
	struct dentry		*dparent;
	struct dentry		*dentry;
	int			host_err;

	dprintk("nfsd: nfsd_lookup(fh %s, %.*s)\n", SVCFH_fmt(fhp), len,name);

	dparent = fhp->fh_dentry;
	exp = exp_get(fhp->fh_export);

	/* Lookup the name, but don't follow links */
	if (isdotent(name, len)) {
		if (len==1)
			dentry = dget(dparent);
		else if (dparent != exp->ex_path.dentry)
			dentry = dget_parent(dparent);
		else if (!EX_NOHIDE(exp) && !nfsd_v4client(rqstp))
			dentry = dget(dparent); /* .. == . just like at / */
		else {
			/* checking mountpoint crossing is very different when stepping up */
			host_err = nfsd_lookup_parent(rqstp, dparent, &exp, &dentry);
			if (host_err)
				goto out_nfserr;
		}
	} else {
		dentry = lookup_one_len_unlocked(name, dparent, len);
		host_err = PTR_ERR(dentry);
		if (IS_ERR(dentry))
			goto out_nfserr;
		if (nfsd_mountpoint(dentry, exp)) {
			host_err = nfsd_cross_mnt(rqstp, &dentry, &exp);
			if (host_err) {
				dput(dentry);
				goto out_nfserr;
			}
		}
	}
	*dentry_ret = dentry;
	*exp_ret = exp;
	return 0;

out_nfserr:
	exp_put(exp);
	return nfserrno(host_err);
}

/**
 * nfsd_lookup - look up a single path component for nfsd
 *
 * @rqstp:   the request context
 * @fhp:     the file handle of the directory
 * @name:    the component name, or %NULL to look up parent
 * @len:     length of name to examine
 * @resfh:   pointer to pre-initialised filehandle to hold result.
 *
 * Look up one component of a pathname.
 * N.B. After this call _both_ fhp and resfh need an fh_put
 *
 * If the lookup would cross a mountpoint, and the mounted filesystem
 * is exported to the client with NFSEXP_NOHIDE, then the lookup is
 * accepted as it stands and the mounted directory is
 * returned. Otherwise the covered directory is returned.
 * NOTE: this mountpoint crossing is not supported properly by all
 *   clients and is explicitly disallowed for NFSv3
 *
 */
__be32
nfsd_lookup(struct svc_rqst *rqstp, struct svc_fh *fhp, const char *name,
	    unsigned int len, struct svc_fh *resfh)
{
	struct svc_export	*exp;
	struct dentry		*dentry;
	__be32 err;

	err = fh_verify(rqstp, fhp, S_IFDIR, NFSD_MAY_EXEC);
	if (err)
		return err;
	err = nfsd_lookup_dentry(rqstp, fhp, name, len, &exp, &dentry);
	if (err)
		return err;
	err = check_nfsd_access(exp, rqstp);
	if (err)
		goto out;
	/*
	 * Note: we compose the file handle now, but as the
	 * dentry may be negative, it may need to be updated.
	 */
	err = fh_compose(resfh, exp, dentry, fhp);
	if (!err && d_really_is_negative(dentry))
		err = nfserr_noent;
out:
	dput(dentry);
	exp_put(exp);
	return err;
}

/*
 * Commit metadata changes to stable storage.
 */
static int
commit_inode_metadata(struct inode *inode)
{
	const struct export_operations *export_ops = inode->i_sb->s_export_op;

	if (export_ops->commit_metadata)
		return export_ops->commit_metadata(inode);
	return sync_inode_metadata(inode, 1);
}

static int
commit_metadata(struct svc_fh *fhp)
{
	struct inode *inode = d_inode(fhp->fh_dentry);

	if (!EX_ISSYNC(fhp->fh_export))
		return 0;
	return commit_inode_metadata(inode);
}

/*
 * Go over the attributes and take care of the small differences between
 * NFS semantics and what Linux expects.
 */
static void
nfsd_sanitize_attrs(struct inode *inode, struct iattr *iap)
{
	/* Ignore mode updates on symlinks */
	if (S_ISLNK(inode->i_mode))
		iap->ia_valid &= ~ATTR_MODE;

	/* sanitize the mode change */
	if (iap->ia_valid & ATTR_MODE) {
		iap->ia_mode &= S_IALLUGO;
		iap->ia_mode |= (inode->i_mode & ~S_IALLUGO);
	}

	/* Revoke setuid/setgid on chown */
	if (!S_ISDIR(inode->i_mode) &&
	    ((iap->ia_valid & ATTR_UID) || (iap->ia_valid & ATTR_GID))) {
		iap->ia_valid |= ATTR_KILL_PRIV;
		if (iap->ia_valid & ATTR_MODE) {
			/* we're setting mode too, just clear the s*id bits */
			iap->ia_mode &= ~S_ISUID;
			if (iap->ia_mode & S_IXGRP)
				iap->ia_mode &= ~S_ISGID;
		} else {
			/* set ATTR_KILL_* bits and let VFS handle it */
			iap->ia_valid |= (ATTR_KILL_SUID | ATTR_KILL_SGID);
		}
	}
}

static __be32
nfsd_get_write_access(struct svc_rqst *rqstp, struct svc_fh *fhp,
		struct iattr *iap)
{
	struct inode *inode = d_inode(fhp->fh_dentry);

	if (iap->ia_size < inode->i_size) {
		__be32 err;

		err = nfsd_permission(rqstp, fhp->fh_export, fhp->fh_dentry,
				NFSD_MAY_TRUNC | NFSD_MAY_OWNER_OVERRIDE);
		if (err)
			return err;
	}
	return nfserrno(get_write_access(inode));
}

static int __nfsd_setattr(struct dentry *dentry, struct iattr *iap)
{
	int host_err;

	if (iap->ia_valid & ATTR_SIZE) {
		/*
		 * RFC5661, Section 18.30.4:
		 *   Changing the size of a file with SETATTR indirectly
		 *   changes the time_modify and change attributes.
		 *
		 * (and similar for the older RFCs)
		 */
		struct iattr size_attr = {
			.ia_valid	= ATTR_SIZE | ATTR_CTIME | ATTR_MTIME,
			.ia_size	= iap->ia_size,
		};

		if (iap->ia_size < 0)
			return -EFBIG;

		host_err = notify_change(&init_user_ns, dentry, &size_attr, NULL);
		if (host_err)
			return host_err;
		iap->ia_valid &= ~ATTR_SIZE;

		/*
		 * Avoid the additional setattr call below if the only other
		 * attribute that the client sends is the mtime, as we update
		 * it as part of the size change above.
		 */
		if ((iap->ia_valid & ~ATTR_MTIME) == 0)
			return 0;
	}

	if (!iap->ia_valid)
		return 0;

	iap->ia_valid |= ATTR_CTIME;
	return notify_change(&init_user_ns, dentry, iap, NULL);
}

/**
 * nfsd_setattr - Set various file attributes.
 * @rqstp: controlling RPC transaction
 * @fhp: filehandle of target
 * @attr: attributes to set
 * @check_guard: set to 1 if guardtime is a valid timestamp
 * @guardtime: do not act if ctime.tv_sec does not match this timestamp
 *
 * This call may adjust the contents of @attr (in particular, this
 * call may change the bits in the na_iattr.ia_valid field).
 *
 * Returns nfs_ok on success, otherwise an NFS status code is
 * returned. Caller must release @fhp by calling fh_put in either
 * case.
 */
__be32
nfsd_setattr(struct svc_rqst *rqstp, struct svc_fh *fhp,
	     struct nfsd_attrs *attr,
	     int check_guard, time64_t guardtime)
{
	struct dentry	*dentry;
	struct inode	*inode;
	struct iattr	*iap = attr->na_iattr;
	int		accmode = NFSD_MAY_SATTR;
	umode_t		ftype = 0;
	__be32		err;
	int		host_err;
	bool		get_write_count;
	bool		size_change = (iap->ia_valid & ATTR_SIZE);
	int		retries;

	if (iap->ia_valid & ATTR_SIZE) {
		accmode |= NFSD_MAY_WRITE|NFSD_MAY_OWNER_OVERRIDE;
		ftype = S_IFREG;
	}

	/*
	 * If utimes(2) and friends are called with times not NULL, we should
	 * not set NFSD_MAY_WRITE bit. Otherwise fh_verify->nfsd_permission
	 * will return EACCES, when the caller's effective UID does not match
	 * the owner of the file, and the caller is not privileged. In this
	 * situation, we should return EPERM(notify_change will return this).
	 */
	if (iap->ia_valid & (ATTR_ATIME | ATTR_MTIME)) {
		accmode |= NFSD_MAY_OWNER_OVERRIDE;
		if (!(iap->ia_valid & (ATTR_ATIME_SET | ATTR_MTIME_SET)))
			accmode |= NFSD_MAY_WRITE;
	}

	/* Callers that do fh_verify should do the fh_want_write: */
	get_write_count = !fhp->fh_dentry;

	/* Get inode */
	err = fh_verify(rqstp, fhp, ftype, accmode);
	if (err)
		return err;
	if (get_write_count) {
		host_err = fh_want_write(fhp);
		if (host_err)
			goto out;
	}

	dentry = fhp->fh_dentry;
	inode = d_inode(dentry);

	nfsd_sanitize_attrs(inode, iap);

	if (check_guard && guardtime != inode->i_ctime.tv_sec)
		return nfserr_notsync;

	/*
	 * The size case is special, it changes the file in addition to the
	 * attributes, and file systems don't expect it to be mixed with
	 * "random" attribute changes.  We thus split out the size change
	 * into a separate call to ->setattr, and do the rest as a separate
	 * setattr call.
	 */
	if (size_change) {
		err = nfsd_get_write_access(rqstp, fhp, iap);
		if (err)
			return err;
	}

	inode_lock(inode);
<<<<<<< HEAD
	if (size_change) {
		/*
		 * RFC5661, Section 18.30.4:
		 *   Changing the size of a file with SETATTR indirectly
		 *   changes the time_modify and change attributes.
		 *
		 * (and similar for the older RFCs)
		 */
		struct iattr size_attr = {
			.ia_valid	= ATTR_SIZE | ATTR_CTIME | ATTR_MTIME,
			.ia_size	= iap->ia_size,
		};

		host_err = -EFBIG;
		if (iap->ia_size < 0)
			goto out_unlock;

		host_err = notify_change(&init_user_ns, dentry, &size_attr, NULL);
		if (host_err)
			goto out_unlock;
		iap->ia_valid &= ~ATTR_SIZE;

		/*
		 * Avoid the additional setattr call below if the only other
		 * attribute that the client sends is the mtime, as we update
		 * it as part of the size change above.
		 */
		if ((iap->ia_valid & ~ATTR_MTIME) == 0)
			goto out_unlock;
	}

	iap->ia_valid |= ATTR_CTIME;
	host_err = notify_change(&init_user_ns, dentry, iap, NULL);

out_unlock:
=======
	for (retries = 1;;) {
		host_err = __nfsd_setattr(dentry, iap);
		if (host_err != -EAGAIN || !retries--)
			break;
		if (!nfsd_wait_for_delegreturn(rqstp, inode))
			break;
	}
>>>>>>> 9fecab24
	if (attr->na_seclabel && attr->na_seclabel->len)
		attr->na_labelerr = security_inode_setsecctx(dentry,
			attr->na_seclabel->data, attr->na_seclabel->len);
	if (IS_ENABLED(CONFIG_FS_POSIX_ACL) && attr->na_pacl)
		attr->na_aclerr = set_posix_acl(&init_user_ns,
						inode, ACL_TYPE_ACCESS,
						attr->na_pacl);
	if (IS_ENABLED(CONFIG_FS_POSIX_ACL) &&
	    !attr->na_aclerr && attr->na_dpacl && S_ISDIR(inode->i_mode))
		attr->na_aclerr = set_posix_acl(&init_user_ns,
						inode, ACL_TYPE_DEFAULT,
						attr->na_dpacl);
	inode_unlock(inode);
	if (size_change)
		put_write_access(inode);
out:
	if (!host_err)
		host_err = commit_metadata(fhp);
	return nfserrno(host_err);
}

#if defined(CONFIG_NFSD_V4)
/*
 * NFS junction information is stored in an extended attribute.
 */
#define NFSD_JUNCTION_XATTR_NAME	XATTR_TRUSTED_PREFIX "junction.nfs"

/**
 * nfsd4_is_junction - Test if an object could be an NFS junction
 *
 * @dentry: object to test
 *
 * Returns 1 if "dentry" appears to contain NFS junction information.
 * Otherwise 0 is returned.
 */
int nfsd4_is_junction(struct dentry *dentry)
{
	struct inode *inode = d_inode(dentry);

	if (inode == NULL)
		return 0;
	if (inode->i_mode & S_IXUGO)
		return 0;
	if (!(inode->i_mode & S_ISVTX))
		return 0;
	if (vfs_getxattr(&init_user_ns, dentry, NFSD_JUNCTION_XATTR_NAME,
			 NULL, 0) <= 0)
		return 0;
	return 1;
}

static struct nfsd4_compound_state *nfsd4_get_cstate(struct svc_rqst *rqstp)
{
	return &((struct nfsd4_compoundres *)rqstp->rq_resp)->cstate;
}

__be32 nfsd4_clone_file_range(struct svc_rqst *rqstp,
		struct nfsd_file *nf_src, u64 src_pos,
		struct nfsd_file *nf_dst, u64 dst_pos,
		u64 count, bool sync)
{
	struct file *src = nf_src->nf_file;
	struct file *dst = nf_dst->nf_file;
	errseq_t since;
	loff_t cloned;
	__be32 ret = 0;

	since = READ_ONCE(dst->f_wb_err);
	cloned = vfs_clone_file_range(src, src_pos, dst, dst_pos, count, 0);
	if (cloned < 0) {
		ret = nfserrno(cloned);
		goto out_err;
	}
	if (count && cloned != count) {
		ret = nfserrno(-EINVAL);
		goto out_err;
	}
	if (sync) {
		loff_t dst_end = count ? dst_pos + count - 1 : LLONG_MAX;
		int status = vfs_fsync_range(dst, dst_pos, dst_end, 0);

		if (!status)
			status = filemap_check_wb_err(dst->f_mapping, since);
		if (!status)
			status = commit_inode_metadata(file_inode(src));
		if (status < 0) {
			struct nfsd_net *nn = net_generic(nf_dst->nf_net,
							  nfsd_net_id);

			trace_nfsd_clone_file_range_err(rqstp,
					&nfsd4_get_cstate(rqstp)->save_fh,
					src_pos,
					&nfsd4_get_cstate(rqstp)->current_fh,
					dst_pos,
					count, status);
			nfsd_reset_write_verifier(nn);
			trace_nfsd_writeverf_reset(nn, rqstp, status);
			ret = nfserrno(status);
		}
	}
out_err:
	return ret;
}

ssize_t nfsd_copy_file_range(struct file *src, u64 src_pos, struct file *dst,
			     u64 dst_pos, u64 count)
{
	ssize_t ret;

	/*
	 * Limit copy to 4MB to prevent indefinitely blocking an nfsd
	 * thread and client rpc slot.  The choice of 4MB is somewhat
	 * arbitrary.  We might instead base this on r/wsize, or make it
	 * tunable, or use a time instead of a byte limit, or implement
	 * asynchronous copy.  In theory a client could also recognize a
	 * limit like this and pipeline multiple COPY requests.
	 */
	count = min_t(u64, count, 1 << 22);
	ret = vfs_copy_file_range(src, src_pos, dst, dst_pos, count, 0);

	if (ret == -EOPNOTSUPP || ret == -EXDEV)
		ret = generic_copy_file_range(src, src_pos, dst, dst_pos,
					      count, 0);
	return ret;
}

__be32 nfsd4_vfs_fallocate(struct svc_rqst *rqstp, struct svc_fh *fhp,
			   struct file *file, loff_t offset, loff_t len,
			   int flags)
{
	int error;

	if (!S_ISREG(file_inode(file)->i_mode))
		return nfserr_inval;

	error = vfs_fallocate(file, flags, offset, len);
	if (!error)
		error = commit_metadata(fhp);

	return nfserrno(error);
}
#endif /* defined(CONFIG_NFSD_V4) */

/*
 * Check server access rights to a file system object
 */
struct accessmap {
	u32		access;
	int		how;
};
static struct accessmap	nfs3_regaccess[] = {
    {	NFS3_ACCESS_READ,	NFSD_MAY_READ			},
    {	NFS3_ACCESS_EXECUTE,	NFSD_MAY_EXEC			},
    {	NFS3_ACCESS_MODIFY,	NFSD_MAY_WRITE|NFSD_MAY_TRUNC	},
    {	NFS3_ACCESS_EXTEND,	NFSD_MAY_WRITE			},

#ifdef CONFIG_NFSD_V4
    {	NFS4_ACCESS_XAREAD,	NFSD_MAY_READ			},
    {	NFS4_ACCESS_XAWRITE,	NFSD_MAY_WRITE			},
    {	NFS4_ACCESS_XALIST,	NFSD_MAY_READ			},
#endif

    {	0,			0				}
};

static struct accessmap	nfs3_diraccess[] = {
    {	NFS3_ACCESS_READ,	NFSD_MAY_READ			},
    {	NFS3_ACCESS_LOOKUP,	NFSD_MAY_EXEC			},
    {	NFS3_ACCESS_MODIFY,	NFSD_MAY_EXEC|NFSD_MAY_WRITE|NFSD_MAY_TRUNC},
    {	NFS3_ACCESS_EXTEND,	NFSD_MAY_EXEC|NFSD_MAY_WRITE	},
    {	NFS3_ACCESS_DELETE,	NFSD_MAY_REMOVE			},

#ifdef CONFIG_NFSD_V4
    {	NFS4_ACCESS_XAREAD,	NFSD_MAY_READ			},
    {	NFS4_ACCESS_XAWRITE,	NFSD_MAY_WRITE			},
    {	NFS4_ACCESS_XALIST,	NFSD_MAY_READ			},
#endif

    {	0,			0				}
};

static struct accessmap	nfs3_anyaccess[] = {
	/* Some clients - Solaris 2.6 at least, make an access call
	 * to the server to check for access for things like /dev/null
	 * (which really, the server doesn't care about).  So
	 * We provide simple access checking for them, looking
	 * mainly at mode bits, and we make sure to ignore read-only
	 * filesystem checks
	 */
    {	NFS3_ACCESS_READ,	NFSD_MAY_READ			},
    {	NFS3_ACCESS_EXECUTE,	NFSD_MAY_EXEC			},
    {	NFS3_ACCESS_MODIFY,	NFSD_MAY_WRITE|NFSD_MAY_LOCAL_ACCESS	},
    {	NFS3_ACCESS_EXTEND,	NFSD_MAY_WRITE|NFSD_MAY_LOCAL_ACCESS	},

    {	0,			0				}
};

__be32
nfsd_access(struct svc_rqst *rqstp, struct svc_fh *fhp, u32 *access, u32 *supported)
{
	struct accessmap	*map;
	struct svc_export	*export;
	struct dentry		*dentry;
	u32			query, result = 0, sresult = 0;
	__be32			error;

	error = fh_verify(rqstp, fhp, 0, NFSD_MAY_NOP);
	if (error)
		goto out;

	export = fhp->fh_export;
	dentry = fhp->fh_dentry;

	if (d_is_reg(dentry))
		map = nfs3_regaccess;
	else if (d_is_dir(dentry))
		map = nfs3_diraccess;
	else
		map = nfs3_anyaccess;


	query = *access;
	for  (; map->access; map++) {
		if (map->access & query) {
			__be32 err2;

			sresult |= map->access;

			err2 = nfsd_permission(rqstp, export, dentry, map->how);
			switch (err2) {
			case nfs_ok:
				result |= map->access;
				break;
				
			/* the following error codes just mean the access was not allowed,
			 * rather than an error occurred */
			case nfserr_rofs:
			case nfserr_acces:
			case nfserr_perm:
				/* simply don't "or" in the access bit. */
				break;
			default:
				error = err2;
				goto out;
			}
		}
	}
	*access = result;
	if (supported)
		*supported = sresult;

 out:
	return error;
}

int nfsd_open_break_lease(struct inode *inode, int access)
{
	unsigned int mode;

	if (access & NFSD_MAY_NOT_BREAK_LEASE)
		return 0;
	mode = (access & NFSD_MAY_WRITE) ? O_WRONLY : O_RDONLY;
	return break_lease(inode, mode | O_NONBLOCK);
}

/*
 * Open an existing file or directory.
 * The may_flags argument indicates the type of open (read/write/lock)
 * and additional flags.
 * N.B. After this call fhp needs an fh_put
 */
static __be32
__nfsd_open(struct svc_rqst *rqstp, struct svc_fh *fhp, umode_t type,
			int may_flags, struct file **filp)
{
	struct path	path;
	struct inode	*inode;
	struct file	*file;
	int		flags = O_RDONLY|O_LARGEFILE;
	__be32		err;
	int		host_err = 0;

	path.mnt = fhp->fh_export->ex_path.mnt;
	path.dentry = fhp->fh_dentry;
	inode = d_inode(path.dentry);

	err = nfserr_perm;
	if (IS_APPEND(inode) && (may_flags & NFSD_MAY_WRITE))
		goto out;

	if (!inode->i_fop)
		goto out;

	host_err = nfsd_open_break_lease(inode, may_flags);
	if (host_err) /* NOMEM or WOULDBLOCK */
		goto out_nfserr;

	if (may_flags & NFSD_MAY_WRITE) {
		if (may_flags & NFSD_MAY_READ)
			flags = O_RDWR|O_LARGEFILE;
		else
			flags = O_WRONLY|O_LARGEFILE;
	}

	file = dentry_open(&path, flags, current_cred());
	if (IS_ERR(file)) {
		host_err = PTR_ERR(file);
		goto out_nfserr;
	}

	host_err = ima_file_check(file, may_flags);
	if (host_err) {
		fput(file);
		goto out_nfserr;
	}

	if (may_flags & NFSD_MAY_64BIT_COOKIE)
		file->f_mode |= FMODE_64BITHASH;
	else
		file->f_mode |= FMODE_32BITHASH;

	*filp = file;
out_nfserr:
	err = nfserrno(host_err);
out:
	return err;
}

__be32
nfsd_open(struct svc_rqst *rqstp, struct svc_fh *fhp, umode_t type,
		int may_flags, struct file **filp)
{
	__be32 err;
	bool retried = false;

	validate_process_creds();
	/*
	 * If we get here, then the client has already done an "open",
	 * and (hopefully) checked permission - so allow OWNER_OVERRIDE
	 * in case a chmod has now revoked permission.
	 *
	 * Arguably we should also allow the owner override for
	 * directories, but we never have and it doesn't seem to have
	 * caused anyone a problem.  If we were to change this, note
	 * also that our filldir callbacks would need a variant of
	 * lookup_one_len that doesn't check permissions.
	 */
	if (type == S_IFREG)
		may_flags |= NFSD_MAY_OWNER_OVERRIDE;
retry:
	err = fh_verify(rqstp, fhp, type, may_flags);
	if (!err) {
		err = __nfsd_open(rqstp, fhp, type, may_flags, filp);
		if (err == nfserr_stale && !retried) {
			retried = true;
			fh_put(fhp);
			goto retry;
		}
	}
	validate_process_creds();
	return err;
}

/**
 * nfsd_open_verified - Open a regular file for the filecache
 * @rqstp: RPC request
 * @fhp: NFS filehandle of the file to open
 * @may_flags: internal permission flags
 * @filp: OUT: open "struct file *"
 *
 * Returns an nfsstat value in network byte order.
 */
__be32
nfsd_open_verified(struct svc_rqst *rqstp, struct svc_fh *fhp, int may_flags,
		   struct file **filp)
{
	__be32 err;

	validate_process_creds();
	err = __nfsd_open(rqstp, fhp, S_IFREG, may_flags, filp);
	validate_process_creds();
	return err;
}

/*
 * Grab and keep cached pages associated with a file in the svc_rqst
 * so that they can be passed to the network sendmsg/sendpage routines
 * directly. They will be released after the sending has completed.
 */
static int
nfsd_splice_actor(struct pipe_inode_info *pipe, struct pipe_buffer *buf,
		  struct splice_desc *sd)
{
	struct svc_rqst *rqstp = sd->u.data;
	struct page *page = buf->page;	// may be a compound one
	unsigned offset = buf->offset;

	page += offset / PAGE_SIZE;
	for (int i = sd->len; i > 0; i -= PAGE_SIZE)
		svc_rqst_replace_page(rqstp, page++);
	if (rqstp->rq_res.page_len == 0)	// first call
		rqstp->rq_res.page_base = offset % PAGE_SIZE;
	rqstp->rq_res.page_len += sd->len;
	return sd->len;
}

static int nfsd_direct_splice_actor(struct pipe_inode_info *pipe,
				    struct splice_desc *sd)
{
	return __splice_from_pipe(pipe, sd, nfsd_splice_actor);
}

static u32 nfsd_eof_on_read(struct file *file, loff_t offset, ssize_t len,
		size_t expected)
{
	if (expected != 0 && len == 0)
		return 1;
	if (offset+len >= i_size_read(file_inode(file)))
		return 1;
	return 0;
}

static __be32 nfsd_finish_read(struct svc_rqst *rqstp, struct svc_fh *fhp,
			       struct file *file, loff_t offset,
			       unsigned long *count, u32 *eof, ssize_t host_err)
{
	if (host_err >= 0) {
		nfsd_stats_io_read_add(fhp->fh_export, host_err);
		*eof = nfsd_eof_on_read(file, offset, host_err, *count);
		*count = host_err;
		fsnotify_access(file);
		trace_nfsd_read_io_done(rqstp, fhp, offset, *count);
		return 0;
	} else {
		trace_nfsd_read_err(rqstp, fhp, offset, host_err);
		return nfserrno(host_err);
	}
}

__be32 nfsd_splice_read(struct svc_rqst *rqstp, struct svc_fh *fhp,
			struct file *file, loff_t offset, unsigned long *count,
			u32 *eof)
{
	struct splice_desc sd = {
		.len		= 0,
		.total_len	= *count,
		.pos		= offset,
		.u.data		= rqstp,
	};
	ssize_t host_err;

	trace_nfsd_read_splice(rqstp, fhp, offset, *count);
	rqstp->rq_next_page = rqstp->rq_respages + 1;
	host_err = splice_direct_to_actor(file, &sd, nfsd_direct_splice_actor);
	return nfsd_finish_read(rqstp, fhp, file, offset, count, eof, host_err);
}

__be32 nfsd_readv(struct svc_rqst *rqstp, struct svc_fh *fhp,
		  struct file *file, loff_t offset,
		  struct kvec *vec, int vlen, unsigned long *count,
		  u32 *eof)
{
	struct iov_iter iter;
	loff_t ppos = offset;
	ssize_t host_err;

	trace_nfsd_read_vector(rqstp, fhp, offset, *count);
	iov_iter_kvec(&iter, READ, vec, vlen, *count);
	host_err = vfs_iter_read(file, &iter, &ppos, 0);
	return nfsd_finish_read(rqstp, fhp, file, offset, count, eof, host_err);
}

/*
 * Gathered writes: If another process is currently writing to the file,
 * there's a high chance this is another nfsd (triggered by a bulk write
 * from a client's biod). Rather than syncing the file with each write
 * request, we sleep for 10 msec.
 *
 * I don't know if this roughly approximates C. Juszak's idea of
 * gathered writes, but it's a nice and simple solution (IMHO), and it
 * seems to work:-)
 *
 * Note: we do this only in the NFSv2 case, since v3 and higher have a
 * better tool (separate unstable writes and commits) for solving this
 * problem.
 */
static int wait_for_concurrent_writes(struct file *file)
{
	struct inode *inode = file_inode(file);
	static ino_t last_ino;
	static dev_t last_dev;
	int err = 0;

	if (atomic_read(&inode->i_writecount) > 1
	    || (last_ino == inode->i_ino && last_dev == inode->i_sb->s_dev)) {
		dprintk("nfsd: write defer %d\n", task_pid_nr(current));
		msleep(10);
		dprintk("nfsd: write resume %d\n", task_pid_nr(current));
	}

	if (inode->i_state & I_DIRTY) {
		dprintk("nfsd: write sync %d\n", task_pid_nr(current));
		err = vfs_fsync(file, 0);
	}
	last_ino = inode->i_ino;
	last_dev = inode->i_sb->s_dev;
	return err;
}

__be32
nfsd_vfs_write(struct svc_rqst *rqstp, struct svc_fh *fhp, struct nfsd_file *nf,
				loff_t offset, struct kvec *vec, int vlen,
				unsigned long *cnt, int stable,
				__be32 *verf)
{
	struct nfsd_net		*nn = net_generic(SVC_NET(rqstp), nfsd_net_id);
	struct file		*file = nf->nf_file;
	struct super_block	*sb = file_inode(file)->i_sb;
	struct svc_export	*exp;
	struct iov_iter		iter;
	errseq_t		since;
	__be32			nfserr;
	int			host_err;
	int			use_wgather;
	loff_t			pos = offset;
	unsigned long		exp_op_flags = 0;
	unsigned int		pflags = current->flags;
	rwf_t			flags = 0;
	bool			restore_flags = false;

	trace_nfsd_write_opened(rqstp, fhp, offset, *cnt);

	if (sb->s_export_op)
		exp_op_flags = sb->s_export_op->flags;

	if (test_bit(RQ_LOCAL, &rqstp->rq_flags) &&
	    !(exp_op_flags & EXPORT_OP_REMOTE_FS)) {
		/*
		 * We want throttling in balance_dirty_pages()
		 * and shrink_inactive_list() to only consider
		 * the backingdev we are writing to, so that nfs to
		 * localhost doesn't cause nfsd to lock up due to all
		 * the client's dirty pages or its congested queue.
		 */
		current->flags |= PF_LOCAL_THROTTLE;
		restore_flags = true;
	}

	exp = fhp->fh_export;
	use_wgather = (rqstp->rq_vers == 2) && EX_WGATHER(exp);

	if (!EX_ISSYNC(exp))
		stable = NFS_UNSTABLE;

	if (stable && !use_wgather)
		flags |= RWF_SYNC;

	iov_iter_kvec(&iter, WRITE, vec, vlen, *cnt);
	since = READ_ONCE(file->f_wb_err);
	if (verf)
		nfsd_copy_write_verifier(verf, nn);
	host_err = vfs_iter_write(file, &iter, &pos, flags);
	if (host_err < 0) {
		nfsd_reset_write_verifier(nn);
		trace_nfsd_writeverf_reset(nn, rqstp, host_err);
		goto out_nfserr;
	}
	*cnt = host_err;
	nfsd_stats_io_write_add(exp, *cnt);
	fsnotify_modify(file);
	host_err = filemap_check_wb_err(file->f_mapping, since);
	if (host_err < 0)
		goto out_nfserr;

	if (stable && use_wgather) {
		host_err = wait_for_concurrent_writes(file);
		if (host_err < 0) {
			nfsd_reset_write_verifier(nn);
			trace_nfsd_writeverf_reset(nn, rqstp, host_err);
		}
	}

out_nfserr:
	if (host_err >= 0) {
		trace_nfsd_write_io_done(rqstp, fhp, offset, *cnt);
		nfserr = nfs_ok;
	} else {
		trace_nfsd_write_err(rqstp, fhp, offset, host_err);
		nfserr = nfserrno(host_err);
	}
	if (restore_flags)
		current_restore_flags(pflags, PF_LOCAL_THROTTLE);
	return nfserr;
}

/*
 * Read data from a file. count must contain the requested read count
 * on entry. On return, *count contains the number of bytes actually read.
 * N.B. After this call fhp needs an fh_put
 */
__be32 nfsd_read(struct svc_rqst *rqstp, struct svc_fh *fhp,
	loff_t offset, struct kvec *vec, int vlen, unsigned long *count,
	u32 *eof)
{
	struct nfsd_file	*nf;
	struct file *file;
	__be32 err;

	trace_nfsd_read_start(rqstp, fhp, offset, *count);
	err = nfsd_file_acquire(rqstp, fhp, NFSD_MAY_READ, &nf);
	if (err)
		return err;

	file = nf->nf_file;
	if (file->f_op->splice_read && test_bit(RQ_SPLICE_OK, &rqstp->rq_flags))
		err = nfsd_splice_read(rqstp, fhp, file, offset, count, eof);
	else
		err = nfsd_readv(rqstp, fhp, file, offset, vec, vlen, count, eof);

	nfsd_file_put(nf);

	trace_nfsd_read_done(rqstp, fhp, offset, *count);

	return err;
}

/*
 * Write data to a file.
 * The stable flag requests synchronous writes.
 * N.B. After this call fhp needs an fh_put
 */
__be32
nfsd_write(struct svc_rqst *rqstp, struct svc_fh *fhp, loff_t offset,
	   struct kvec *vec, int vlen, unsigned long *cnt, int stable,
	   __be32 *verf)
{
	struct nfsd_file *nf;
	__be32 err;

	trace_nfsd_write_start(rqstp, fhp, offset, *cnt);

	err = nfsd_file_acquire(rqstp, fhp, NFSD_MAY_WRITE, &nf);
	if (err)
		goto out;

	err = nfsd_vfs_write(rqstp, fhp, nf, offset, vec,
			vlen, cnt, stable, verf);
	nfsd_file_put(nf);
out:
	trace_nfsd_write_done(rqstp, fhp, offset, *cnt);
	return err;
}

/**
 * nfsd_commit - Commit pending writes to stable storage
 * @rqstp: RPC request being processed
 * @fhp: NFS filehandle
 * @offset: raw offset from beginning of file
 * @count: raw count of bytes to sync
 * @verf: filled in with the server's current write verifier
 *
 * Note: we guarantee that data that lies within the range specified
 * by the 'offset' and 'count' parameters will be synced. The server
 * is permitted to sync data that lies outside this range at the
 * same time.
 *
 * Unfortunately we cannot lock the file to make sure we return full WCC
 * data to the client, as locking happens lower down in the filesystem.
 *
 * Return values:
 *   An nfsstat value in network byte order.
 */
__be32
nfsd_commit(struct svc_rqst *rqstp, struct svc_fh *fhp, u64 offset,
	    u32 count, __be32 *verf)
{
	u64			maxbytes;
	loff_t			start, end;
	struct nfsd_net		*nn;
	struct nfsd_file	*nf;
	__be32			err;

	err = nfsd_file_acquire(rqstp, fhp,
			NFSD_MAY_WRITE|NFSD_MAY_NOT_BREAK_LEASE, &nf);
	if (err)
		goto out;

	/*
	 * Convert the client-provided (offset, count) range to a
	 * (start, end) range. If the client-provided range falls
	 * outside the maximum file size of the underlying FS,
	 * clamp the sync range appropriately.
	 */
	start = 0;
	end = LLONG_MAX;
	maxbytes = (u64)fhp->fh_dentry->d_sb->s_maxbytes;
	if (offset < maxbytes) {
		start = offset;
		if (count && (offset + count - 1 < maxbytes))
			end = offset + count - 1;
	}

	nn = net_generic(nf->nf_net, nfsd_net_id);
	if (EX_ISSYNC(fhp->fh_export)) {
		errseq_t since = READ_ONCE(nf->nf_file->f_wb_err);
		int err2;

		err2 = vfs_fsync_range(nf->nf_file, start, end, 0);
		switch (err2) {
		case 0:
			nfsd_copy_write_verifier(verf, nn);
			err2 = filemap_check_wb_err(nf->nf_file->f_mapping,
						    since);
			err = nfserrno(err2);
			break;
		case -EINVAL:
			err = nfserr_notsupp;
			break;
		default:
			nfsd_reset_write_verifier(nn);
			trace_nfsd_writeverf_reset(nn, rqstp, err2);
			err = nfserrno(err2);
		}
	} else
		nfsd_copy_write_verifier(verf, nn);

	nfsd_file_put(nf);
out:
	return err;
}

/**
 * nfsd_create_setattr - Set a created file's attributes
 * @rqstp: RPC transaction being executed
 * @fhp: NFS filehandle of parent directory
 * @resfhp: NFS filehandle of new object
 * @attrs: requested attributes of new object
 *
 * Returns nfs_ok on success, or an nfsstat in network byte order.
 */
__be32
nfsd_create_setattr(struct svc_rqst *rqstp, struct svc_fh *fhp,
		    struct svc_fh *resfhp, struct nfsd_attrs *attrs)
{
	struct iattr *iap = attrs->na_iattr;
	__be32 status;

	/*
	 * Mode has already been set by file creation.
	 */
	iap->ia_valid &= ~ATTR_MODE;

	/*
	 * Setting uid/gid works only for root.  Irix appears to
	 * send along the gid on create when it tries to implement
	 * setgid directories via NFS:
	 */
	if (!uid_eq(current_fsuid(), GLOBAL_ROOT_UID))
		iap->ia_valid &= ~(ATTR_UID|ATTR_GID);

	/*
	 * Callers expect new file metadata to be committed even
	 * if the attributes have not changed.
	 */
	if (iap->ia_valid)
		status = nfsd_setattr(rqstp, resfhp, attrs, 0, (time64_t)0);
	else
		status = nfserrno(commit_metadata(resfhp));

	/*
	 * Transactional filesystems had a chance to commit changes
	 * for both parent and child simultaneously making the
	 * following commit_metadata a noop in many cases.
	 */
	if (!status)
		status = nfserrno(commit_metadata(fhp));

	/*
	 * Update the new filehandle to pick up the new attributes.
	 */
	if (!status)
		status = fh_update(resfhp);

	return status;
}

/* HPUX client sometimes creates a file in mode 000, and sets size to 0.
 * setting size to 0 may fail for some specific file systems by the permission
 * checking which requires WRITE permission but the mode is 000.
 * we ignore the resizing(to 0) on the just new created file, since the size is
 * 0 after file created.
 *
 * call this only after vfs_create() is called.
 * */
static void
nfsd_check_ignore_resizing(struct iattr *iap)
{
	if ((iap->ia_valid & ATTR_SIZE) && (iap->ia_size == 0))
		iap->ia_valid &= ~ATTR_SIZE;
}

/* The parent directory should already be locked: */
__be32
nfsd_create_locked(struct svc_rqst *rqstp, struct svc_fh *fhp,
<<<<<<< HEAD
		   char *fname, int flen, struct nfsd_attrs *attrs,
=======
		   struct nfsd_attrs *attrs,
>>>>>>> 9fecab24
		   int type, dev_t rdev, struct svc_fh *resfhp)
{
	struct dentry	*dentry, *dchild;
	struct inode	*dirp;
	struct iattr	*iap = attrs->na_iattr;
	__be32		err;
	int		host_err;

	dentry = fhp->fh_dentry;
	dirp = d_inode(dentry);

	dchild = dget(resfhp->fh_dentry);
	err = nfsd_permission(rqstp, fhp->fh_export, dentry, NFSD_MAY_CREATE);
	if (err)
		goto out;

	if (!(iap->ia_valid & ATTR_MODE))
		iap->ia_mode = 0;
	iap->ia_mode = (iap->ia_mode & S_IALLUGO) | type;

	if (!IS_POSIXACL(dirp))
		iap->ia_mode &= ~current_umask();

	err = 0;
	host_err = 0;
	switch (type) {
	case S_IFREG:
		host_err = vfs_create(&init_user_ns, dirp, dchild, iap->ia_mode, true);
		if (!host_err)
			nfsd_check_ignore_resizing(iap);
		break;
	case S_IFDIR:
		host_err = vfs_mkdir(&init_user_ns, dirp, dchild, iap->ia_mode);
		if (!host_err && unlikely(d_unhashed(dchild))) {
			struct dentry *d;
			d = lookup_one_len(dchild->d_name.name,
					   dchild->d_parent,
					   dchild->d_name.len);
			if (IS_ERR(d)) {
				host_err = PTR_ERR(d);
				break;
			}
			if (unlikely(d_is_negative(d))) {
				dput(d);
				err = nfserr_serverfault;
				goto out;
			}
			dput(resfhp->fh_dentry);
			resfhp->fh_dentry = dget(d);
			err = fh_update(resfhp);
			dput(dchild);
			dchild = d;
			if (err)
				goto out;
		}
		break;
	case S_IFCHR:
	case S_IFBLK:
	case S_IFIFO:
	case S_IFSOCK:
		host_err = vfs_mknod(&init_user_ns, dirp, dchild,
				     iap->ia_mode, rdev);
		break;
	default:
		printk(KERN_WARNING "nfsd: bad file type %o in nfsd_create\n",
		       type);
		host_err = -EINVAL;
	}
	if (host_err < 0)
		goto out_nfserr;

	err = nfsd_create_setattr(rqstp, fhp, resfhp, attrs);

out:
	dput(dchild);
	return err;

out_nfserr:
	err = nfserrno(host_err);
	goto out;
}

/*
 * Create a filesystem object (regular, directory, special).
 * Note that the parent directory is left locked.
 *
 * N.B. Every call to nfsd_create needs an fh_put for _both_ fhp and resfhp
 */
__be32
nfsd_create(struct svc_rqst *rqstp, struct svc_fh *fhp,
	    char *fname, int flen, struct nfsd_attrs *attrs,
	    int type, dev_t rdev, struct svc_fh *resfhp)
{
	struct dentry	*dentry, *dchild = NULL;
	__be32		err;
	int		host_err;

	if (isdotent(fname, flen))
		return nfserr_exist;

	err = fh_verify(rqstp, fhp, S_IFDIR, NFSD_MAY_NOP);
	if (err)
		return err;

	dentry = fhp->fh_dentry;

	host_err = fh_want_write(fhp);
	if (host_err)
		return nfserrno(host_err);

	inode_lock_nested(dentry->d_inode, I_MUTEX_PARENT);
	dchild = lookup_one_len(fname, dentry, flen);
	host_err = PTR_ERR(dchild);
	if (IS_ERR(dchild)) {
		err = nfserrno(host_err);
		goto out_unlock;
	}
	err = fh_compose(resfhp, fhp->fh_export, dchild, fhp);
	/*
	 * We unconditionally drop our ref to dchild as fh_compose will have
	 * already grabbed its own ref for it.
	 */
	dput(dchild);
	if (err)
		goto out_unlock;
	fh_fill_pre_attrs(fhp);
<<<<<<< HEAD
	err = nfsd_create_locked(rqstp, fhp, fname, flen, attrs, type,
				 rdev, resfhp);
=======
	err = nfsd_create_locked(rqstp, fhp, attrs, type, rdev, resfhp);
>>>>>>> 9fecab24
	fh_fill_post_attrs(fhp);
out_unlock:
	inode_unlock(dentry->d_inode);
	return err;
}

/*
 * Read a symlink. On entry, *lenp must contain the maximum path length that
 * fits into the buffer. On return, it contains the true length.
 * N.B. After this call fhp needs an fh_put
 */
__be32
nfsd_readlink(struct svc_rqst *rqstp, struct svc_fh *fhp, char *buf, int *lenp)
{
	__be32		err;
	const char *link;
	struct path path;
	DEFINE_DELAYED_CALL(done);
	int len;

	err = fh_verify(rqstp, fhp, S_IFLNK, NFSD_MAY_NOP);
	if (unlikely(err))
		return err;

	path.mnt = fhp->fh_export->ex_path.mnt;
	path.dentry = fhp->fh_dentry;

	if (unlikely(!d_is_symlink(path.dentry)))
		return nfserr_inval;

	touch_atime(&path);

	link = vfs_get_link(path.dentry, &done);
	if (IS_ERR(link))
		return nfserrno(PTR_ERR(link));

	len = strlen(link);
	if (len < *lenp)
		*lenp = len;
	memcpy(buf, link, *lenp);
	do_delayed_call(&done);
	return 0;
}

/**
 * nfsd_symlink - Create a symlink and look up its inode
 * @rqstp: RPC transaction being executed
 * @fhp: NFS filehandle of parent directory
 * @fname: filename of the new symlink
 * @flen: length of @fname
 * @path: content of the new symlink (NUL-terminated)
 * @attrs: requested attributes of new object
 * @resfhp: NFS filehandle of new object
 *
 * N.B. After this call _both_ fhp and resfhp need an fh_put
 *
 * Returns nfs_ok on success, or an nfsstat in network byte order.
 */
__be32
nfsd_symlink(struct svc_rqst *rqstp, struct svc_fh *fhp,
	     char *fname, int flen,
	     char *path, struct nfsd_attrs *attrs,
	     struct svc_fh *resfhp)
{
	struct dentry	*dentry, *dnew;
	__be32		err, cerr;
	int		host_err;

	err = nfserr_noent;
	if (!flen || path[0] == '\0')
		goto out;
	err = nfserr_exist;
	if (isdotent(fname, flen))
		goto out;

	err = fh_verify(rqstp, fhp, S_IFDIR, NFSD_MAY_CREATE);
	if (err)
		goto out;

	host_err = fh_want_write(fhp);
	if (host_err) {
		err = nfserrno(host_err);
		goto out;
	}

	dentry = fhp->fh_dentry;
	inode_lock_nested(dentry->d_inode, I_MUTEX_PARENT);
	dnew = lookup_one_len(fname, dentry, flen);
	if (IS_ERR(dnew)) {
		err = nfserrno(PTR_ERR(dnew));
		inode_unlock(dentry->d_inode);
		goto out_drop_write;
	}
	fh_fill_pre_attrs(fhp);
	host_err = vfs_symlink(&init_user_ns, d_inode(dentry), dnew, path);
	err = nfserrno(host_err);
	cerr = fh_compose(resfhp, fhp->fh_export, dnew, fhp);
	if (!err)
		nfsd_create_setattr(rqstp, fhp, resfhp, attrs);
	fh_fill_post_attrs(fhp);
	inode_unlock(dentry->d_inode);
	if (!err)
		err = nfserrno(commit_metadata(fhp));
	dput(dnew);
	if (err==0) err = cerr;
out_drop_write:
	fh_drop_write(fhp);
out:
	return err;
}

/*
 * Create a hardlink
 * N.B. After this call _both_ ffhp and tfhp need an fh_put
 */
__be32
nfsd_link(struct svc_rqst *rqstp, struct svc_fh *ffhp,
				char *name, int len, struct svc_fh *tfhp)
{
	struct dentry	*ddir, *dnew, *dold;
	struct inode	*dirp;
	__be32		err;
	int		host_err;

	err = fh_verify(rqstp, ffhp, S_IFDIR, NFSD_MAY_CREATE);
	if (err)
		goto out;
	err = fh_verify(rqstp, tfhp, 0, NFSD_MAY_NOP);
	if (err)
		goto out;
	err = nfserr_isdir;
	if (d_is_dir(tfhp->fh_dentry))
		goto out;
	err = nfserr_perm;
	if (!len)
		goto out;
	err = nfserr_exist;
	if (isdotent(name, len))
		goto out;

	host_err = fh_want_write(tfhp);
	if (host_err) {
		err = nfserrno(host_err);
		goto out;
	}

	ddir = ffhp->fh_dentry;
	dirp = d_inode(ddir);
	inode_lock_nested(dirp, I_MUTEX_PARENT);

	dnew = lookup_one_len(name, ddir, len);
	if (IS_ERR(dnew)) {
		err = nfserrno(PTR_ERR(dnew));
		goto out_unlock;
	}

	dold = tfhp->fh_dentry;

	err = nfserr_noent;
	if (d_really_is_negative(dold))
		goto out_dput;
	fh_fill_pre_attrs(ffhp);
	host_err = vfs_link(dold, &init_user_ns, dirp, dnew, NULL);
	fh_fill_post_attrs(ffhp);
	inode_unlock(dirp);
	if (!host_err) {
		err = nfserrno(commit_metadata(ffhp));
		if (!err)
			err = nfserrno(commit_metadata(tfhp));
	} else {
		if (host_err == -EXDEV && rqstp->rq_vers == 2)
			err = nfserr_acces;
		else
			err = nfserrno(host_err);
	}
	dput(dnew);
out_drop_write:
	fh_drop_write(tfhp);
out:
	return err;

out_dput:
	dput(dnew);
out_unlock:
	inode_unlock(dirp);
	goto out_drop_write;
}

static void
nfsd_close_cached_files(struct dentry *dentry)
{
	struct inode *inode = d_inode(dentry);

	if (inode && S_ISREG(inode->i_mode))
		nfsd_file_close_inode_sync(inode);
}

static bool
nfsd_has_cached_files(struct dentry *dentry)
{
	bool		ret = false;
	struct inode *inode = d_inode(dentry);

	if (inode && S_ISREG(inode->i_mode))
		ret = nfsd_file_is_cached(inode);
	return ret;
}

/*
 * Rename a file
 * N.B. After this call _both_ ffhp and tfhp need an fh_put
 */
__be32
nfsd_rename(struct svc_rqst *rqstp, struct svc_fh *ffhp, char *fname, int flen,
			    struct svc_fh *tfhp, char *tname, int tlen)
{
	struct dentry	*fdentry, *tdentry, *odentry, *ndentry, *trap;
	struct inode	*fdir, *tdir;
	__be32		err;
	int		host_err;
	bool		close_cached = false;

	err = fh_verify(rqstp, ffhp, S_IFDIR, NFSD_MAY_REMOVE);
	if (err)
		goto out;
	err = fh_verify(rqstp, tfhp, S_IFDIR, NFSD_MAY_CREATE);
	if (err)
		goto out;

	fdentry = ffhp->fh_dentry;
	fdir = d_inode(fdentry);

	tdentry = tfhp->fh_dentry;
	tdir = d_inode(tdentry);

	err = nfserr_perm;
	if (!flen || isdotent(fname, flen) || !tlen || isdotent(tname, tlen))
		goto out;

retry:
	host_err = fh_want_write(ffhp);
	if (host_err) {
		err = nfserrno(host_err);
		goto out;
	}

	trap = lock_rename(tdentry, fdentry);
	fh_fill_pre_attrs(ffhp);
	fh_fill_pre_attrs(tfhp);

	odentry = lookup_one_len(fname, fdentry, flen);
	host_err = PTR_ERR(odentry);
	if (IS_ERR(odentry))
		goto out_nfserr;

	host_err = -ENOENT;
	if (d_really_is_negative(odentry))
		goto out_dput_old;
	host_err = -EINVAL;
	if (odentry == trap)
		goto out_dput_old;

	ndentry = lookup_one_len(tname, tdentry, tlen);
	host_err = PTR_ERR(ndentry);
	if (IS_ERR(ndentry))
		goto out_dput_old;
	host_err = -ENOTEMPTY;
	if (ndentry == trap)
		goto out_dput_new;

	host_err = -EXDEV;
	if (ffhp->fh_export->ex_path.mnt != tfhp->fh_export->ex_path.mnt)
		goto out_dput_new;
	if (ffhp->fh_export->ex_path.dentry != tfhp->fh_export->ex_path.dentry)
		goto out_dput_new;

	if ((ndentry->d_sb->s_export_op->flags & EXPORT_OP_CLOSE_BEFORE_UNLINK) &&
	    nfsd_has_cached_files(ndentry)) {
		close_cached = true;
		goto out_dput_old;
	} else {
		struct renamedata rd = {
			.old_mnt_userns	= &init_user_ns,
			.old_dir	= fdir,
			.old_dentry	= odentry,
			.new_mnt_userns	= &init_user_ns,
			.new_dir	= tdir,
			.new_dentry	= ndentry,
		};
		int retries;

		for (retries = 1;;) {
			host_err = vfs_rename(&rd);
			if (host_err != -EAGAIN || !retries--)
				break;
			if (!nfsd_wait_for_delegreturn(rqstp, d_inode(odentry)))
				break;
		}
		if (!host_err) {
			host_err = commit_metadata(tfhp);
			if (!host_err)
				host_err = commit_metadata(ffhp);
		}
	}
 out_dput_new:
	dput(ndentry);
 out_dput_old:
	dput(odentry);
 out_nfserr:
	err = nfserrno(host_err);

	if (!close_cached) {
		fh_fill_post_attrs(ffhp);
		fh_fill_post_attrs(tfhp);
	}
	unlock_rename(tdentry, fdentry);
	fh_drop_write(ffhp);

	/*
	 * If the target dentry has cached open files, then we need to try to
	 * close them prior to doing the rename. Flushing delayed fput
	 * shouldn't be done with locks held however, so we delay it until this
	 * point and then reattempt the whole shebang.
	 */
	if (close_cached) {
		close_cached = false;
		nfsd_close_cached_files(ndentry);
		dput(ndentry);
		goto retry;
	}
out:
	return err;
}

/*
 * Unlink a file or directory
 * N.B. After this call fhp needs an fh_put
 */
__be32
nfsd_unlink(struct svc_rqst *rqstp, struct svc_fh *fhp, int type,
				char *fname, int flen)
{
	struct dentry	*dentry, *rdentry;
	struct inode	*dirp;
	struct inode	*rinode;
	__be32		err;
	int		host_err;

	err = nfserr_acces;
	if (!flen || isdotent(fname, flen))
		goto out;
	err = fh_verify(rqstp, fhp, S_IFDIR, NFSD_MAY_REMOVE);
	if (err)
		goto out;

	host_err = fh_want_write(fhp);
	if (host_err)
		goto out_nfserr;

	dentry = fhp->fh_dentry;
	dirp = d_inode(dentry);
	inode_lock_nested(dirp, I_MUTEX_PARENT);

	rdentry = lookup_one_len(fname, dentry, flen);
	host_err = PTR_ERR(rdentry);
	if (IS_ERR(rdentry))
		goto out_unlock;

	if (d_really_is_negative(rdentry)) {
		dput(rdentry);
		host_err = -ENOENT;
		goto out_unlock;
	}
	rinode = d_inode(rdentry);
	ihold(rinode);

	if (!type)
		type = d_inode(rdentry)->i_mode & S_IFMT;

	fh_fill_pre_attrs(fhp);
	if (type != S_IFDIR) {
		int retries;

		if (rdentry->d_sb->s_export_op->flags & EXPORT_OP_CLOSE_BEFORE_UNLINK)
			nfsd_close_cached_files(rdentry);

		for (retries = 1;;) {
			host_err = vfs_unlink(&init_user_ns, dirp, rdentry, NULL);
			if (host_err != -EAGAIN || !retries--)
				break;
			if (!nfsd_wait_for_delegreturn(rqstp, rinode))
				break;
		}
	} else {
		host_err = vfs_rmdir(&init_user_ns, dirp, rdentry);
	}
	fh_fill_post_attrs(fhp);

	inode_unlock(dirp);
	if (!host_err)
		host_err = commit_metadata(fhp);
	dput(rdentry);
	iput(rinode);    /* truncate the inode here */

out_drop_write:
	fh_drop_write(fhp);
out_nfserr:
	if (host_err == -EBUSY) {
		/* name is mounted-on. There is no perfect
		 * error status.
		 */
		if (nfsd_v4client(rqstp))
			err = nfserr_file_open;
		else
			err = nfserr_acces;
	} else {
		err = nfserrno(host_err);
	}
out:
	return err;
out_unlock:
	inode_unlock(dirp);
	goto out_drop_write;
}

/*
 * We do this buffering because we must not call back into the file
 * system's ->lookup() method from the filldir callback. That may well
 * deadlock a number of file systems.
 *
 * This is based heavily on the implementation of same in XFS.
 */
struct buffered_dirent {
	u64		ino;
	loff_t		offset;
	int		namlen;
	unsigned int	d_type;
	char		name[];
};

struct readdir_data {
	struct dir_context ctx;
	char		*dirent;
	size_t		used;
	int		full;
};

static bool nfsd_buffered_filldir(struct dir_context *ctx, const char *name,
				 int namlen, loff_t offset, u64 ino,
				 unsigned int d_type)
{
	struct readdir_data *buf =
		container_of(ctx, struct readdir_data, ctx);
	struct buffered_dirent *de = (void *)(buf->dirent + buf->used);
	unsigned int reclen;

	reclen = ALIGN(sizeof(struct buffered_dirent) + namlen, sizeof(u64));
	if (buf->used + reclen > PAGE_SIZE) {
		buf->full = 1;
		return false;
	}

	de->namlen = namlen;
	de->offset = offset;
	de->ino = ino;
	de->d_type = d_type;
	memcpy(de->name, name, namlen);
	buf->used += reclen;

	return true;
}

static __be32 nfsd_buffered_readdir(struct file *file, struct svc_fh *fhp,
				    nfsd_filldir_t func, struct readdir_cd *cdp,
				    loff_t *offsetp)
{
	struct buffered_dirent *de;
	int host_err;
	int size;
	loff_t offset;
	struct readdir_data buf = {
		.ctx.actor = nfsd_buffered_filldir,
		.dirent = (void *)__get_free_page(GFP_KERNEL)
	};

	if (!buf.dirent)
		return nfserrno(-ENOMEM);

	offset = *offsetp;

	while (1) {
		unsigned int reclen;

		cdp->err = nfserr_eof; /* will be cleared on successful read */
		buf.used = 0;
		buf.full = 0;

		host_err = iterate_dir(file, &buf.ctx);
		if (buf.full)
			host_err = 0;

		if (host_err < 0)
			break;

		size = buf.used;

		if (!size)
			break;

		de = (struct buffered_dirent *)buf.dirent;
		while (size > 0) {
			offset = de->offset;

			if (func(cdp, de->name, de->namlen, de->offset,
				 de->ino, de->d_type))
				break;

			if (cdp->err != nfs_ok)
				break;

			trace_nfsd_dirent(fhp, de->ino, de->name, de->namlen);

			reclen = ALIGN(sizeof(*de) + de->namlen,
				       sizeof(u64));
			size -= reclen;
			de = (struct buffered_dirent *)((char *)de + reclen);
		}
		if (size > 0) /* We bailed out early */
			break;

		offset = vfs_llseek(file, 0, SEEK_CUR);
	}

	free_page((unsigned long)(buf.dirent));

	if (host_err)
		return nfserrno(host_err);

	*offsetp = offset;
	return cdp->err;
}

/*
 * Read entries from a directory.
 * The  NFSv3/4 verifier we ignore for now.
 */
__be32
nfsd_readdir(struct svc_rqst *rqstp, struct svc_fh *fhp, loff_t *offsetp, 
	     struct readdir_cd *cdp, nfsd_filldir_t func)
{
	__be32		err;
	struct file	*file;
	loff_t		offset = *offsetp;
	int             may_flags = NFSD_MAY_READ;

	/* NFSv2 only supports 32 bit cookies */
	if (rqstp->rq_vers > 2)
		may_flags |= NFSD_MAY_64BIT_COOKIE;

	err = nfsd_open(rqstp, fhp, S_IFDIR, may_flags, &file);
	if (err)
		goto out;

	offset = vfs_llseek(file, offset, SEEK_SET);
	if (offset < 0) {
		err = nfserrno((int)offset);
		goto out_close;
	}

	err = nfsd_buffered_readdir(file, fhp, func, cdp, offsetp);

	if (err == nfserr_eof || err == nfserr_toosmall)
		err = nfs_ok; /* can still be found in ->err */
out_close:
	fput(file);
out:
	return err;
}

/*
 * Get file system stats
 * N.B. After this call fhp needs an fh_put
 */
__be32
nfsd_statfs(struct svc_rqst *rqstp, struct svc_fh *fhp, struct kstatfs *stat, int access)
{
	__be32 err;

	err = fh_verify(rqstp, fhp, 0, NFSD_MAY_NOP | access);
	if (!err) {
		struct path path = {
			.mnt	= fhp->fh_export->ex_path.mnt,
			.dentry	= fhp->fh_dentry,
		};
		if (vfs_statfs(&path, stat))
			err = nfserr_io;
	}
	return err;
}

static int exp_rdonly(struct svc_rqst *rqstp, struct svc_export *exp)
{
	return nfsexp_flags(rqstp, exp) & NFSEXP_READONLY;
}

#ifdef CONFIG_NFSD_V4
/*
 * Helper function to translate error numbers. In the case of xattr operations,
 * some error codes need to be translated outside of the standard translations.
 *
 * ENODATA needs to be translated to nfserr_noxattr.
 * E2BIG to nfserr_xattr2big.
 *
 * Additionally, vfs_listxattr can return -ERANGE. This means that the
 * file has too many extended attributes to retrieve inside an
 * XATTR_LIST_MAX sized buffer. This is a bug in the xattr implementation:
 * filesystems will allow the adding of extended attributes until they hit
 * their own internal limit. This limit may be larger than XATTR_LIST_MAX.
 * So, at that point, the attributes are present and valid, but can't
 * be retrieved using listxattr, since the upper level xattr code enforces
 * the XATTR_LIST_MAX limit.
 *
 * This bug means that we need to deal with listxattr returning -ERANGE. The
 * best mapping is to return TOOSMALL.
 */
static __be32
nfsd_xattr_errno(int err)
{
	switch (err) {
	case -ENODATA:
		return nfserr_noxattr;
	case -E2BIG:
		return nfserr_xattr2big;
	case -ERANGE:
		return nfserr_toosmall;
	}
	return nfserrno(err);
}

/*
 * Retrieve the specified user extended attribute. To avoid always
 * having to allocate the maximum size (since we are not getting
 * a maximum size from the RPC), do a probe + alloc. Hold a reader
 * lock on i_rwsem to prevent the extended attribute from changing
 * size while we're doing this.
 */
__be32
nfsd_getxattr(struct svc_rqst *rqstp, struct svc_fh *fhp, char *name,
	      void **bufp, int *lenp)
{
	ssize_t len;
	__be32 err;
	char *buf;
	struct inode *inode;
	struct dentry *dentry;

	err = fh_verify(rqstp, fhp, 0, NFSD_MAY_READ);
	if (err)
		return err;

	err = nfs_ok;
	dentry = fhp->fh_dentry;
	inode = d_inode(dentry);

	inode_lock_shared(inode);

	len = vfs_getxattr(&init_user_ns, dentry, name, NULL, 0);

	/*
	 * Zero-length attribute, just return.
	 */
	if (len == 0) {
		*bufp = NULL;
		*lenp = 0;
		goto out;
	}

	if (len < 0) {
		err = nfsd_xattr_errno(len);
		goto out;
	}

	if (len > *lenp) {
		err = nfserr_toosmall;
		goto out;
	}

	buf = kvmalloc(len, GFP_KERNEL | GFP_NOFS);
	if (buf == NULL) {
		err = nfserr_jukebox;
		goto out;
	}

	len = vfs_getxattr(&init_user_ns, dentry, name, buf, len);
	if (len <= 0) {
		kvfree(buf);
		buf = NULL;
		err = nfsd_xattr_errno(len);
	}

	*lenp = len;
	*bufp = buf;

out:
	inode_unlock_shared(inode);

	return err;
}

/*
 * Retrieve the xattr names. Since we can't know how many are
 * user extended attributes, we must get all attributes here,
 * and have the XDR encode filter out the "user." ones.
 *
 * While this could always just allocate an XATTR_LIST_MAX
 * buffer, that's a waste, so do a probe + allocate. To
 * avoid any changes between the probe and allocate, wrap
 * this in inode_lock.
 */
__be32
nfsd_listxattr(struct svc_rqst *rqstp, struct svc_fh *fhp, char **bufp,
	       int *lenp)
{
	ssize_t len;
	__be32 err;
	char *buf;
	struct inode *inode;
	struct dentry *dentry;

	err = fh_verify(rqstp, fhp, 0, NFSD_MAY_READ);
	if (err)
		return err;

	dentry = fhp->fh_dentry;
	inode = d_inode(dentry);
	*lenp = 0;

	inode_lock_shared(inode);

	len = vfs_listxattr(dentry, NULL, 0);
	if (len <= 0) {
		err = nfsd_xattr_errno(len);
		goto out;
	}

	if (len > XATTR_LIST_MAX) {
		err = nfserr_xattr2big;
		goto out;
	}

	/*
	 * We're holding i_rwsem - use GFP_NOFS.
	 */
	buf = kvmalloc(len, GFP_KERNEL | GFP_NOFS);
	if (buf == NULL) {
		err = nfserr_jukebox;
		goto out;
	}

	len = vfs_listxattr(dentry, buf, len);
	if (len <= 0) {
		kvfree(buf);
		err = nfsd_xattr_errno(len);
		goto out;
	}

	*lenp = len;
	*bufp = buf;

	err = nfs_ok;
out:
	inode_unlock_shared(inode);

	return err;
}

/**
 * nfsd_removexattr - Remove an extended attribute
 * @rqstp: RPC transaction being executed
 * @fhp: NFS filehandle of object with xattr to remove
 * @name: name of xattr to remove (NUL-terminate)
 *
 * Pass in a NULL pointer for delegated_inode, and let the client deal
 * with NFS4ERR_DELAY (same as with e.g. setattr and remove).
 *
 * Returns nfs_ok on success, or an nfsstat in network byte order.
 */
__be32
nfsd_removexattr(struct svc_rqst *rqstp, struct svc_fh *fhp, char *name)
{
	__be32 err;
	int ret;

	err = fh_verify(rqstp, fhp, 0, NFSD_MAY_WRITE);
	if (err)
		return err;

	ret = fh_want_write(fhp);
	if (ret)
		return nfserrno(ret);

	inode_lock(fhp->fh_dentry->d_inode);
	fh_fill_pre_attrs(fhp);

	ret = __vfs_removexattr_locked(&init_user_ns, fhp->fh_dentry,
				       name, NULL);

	fh_fill_post_attrs(fhp);
	inode_unlock(fhp->fh_dentry->d_inode);
	fh_drop_write(fhp);

	return nfsd_xattr_errno(ret);
}

__be32
nfsd_setxattr(struct svc_rqst *rqstp, struct svc_fh *fhp, char *name,
	      void *buf, u32 len, u32 flags)
{
	__be32 err;
	int ret;

	err = fh_verify(rqstp, fhp, 0, NFSD_MAY_WRITE);
	if (err)
		return err;

	ret = fh_want_write(fhp);
	if (ret)
		return nfserrno(ret);
	inode_lock(fhp->fh_dentry->d_inode);
	fh_fill_pre_attrs(fhp);

	ret = __vfs_setxattr_locked(&init_user_ns, fhp->fh_dentry, name, buf,
				    len, flags, NULL);
	fh_fill_post_attrs(fhp);
	inode_unlock(fhp->fh_dentry->d_inode);
	fh_drop_write(fhp);

	return nfsd_xattr_errno(ret);
}
#endif

/*
 * Check for a user's access permissions to this inode.
 */
__be32
nfsd_permission(struct svc_rqst *rqstp, struct svc_export *exp,
					struct dentry *dentry, int acc)
{
	struct inode	*inode = d_inode(dentry);
	int		err;

	if ((acc & NFSD_MAY_MASK) == NFSD_MAY_NOP)
		return 0;
#if 0
	dprintk("nfsd: permission 0x%x%s%s%s%s%s%s%s mode 0%o%s%s%s\n",
		acc,
		(acc & NFSD_MAY_READ)?	" read"  : "",
		(acc & NFSD_MAY_WRITE)?	" write" : "",
		(acc & NFSD_MAY_EXEC)?	" exec"  : "",
		(acc & NFSD_MAY_SATTR)?	" sattr" : "",
		(acc & NFSD_MAY_TRUNC)?	" trunc" : "",
		(acc & NFSD_MAY_LOCK)?	" lock"  : "",
		(acc & NFSD_MAY_OWNER_OVERRIDE)? " owneroverride" : "",
		inode->i_mode,
		IS_IMMUTABLE(inode)?	" immut" : "",
		IS_APPEND(inode)?	" append" : "",
		__mnt_is_readonly(exp->ex_path.mnt)?	" ro" : "");
	dprintk("      owner %d/%d user %d/%d\n",
		inode->i_uid, inode->i_gid, current_fsuid(), current_fsgid());
#endif

	/* Normally we reject any write/sattr etc access on a read-only file
	 * system.  But if it is IRIX doing check on write-access for a 
	 * device special file, we ignore rofs.
	 */
	if (!(acc & NFSD_MAY_LOCAL_ACCESS))
		if (acc & (NFSD_MAY_WRITE | NFSD_MAY_SATTR | NFSD_MAY_TRUNC)) {
			if (exp_rdonly(rqstp, exp) ||
			    __mnt_is_readonly(exp->ex_path.mnt))
				return nfserr_rofs;
			if (/* (acc & NFSD_MAY_WRITE) && */ IS_IMMUTABLE(inode))
				return nfserr_perm;
		}
	if ((acc & NFSD_MAY_TRUNC) && IS_APPEND(inode))
		return nfserr_perm;

	if (acc & NFSD_MAY_LOCK) {
		/* If we cannot rely on authentication in NLM requests,
		 * just allow locks, otherwise require read permission, or
		 * ownership
		 */
		if (exp->ex_flags & NFSEXP_NOAUTHNLM)
			return 0;
		else
			acc = NFSD_MAY_READ | NFSD_MAY_OWNER_OVERRIDE;
	}
	/*
	 * The file owner always gets access permission for accesses that
	 * would normally be checked at open time. This is to make
	 * file access work even when the client has done a fchmod(fd, 0).
	 *
	 * However, `cp foo bar' should fail nevertheless when bar is
	 * readonly. A sensible way to do this might be to reject all
	 * attempts to truncate a read-only file, because a creat() call
	 * always implies file truncation.
	 * ... but this isn't really fair.  A process may reasonably call
	 * ftruncate on an open file descriptor on a file with perm 000.
	 * We must trust the client to do permission checking - using "ACCESS"
	 * with NFSv3.
	 */
	if ((acc & NFSD_MAY_OWNER_OVERRIDE) &&
	    uid_eq(inode->i_uid, current_fsuid()))
		return 0;

	/* This assumes  NFSD_MAY_{READ,WRITE,EXEC} == MAY_{READ,WRITE,EXEC} */
	err = inode_permission(&init_user_ns, inode,
			       acc & (MAY_READ | MAY_WRITE | MAY_EXEC));

	/* Allow read access to binaries even when mode 111 */
	if (err == -EACCES && S_ISREG(inode->i_mode) &&
	     (acc == (NFSD_MAY_READ | NFSD_MAY_OWNER_OVERRIDE) ||
	      acc == (NFSD_MAY_READ | NFSD_MAY_READ_IF_EXEC)))
		err = inode_permission(&init_user_ns, inode, MAY_EXEC);

	return err? nfserrno(err) : 0;
}<|MERGE_RESOLUTION|>--- conflicted
+++ resolved
@@ -468,43 +468,6 @@
 	}
 
 	inode_lock(inode);
-<<<<<<< HEAD
-	if (size_change) {
-		/*
-		 * RFC5661, Section 18.30.4:
-		 *   Changing the size of a file with SETATTR indirectly
-		 *   changes the time_modify and change attributes.
-		 *
-		 * (and similar for the older RFCs)
-		 */
-		struct iattr size_attr = {
-			.ia_valid	= ATTR_SIZE | ATTR_CTIME | ATTR_MTIME,
-			.ia_size	= iap->ia_size,
-		};
-
-		host_err = -EFBIG;
-		if (iap->ia_size < 0)
-			goto out_unlock;
-
-		host_err = notify_change(&init_user_ns, dentry, &size_attr, NULL);
-		if (host_err)
-			goto out_unlock;
-		iap->ia_valid &= ~ATTR_SIZE;
-
-		/*
-		 * Avoid the additional setattr call below if the only other
-		 * attribute that the client sends is the mtime, as we update
-		 * it as part of the size change above.
-		 */
-		if ((iap->ia_valid & ~ATTR_MTIME) == 0)
-			goto out_unlock;
-	}
-
-	iap->ia_valid |= ATTR_CTIME;
-	host_err = notify_change(&init_user_ns, dentry, iap, NULL);
-
-out_unlock:
-=======
 	for (retries = 1;;) {
 		host_err = __nfsd_setattr(dentry, iap);
 		if (host_err != -EAGAIN || !retries--)
@@ -512,7 +475,6 @@
 		if (!nfsd_wait_for_delegreturn(rqstp, inode))
 			break;
 	}
->>>>>>> 9fecab24
 	if (attr->na_seclabel && attr->na_seclabel->len)
 		attr->na_labelerr = security_inode_setsecctx(dentry,
 			attr->na_seclabel->data, attr->na_seclabel->len);
@@ -1317,11 +1279,7 @@
 /* The parent directory should already be locked: */
 __be32
 nfsd_create_locked(struct svc_rqst *rqstp, struct svc_fh *fhp,
-<<<<<<< HEAD
-		   char *fname, int flen, struct nfsd_attrs *attrs,
-=======
 		   struct nfsd_attrs *attrs,
->>>>>>> 9fecab24
 		   int type, dev_t rdev, struct svc_fh *resfhp)
 {
 	struct dentry	*dentry, *dchild;
@@ -1448,12 +1406,7 @@
 	if (err)
 		goto out_unlock;
 	fh_fill_pre_attrs(fhp);
-<<<<<<< HEAD
-	err = nfsd_create_locked(rqstp, fhp, fname, flen, attrs, type,
-				 rdev, resfhp);
-=======
 	err = nfsd_create_locked(rqstp, fhp, attrs, type, rdev, resfhp);
->>>>>>> 9fecab24
 	fh_fill_post_attrs(fhp);
 out_unlock:
 	inode_unlock(dentry->d_inode);
