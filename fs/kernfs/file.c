// SPDX-License-Identifier: GPL-2.0-only
/*
 * fs/kernfs/file.c - kernfs file implementation
 *
 * Copyright (c) 2001-3 Patrick Mochel
 * Copyright (c) 2007 SUSE Linux Products GmbH
 * Copyright (c) 2007, 2013 Tejun Heo <tj@kernel.org>
 */

#include <linux/fs.h>
#include <linux/seq_file.h>
#include <linux/slab.h>
#include <linux/poll.h>
#include <linux/pagemap.h>
#include <linux/sched/mm.h>
#include <linux/fsnotify.h>
#include <linux/uio.h>

#include "kernfs-internal.h"

struct kernfs_open_node {
	struct rcu_head		rcu_head;
	atomic_t		event;
	wait_queue_head_t	poll;
	struct list_head	files; /* goes through kernfs_open_file.list */
	unsigned int		nr_mmapped;
	unsigned int		nr_to_release;
};

/*
 * kernfs_notify() may be called from any context and bounces notifications
 * through a work item.  To minimize space overhead in kernfs_node, the
 * pending queue is implemented as a singly linked list of kernfs_nodes.
 * The list is terminated with the self pointer so that whether a
 * kernfs_node is on the list or not can be determined by testing the next
 * pointer for NULL.
 */
#define KERNFS_NOTIFY_EOL			((void *)&kernfs_notify_list)

static DEFINE_SPINLOCK(kernfs_notify_lock);
static struct kernfs_node *kernfs_notify_list = KERNFS_NOTIFY_EOL;

static inline struct mutex *kernfs_open_file_mutex_ptr(struct kernfs_node *kn)
{
	int idx = hash_ptr(kn, NR_KERNFS_LOCK_BITS);

	return &kernfs_locks->open_file_mutex[idx];
}

static inline struct mutex *kernfs_open_file_mutex_lock(struct kernfs_node *kn)
{
	struct mutex *lock;

	lock = kernfs_open_file_mutex_ptr(kn);

	mutex_lock(lock);

	return lock;
}

/**
<<<<<<< HEAD
 * kernfs_deref_open_node - Get kernfs_open_node corresponding to @kn.
 *
 * @of: associated kernfs_open_file instance.
 * @kn: target kernfs_node.
 *
 * Fetch and return ->attr.open of @kn if @of->list is non empty.
 * If @of->list is not empty we can safely assume that @of is on
 * @kn->attr.open->files list and this guarantees that @kn->attr.open
 * will not vanish i.e. dereferencing outside RCU read-side critical
 * section is safe here.
 *
 * The caller needs to make sure that @of->list is not empty.
 */
static struct kernfs_open_node *
kernfs_deref_open_node(struct kernfs_open_file *of, struct kernfs_node *kn)
{
	struct kernfs_open_node *on;

	on = rcu_dereference_check(kn->attr.open, !list_empty(&of->list));

	return on;
}

/**
 * kernfs_deref_open_node_protected - Get kernfs_open_node corresponding to @kn
=======
 * of_on - Return the kernfs_open_node of the specified kernfs_open_file
 * @of: taret kernfs_open_file
 */
static struct kernfs_open_node *of_on(struct kernfs_open_file *of)
{
	return rcu_dereference_protected(of->kn->attr.open,
					 !list_empty(&of->list));
}

/**
 * kernfs_deref_open_node_locked - Get kernfs_open_node corresponding to @kn
>>>>>>> 66283a8f
 *
 * @kn: target kernfs_node.
 *
 * Fetch and return ->attr.open of @kn when caller holds the
 * kernfs_open_file_mutex_ptr(kn).
 *
 * Update of ->attr.open happens under kernfs_open_file_mutex_ptr(kn). So when
 * the caller guarantees that this mutex is being held, other updaters can't
 * change ->attr.open and this means that we can safely deref ->attr.open
 * outside RCU read-side critical section.
 *
 * The caller needs to make sure that kernfs_open_file_mutex is held.
 */
static struct kernfs_open_node *
<<<<<<< HEAD
kernfs_deref_open_node_protected(struct kernfs_node *kn)
=======
kernfs_deref_open_node_locked(struct kernfs_node *kn)
>>>>>>> 66283a8f
{
	return rcu_dereference_protected(kn->attr.open,
				lockdep_is_held(kernfs_open_file_mutex_ptr(kn)));
}

static struct kernfs_open_file *kernfs_of(struct file *file)
{
	return ((struct seq_file *)file->private_data)->private;
}

/*
 * Determine the kernfs_ops for the given kernfs_node.  This function must
 * be called while holding an active reference.
 */
static const struct kernfs_ops *kernfs_ops(struct kernfs_node *kn)
{
	if (kn->flags & KERNFS_LOCKDEP)
		lockdep_assert_held(kn);
	return kn->attr.ops;
}

/*
 * As kernfs_seq_stop() is also called after kernfs_seq_start() or
 * kernfs_seq_next() failure, it needs to distinguish whether it's stopping
 * a seq_file iteration which is fully initialized with an active reference
 * or an aborted kernfs_seq_start() due to get_active failure.  The
 * position pointer is the only context for each seq_file iteration and
 * thus the stop condition should be encoded in it.  As the return value is
 * directly visible to userland, ERR_PTR(-ENODEV) is the only acceptable
 * choice to indicate get_active failure.
 *
 * Unfortunately, this is complicated due to the optional custom seq_file
 * operations which may return ERR_PTR(-ENODEV) too.  kernfs_seq_stop()
 * can't distinguish whether ERR_PTR(-ENODEV) is from get_active failure or
 * custom seq_file operations and thus can't decide whether put_active
 * should be performed or not only on ERR_PTR(-ENODEV).
 *
 * This is worked around by factoring out the custom seq_stop() and
 * put_active part into kernfs_seq_stop_active(), skipping it from
 * kernfs_seq_stop() if ERR_PTR(-ENODEV) while invoking it directly after
 * custom seq_file operations fail with ERR_PTR(-ENODEV) - this ensures
 * that kernfs_seq_stop_active() is skipped only after get_active failure.
 */
static void kernfs_seq_stop_active(struct seq_file *sf, void *v)
{
	struct kernfs_open_file *of = sf->private;
	const struct kernfs_ops *ops = kernfs_ops(of->kn);

	if (ops->seq_stop)
		ops->seq_stop(sf, v);
	kernfs_put_active(of->kn);
}

static void *kernfs_seq_start(struct seq_file *sf, loff_t *ppos)
{
	struct kernfs_open_file *of = sf->private;
	const struct kernfs_ops *ops;

	/*
	 * @of->mutex nests outside active ref and is primarily to ensure that
	 * the ops aren't called concurrently for the same open file.
	 */
	mutex_lock(&of->mutex);
	if (!kernfs_get_active(of->kn))
		return ERR_PTR(-ENODEV);

	ops = kernfs_ops(of->kn);
	if (ops->seq_start) {
		void *next = ops->seq_start(sf, ppos);
		/* see the comment above kernfs_seq_stop_active() */
		if (next == ERR_PTR(-ENODEV))
			kernfs_seq_stop_active(sf, next);
		return next;
	}
	return single_start(sf, ppos);
}

static void *kernfs_seq_next(struct seq_file *sf, void *v, loff_t *ppos)
{
	struct kernfs_open_file *of = sf->private;
	const struct kernfs_ops *ops = kernfs_ops(of->kn);

	if (ops->seq_next) {
		void *next = ops->seq_next(sf, v, ppos);
		/* see the comment above kernfs_seq_stop_active() */
		if (next == ERR_PTR(-ENODEV))
			kernfs_seq_stop_active(sf, next);
		return next;
	} else {
		/*
		 * The same behavior and code as single_open(), always
		 * terminate after the initial read.
		 */
		++*ppos;
		return NULL;
	}
}

static void kernfs_seq_stop(struct seq_file *sf, void *v)
{
	struct kernfs_open_file *of = sf->private;

	if (v != ERR_PTR(-ENODEV))
		kernfs_seq_stop_active(sf, v);
	mutex_unlock(&of->mutex);
}

static int kernfs_seq_show(struct seq_file *sf, void *v)
{
	struct kernfs_open_file *of = sf->private;
	struct kernfs_open_node *on = kernfs_deref_open_node(of, of->kn);

	if (!on)
		return -EINVAL;

<<<<<<< HEAD
	of->event = atomic_read(&on->event);
=======
	of->event = atomic_read(&of_on(of)->event);
>>>>>>> 66283a8f

	return of->kn->attr.ops->seq_show(sf, v);
}

static const struct seq_operations kernfs_seq_ops = {
	.start = kernfs_seq_start,
	.next = kernfs_seq_next,
	.stop = kernfs_seq_stop,
	.show = kernfs_seq_show,
};

/*
 * As reading a bin file can have side-effects, the exact offset and bytes
 * specified in read(2) call should be passed to the read callback making
 * it difficult to use seq_file.  Implement simplistic custom buffering for
 * bin files.
 */
static ssize_t kernfs_file_read_iter(struct kiocb *iocb, struct iov_iter *iter)
{
	struct kernfs_open_file *of = kernfs_of(iocb->ki_filp);
	ssize_t len = min_t(size_t, iov_iter_count(iter), PAGE_SIZE);
	const struct kernfs_ops *ops;
	struct kernfs_open_node *on;
	char *buf;

	buf = of->prealloc_buf;
	if (buf)
		mutex_lock(&of->prealloc_mutex);
	else
		buf = kmalloc(len, GFP_KERNEL);
	if (!buf)
		return -ENOMEM;

	/*
	 * @of->mutex nests outside active ref and is used both to ensure that
	 * the ops aren't called concurrently for the same open file.
	 */
	mutex_lock(&of->mutex);
	if (!kernfs_get_active(of->kn)) {
		len = -ENODEV;
		mutex_unlock(&of->mutex);
		goto out_free;
	}

<<<<<<< HEAD
	on = kernfs_deref_open_node(of, of->kn);
	if (!on) {
		len = -EINVAL;
		mutex_unlock(&of->mutex);
		goto out_free;
	}

	of->event = atomic_read(&on->event);
=======
	of->event = atomic_read(&of_on(of)->event);
>>>>>>> 66283a8f

	ops = kernfs_ops(of->kn);
	if (ops->read)
		len = ops->read(of, buf, len, iocb->ki_pos);
	else
		len = -EINVAL;

	kernfs_put_active(of->kn);
	mutex_unlock(&of->mutex);

	if (len < 0)
		goto out_free;

	if (copy_to_iter(buf, len, iter) != len) {
		len = -EFAULT;
		goto out_free;
	}

	iocb->ki_pos += len;

 out_free:
	if (buf == of->prealloc_buf)
		mutex_unlock(&of->prealloc_mutex);
	else
		kfree(buf);
	return len;
}

static ssize_t kernfs_fop_read_iter(struct kiocb *iocb, struct iov_iter *iter)
{
	if (kernfs_of(iocb->ki_filp)->kn->flags & KERNFS_HAS_SEQ_SHOW)
		return seq_read_iter(iocb, iter);
	return kernfs_file_read_iter(iocb, iter);
}

/*
 * Copy data in from userland and pass it to the matching kernfs write
 * operation.
 *
 * There is no easy way for us to know if userspace is only doing a partial
 * write, so we don't support them. We expect the entire buffer to come on
 * the first write.  Hint: if you're writing a value, first read the file,
 * modify only the value you're changing, then write entire buffer
 * back.
 */
static ssize_t kernfs_fop_write_iter(struct kiocb *iocb, struct iov_iter *iter)
{
	struct kernfs_open_file *of = kernfs_of(iocb->ki_filp);
	ssize_t len = iov_iter_count(iter);
	const struct kernfs_ops *ops;
	char *buf;

	if (of->atomic_write_len) {
		if (len > of->atomic_write_len)
			return -E2BIG;
	} else {
		len = min_t(size_t, len, PAGE_SIZE);
	}

	buf = of->prealloc_buf;
	if (buf)
		mutex_lock(&of->prealloc_mutex);
	else
		buf = kmalloc(len + 1, GFP_KERNEL);
	if (!buf)
		return -ENOMEM;

	if (copy_from_iter(buf, len, iter) != len) {
		len = -EFAULT;
		goto out_free;
	}
	buf[len] = '\0';	/* guarantee string termination */

	/*
	 * @of->mutex nests outside active ref and is used both to ensure that
	 * the ops aren't called concurrently for the same open file.
	 */
	mutex_lock(&of->mutex);
	if (!kernfs_get_active(of->kn)) {
		mutex_unlock(&of->mutex);
		len = -ENODEV;
		goto out_free;
	}

	ops = kernfs_ops(of->kn);
	if (ops->write)
		len = ops->write(of, buf, len, iocb->ki_pos);
	else
		len = -EINVAL;

	kernfs_put_active(of->kn);
	mutex_unlock(&of->mutex);

	if (len > 0)
		iocb->ki_pos += len;

out_free:
	if (buf == of->prealloc_buf)
		mutex_unlock(&of->prealloc_mutex);
	else
		kfree(buf);
	return len;
}

static void kernfs_vma_open(struct vm_area_struct *vma)
{
	struct file *file = vma->vm_file;
	struct kernfs_open_file *of = kernfs_of(file);

	if (!of->vm_ops)
		return;

	if (!kernfs_get_active(of->kn))
		return;

	if (of->vm_ops->open)
		of->vm_ops->open(vma);

	kernfs_put_active(of->kn);
}

static vm_fault_t kernfs_vma_fault(struct vm_fault *vmf)
{
	struct file *file = vmf->vma->vm_file;
	struct kernfs_open_file *of = kernfs_of(file);
	vm_fault_t ret;

	if (!of->vm_ops)
		return VM_FAULT_SIGBUS;

	if (!kernfs_get_active(of->kn))
		return VM_FAULT_SIGBUS;

	ret = VM_FAULT_SIGBUS;
	if (of->vm_ops->fault)
		ret = of->vm_ops->fault(vmf);

	kernfs_put_active(of->kn);
	return ret;
}

static vm_fault_t kernfs_vma_page_mkwrite(struct vm_fault *vmf)
{
	struct file *file = vmf->vma->vm_file;
	struct kernfs_open_file *of = kernfs_of(file);
	vm_fault_t ret;

	if (!of->vm_ops)
		return VM_FAULT_SIGBUS;

	if (!kernfs_get_active(of->kn))
		return VM_FAULT_SIGBUS;

	ret = 0;
	if (of->vm_ops->page_mkwrite)
		ret = of->vm_ops->page_mkwrite(vmf);
	else
		file_update_time(file);

	kernfs_put_active(of->kn);
	return ret;
}

static int kernfs_vma_access(struct vm_area_struct *vma, unsigned long addr,
			     void *buf, int len, int write)
{
	struct file *file = vma->vm_file;
	struct kernfs_open_file *of = kernfs_of(file);
	int ret;

	if (!of->vm_ops)
		return -EINVAL;

	if (!kernfs_get_active(of->kn))
		return -EINVAL;

	ret = -EINVAL;
	if (of->vm_ops->access)
		ret = of->vm_ops->access(vma, addr, buf, len, write);

	kernfs_put_active(of->kn);
	return ret;
}

#ifdef CONFIG_NUMA
static int kernfs_vma_set_policy(struct vm_area_struct *vma,
				 struct mempolicy *new)
{
	struct file *file = vma->vm_file;
	struct kernfs_open_file *of = kernfs_of(file);
	int ret;

	if (!of->vm_ops)
		return 0;

	if (!kernfs_get_active(of->kn))
		return -EINVAL;

	ret = 0;
	if (of->vm_ops->set_policy)
		ret = of->vm_ops->set_policy(vma, new);

	kernfs_put_active(of->kn);
	return ret;
}

static struct mempolicy *kernfs_vma_get_policy(struct vm_area_struct *vma,
					       unsigned long addr)
{
	struct file *file = vma->vm_file;
	struct kernfs_open_file *of = kernfs_of(file);
	struct mempolicy *pol;

	if (!of->vm_ops)
		return vma->vm_policy;

	if (!kernfs_get_active(of->kn))
		return vma->vm_policy;

	pol = vma->vm_policy;
	if (of->vm_ops->get_policy)
		pol = of->vm_ops->get_policy(vma, addr);

	kernfs_put_active(of->kn);
	return pol;
}

#endif

static const struct vm_operations_struct kernfs_vm_ops = {
	.open		= kernfs_vma_open,
	.fault		= kernfs_vma_fault,
	.page_mkwrite	= kernfs_vma_page_mkwrite,
	.access		= kernfs_vma_access,
#ifdef CONFIG_NUMA
	.set_policy	= kernfs_vma_set_policy,
	.get_policy	= kernfs_vma_get_policy,
#endif
};

static int kernfs_fop_mmap(struct file *file, struct vm_area_struct *vma)
{
	struct kernfs_open_file *of = kernfs_of(file);
	const struct kernfs_ops *ops;
	int rc;

	/*
	 * mmap path and of->mutex are prone to triggering spurious lockdep
	 * warnings and we don't want to add spurious locking dependency
	 * between the two.  Check whether mmap is actually implemented
	 * without grabbing @of->mutex by testing HAS_MMAP flag.  See the
	 * comment in kernfs_file_open() for more details.
	 */
	if (!(of->kn->flags & KERNFS_HAS_MMAP))
		return -ENODEV;

	mutex_lock(&of->mutex);

	rc = -ENODEV;
	if (!kernfs_get_active(of->kn))
		goto out_unlock;

	ops = kernfs_ops(of->kn);
	rc = ops->mmap(of, vma);
	if (rc)
		goto out_put;

	/*
	 * PowerPC's pci_mmap of legacy_mem uses shmem_zero_setup()
	 * to satisfy versions of X which crash if the mmap fails: that
	 * substitutes a new vm_file, and we don't then want bin_vm_ops.
	 */
	if (vma->vm_file != file)
		goto out_put;

	rc = -EINVAL;
	if (of->mmapped && of->vm_ops != vma->vm_ops)
		goto out_put;

	/*
	 * It is not possible to successfully wrap close.
	 * So error if someone is trying to use close.
	 */
	if (vma->vm_ops && vma->vm_ops->close)
		goto out_put;

	rc = 0;
	of->mmapped = true;
	of_on(of)->nr_mmapped++;
	of->vm_ops = vma->vm_ops;
	vma->vm_ops = &kernfs_vm_ops;
out_put:
	kernfs_put_active(of->kn);
out_unlock:
	mutex_unlock(&of->mutex);

	return rc;
}

/**
 *	kernfs_get_open_node - get or create kernfs_open_node
 *	@kn: target kernfs_node
 *	@of: kernfs_open_file for this instance of open
 *
 *	If @kn->attr.open exists, increment its reference count; otherwise,
 *	create one.  @of is chained to the files list.
 *
 *	LOCKING:
 *	Kernel thread context (may sleep).
 *
 *	RETURNS:
 *	0 on success, -errno on failure.
 */
static int kernfs_get_open_node(struct kernfs_node *kn,
				struct kernfs_open_file *of)
{
<<<<<<< HEAD
	struct kernfs_open_node *on, *new_on = NULL;
	struct mutex *mutex = NULL;

	mutex = kernfs_open_file_mutex_lock(kn);
	on = kernfs_deref_open_node_protected(kn);

	if (on) {
		list_add_tail(&of->list, &on->files);
		mutex_unlock(mutex);
		return 0;
	} else {
		/* not there, initialize a new one */
		new_on = kmalloc(sizeof(*new_on), GFP_KERNEL);
		if (!new_on) {
			mutex_unlock(mutex);
			return -ENOMEM;
		}
		atomic_set(&new_on->event, 1);
		init_waitqueue_head(&new_on->poll);
		INIT_LIST_HEAD(&new_on->files);
		list_add_tail(&of->list, &new_on->files);
		rcu_assign_pointer(kn->attr.open, new_on);
=======
	struct kernfs_open_node *on;
	struct mutex *mutex;

	mutex = kernfs_open_file_mutex_lock(kn);
	on = kernfs_deref_open_node_locked(kn);

	if (!on) {
		/* not there, initialize a new one */
		on = kzalloc(sizeof(*on), GFP_KERNEL);
		if (!on) {
			mutex_unlock(mutex);
			return -ENOMEM;
		}
		atomic_set(&on->event, 1);
		init_waitqueue_head(&on->poll);
		INIT_LIST_HEAD(&on->files);
		rcu_assign_pointer(kn->attr.open, on);
>>>>>>> 66283a8f
	}
	mutex_unlock(mutex);

<<<<<<< HEAD
=======
	list_add_tail(&of->list, &on->files);
	if (kn->flags & KERNFS_HAS_RELEASE)
		on->nr_to_release++;

	mutex_unlock(mutex);
>>>>>>> 66283a8f
	return 0;
}

/**
 *	kernfs_unlink_open_file - Unlink @of from @kn.
 *
 *	@kn: target kernfs_node
 *	@of: associated kernfs_open_file
 *	@open_failed: ->open() failed, cancel ->release()
 *
 *	Unlink @of from list of @kn's associated open files. If list of
 *	associated open files becomes empty, disassociate and free
 *	kernfs_open_node.
 *
 *	LOCKING:
 *	None.
 */
static void kernfs_unlink_open_file(struct kernfs_node *kn,
<<<<<<< HEAD
				 struct kernfs_open_file *of)
{
	struct kernfs_open_node *on;
	struct mutex *mutex = NULL;

	mutex = kernfs_open_file_mutex_lock(kn);

	on = kernfs_deref_open_node_protected(kn);
	if (!on) {
		mutex_unlock(mutex);
		return;
	}
=======
				    struct kernfs_open_file *of,
				    bool open_failed)
{
	struct kernfs_open_node *on;
	struct mutex *mutex;

	mutex = kernfs_open_file_mutex_lock(kn);
>>>>>>> 66283a8f

	on = kernfs_deref_open_node_locked(kn);
	if (!on) {
		mutex_unlock(mutex);
		return;
	}

<<<<<<< HEAD
=======
	if (of) {
		if (kn->flags & KERNFS_HAS_RELEASE) {
			WARN_ON_ONCE(of->released == open_failed);
			if (open_failed)
				on->nr_to_release--;
		}
		if (of->mmapped)
			on->nr_mmapped--;
		list_del(&of->list);
	}

>>>>>>> 66283a8f
	if (list_empty(&on->files)) {
		rcu_assign_pointer(kn->attr.open, NULL);
		kfree_rcu(on, rcu_head);
	}

	mutex_unlock(mutex);
}

static int kernfs_fop_open(struct inode *inode, struct file *file)
{
	struct kernfs_node *kn = inode->i_private;
	struct kernfs_root *root = kernfs_root(kn);
	const struct kernfs_ops *ops;
	struct kernfs_open_file *of;
	bool has_read, has_write, has_mmap;
	int error = -EACCES;

	if (!kernfs_get_active(kn))
		return -ENODEV;

	ops = kernfs_ops(kn);

	has_read = ops->seq_show || ops->read || ops->mmap;
	has_write = ops->write || ops->mmap;
	has_mmap = ops->mmap;

	/* see the flag definition for details */
	if (root->flags & KERNFS_ROOT_EXTRA_OPEN_PERM_CHECK) {
		if ((file->f_mode & FMODE_WRITE) &&
		    (!(inode->i_mode & S_IWUGO) || !has_write))
			goto err_out;

		if ((file->f_mode & FMODE_READ) &&
		    (!(inode->i_mode & S_IRUGO) || !has_read))
			goto err_out;
	}

	/* allocate a kernfs_open_file for the file */
	error = -ENOMEM;
	of = kzalloc(sizeof(struct kernfs_open_file), GFP_KERNEL);
	if (!of)
		goto err_out;

	/*
	 * The following is done to give a different lockdep key to
	 * @of->mutex for files which implement mmap.  This is a rather
	 * crude way to avoid false positive lockdep warning around
	 * mm->mmap_lock - mmap nests @of->mutex under mm->mmap_lock and
	 * reading /sys/block/sda/trace/act_mask grabs sr_mutex, under
	 * which mm->mmap_lock nests, while holding @of->mutex.  As each
	 * open file has a separate mutex, it's okay as long as those don't
	 * happen on the same file.  At this point, we can't easily give
	 * each file a separate locking class.  Let's differentiate on
	 * whether the file has mmap or not for now.
	 *
	 * Both paths of the branch look the same.  They're supposed to
	 * look that way and give @of->mutex different static lockdep keys.
	 */
	if (has_mmap)
		mutex_init(&of->mutex);
	else
		mutex_init(&of->mutex);

	of->kn = kn;
	of->file = file;

	/*
	 * Write path needs to atomic_write_len outside active reference.
	 * Cache it in open_file.  See kernfs_fop_write_iter() for details.
	 */
	of->atomic_write_len = ops->atomic_write_len;

	error = -EINVAL;
	/*
	 * ->seq_show is incompatible with ->prealloc,
	 * as seq_read does its own allocation.
	 * ->read must be used instead.
	 */
	if (ops->prealloc && ops->seq_show)
		goto err_free;
	if (ops->prealloc) {
		int len = of->atomic_write_len ?: PAGE_SIZE;
		of->prealloc_buf = kmalloc(len + 1, GFP_KERNEL);
		error = -ENOMEM;
		if (!of->prealloc_buf)
			goto err_free;
		mutex_init(&of->prealloc_mutex);
	}

	/*
	 * Always instantiate seq_file even if read access doesn't use
	 * seq_file or is not requested.  This unifies private data access
	 * and readable regular files are the vast majority anyway.
	 */
	if (ops->seq_show)
		error = seq_open(file, &kernfs_seq_ops);
	else
		error = seq_open(file, NULL);
	if (error)
		goto err_free;

	of->seq_file = file->private_data;
	of->seq_file->private = of;

	/* seq_file clears PWRITE unconditionally, restore it if WRITE */
	if (file->f_mode & FMODE_WRITE)
		file->f_mode |= FMODE_PWRITE;

	/* make sure we have open node struct */
	error = kernfs_get_open_node(kn, of);
	if (error)
		goto err_seq_release;

	if (ops->open) {
		/* nobody has access to @of yet, skip @of->mutex */
		error = ops->open(of);
		if (error)
			goto err_put_node;
	}

	/* open succeeded, put active references */
	kernfs_put_active(kn);
	return 0;

err_put_node:
<<<<<<< HEAD
	kernfs_unlink_open_file(kn, of);
=======
	kernfs_unlink_open_file(kn, of, true);
>>>>>>> 66283a8f
err_seq_release:
	seq_release(inode, file);
err_free:
	kfree(of->prealloc_buf);
	kfree(of);
err_out:
	kernfs_put_active(kn);
	return error;
}

/* used from release/drain to ensure that ->release() is called exactly once */
static void kernfs_release_file(struct kernfs_node *kn,
				struct kernfs_open_file *of)
{
	/*
	 * @of is guaranteed to have no other file operations in flight and
	 * we just want to synchronize release and drain paths.
	 * @kernfs_open_file_mutex_ptr(kn) is enough. @of->mutex can't be used
	 * here because drain path may be called from places which can
	 * cause circular dependency.
	 */
	lockdep_assert_held(kernfs_open_file_mutex_ptr(kn));

	if (!of->released) {
		/*
		 * A file is never detached without being released and we
		 * need to be able to release files which are deactivated
		 * and being drained.  Don't use kernfs_ops().
		 */
		kn->attr.ops->release(of);
		of->released = true;
		of_on(of)->nr_to_release--;
	}
}

static int kernfs_fop_release(struct inode *inode, struct file *filp)
{
	struct kernfs_node *kn = inode->i_private;
	struct kernfs_open_file *of = kernfs_of(filp);
	struct mutex *mutex = NULL;

	if (kn->flags & KERNFS_HAS_RELEASE) {
<<<<<<< HEAD
=======
		struct mutex *mutex;

>>>>>>> 66283a8f
		mutex = kernfs_open_file_mutex_lock(kn);
		kernfs_release_file(kn, of);
		mutex_unlock(mutex);
	}

<<<<<<< HEAD
	kernfs_unlink_open_file(kn, of);
=======
	kernfs_unlink_open_file(kn, of, false);
>>>>>>> 66283a8f
	seq_release(inode, filp);
	kfree(of->prealloc_buf);
	kfree(of);

	return 0;
}

bool kernfs_should_drain_open_files(struct kernfs_node *kn)
{
	struct kernfs_open_node *on;
	bool ret;

	/*
	 * @kn being deactivated guarantees that @kn->attr.open can't change
	 * beneath us making the lockless test below safe.
	 */
	WARN_ON_ONCE(atomic_read(&kn->active) != KN_DEACTIVATED_BIAS);

	rcu_read_lock();
	on = rcu_dereference(kn->attr.open);
	ret = on && (on->nr_mmapped || on->nr_to_release);
	rcu_read_unlock();

	return ret;
}

void kernfs_drain_open_files(struct kernfs_node *kn)
{
	struct kernfs_open_node *on;
	struct kernfs_open_file *of;
<<<<<<< HEAD
	struct mutex *mutex = NULL;

	if (!(kn->flags & (KERNFS_HAS_MMAP | KERNFS_HAS_RELEASE)))
		return;

	/*
	 * lockless opportunistic check is safe below because no one is adding to
	 * ->attr.open at this point of time. This check allows early bail out
	 * if ->attr.open is already NULL. kernfs_unlink_open_file makes
	 * ->attr.open NULL only while holding kernfs_open_file_mutex so below
	 * check under kernfs_open_file_mutex_ptr(kn) will ensure bailing out if
	 * ->attr.open became NULL while waiting for the mutex.
	 */
	if (!rcu_access_pointer(kn->attr.open))
		return;

	mutex = kernfs_open_file_mutex_lock(kn);
	on = kernfs_deref_open_node_protected(kn);
	if (!on) {
		mutex_unlock(mutex);
		return;
=======
	struct mutex *mutex;

	mutex = kernfs_open_file_mutex_lock(kn);
	on = kernfs_deref_open_node_locked(kn);
	if (!on) {
		mutex_unlock(mutex);
		return;
>>>>>>> 66283a8f
	}

	list_for_each_entry(of, &on->files, list) {
		struct inode *inode = file_inode(of->file);

		if (of->mmapped) {
			unmap_mapping_range(inode->i_mapping, 0, 0, 1);
			of->mmapped = false;
			on->nr_mmapped--;
		}

		if (kn->flags & KERNFS_HAS_RELEASE)
			kernfs_release_file(kn, of);
	}

<<<<<<< HEAD
=======
	WARN_ON_ONCE(on->nr_mmapped || on->nr_to_release);
>>>>>>> 66283a8f
	mutex_unlock(mutex);
}

/*
 * Kernfs attribute files are pollable.  The idea is that you read
 * the content and then you use 'poll' or 'select' to wait for
 * the content to change.  When the content changes (assuming the
 * manager for the kobject supports notification), poll will
 * return EPOLLERR|EPOLLPRI, and select will return the fd whether
 * it is waiting for read, write, or exceptions.
 * Once poll/select indicates that the value has changed, you
 * need to close and re-open the file, or seek to 0 and read again.
 * Reminder: this only works for attributes which actively support
 * it, and it is not possible to test an attribute from userspace
 * to see if it supports poll (Neither 'poll' nor 'select' return
 * an appropriate error code).  When in doubt, set a suitable timeout value.
 */
__poll_t kernfs_generic_poll(struct kernfs_open_file *of, poll_table *wait)
{
<<<<<<< HEAD
	struct kernfs_node *kn = kernfs_dentry_node(of->file->f_path.dentry);
	struct kernfs_open_node *on = kernfs_deref_open_node(of, kn);

	if (!on)
		return EPOLLERR;
=======
	struct kernfs_open_node *on = of_on(of);
>>>>>>> 66283a8f

	poll_wait(of->file, &on->poll, wait);

	if (of->event != atomic_read(&on->event))
		return DEFAULT_POLLMASK|EPOLLERR|EPOLLPRI;

	return DEFAULT_POLLMASK;
}

static __poll_t kernfs_fop_poll(struct file *filp, poll_table *wait)
{
	struct kernfs_open_file *of = kernfs_of(filp);
	struct kernfs_node *kn = kernfs_dentry_node(filp->f_path.dentry);
	__poll_t ret;

	if (!kernfs_get_active(kn))
		return DEFAULT_POLLMASK|EPOLLERR|EPOLLPRI;

	if (kn->attr.ops->poll)
		ret = kn->attr.ops->poll(of, wait);
	else
		ret = kernfs_generic_poll(of, wait);

	kernfs_put_active(kn);
	return ret;
}

static void kernfs_notify_workfn(struct work_struct *work)
{
	struct kernfs_node *kn;
	struct kernfs_super_info *info;
	struct kernfs_root *root;
repeat:
	/* pop one off the notify_list */
	spin_lock_irq(&kernfs_notify_lock);
	kn = kernfs_notify_list;
	if (kn == KERNFS_NOTIFY_EOL) {
		spin_unlock_irq(&kernfs_notify_lock);
		return;
	}
	kernfs_notify_list = kn->attr.notify_next;
	kn->attr.notify_next = NULL;
	spin_unlock_irq(&kernfs_notify_lock);

	root = kernfs_root(kn);
	/* kick fsnotify */
	down_write(&root->kernfs_rwsem);

	list_for_each_entry(info, &kernfs_root(kn)->supers, node) {
		struct kernfs_node *parent;
		struct inode *p_inode = NULL;
		struct inode *inode;
		struct qstr name;

		/*
		 * We want fsnotify_modify() on @kn but as the
		 * modifications aren't originating from userland don't
		 * have the matching @file available.  Look up the inodes
		 * and generate the events manually.
		 */
		inode = ilookup(info->sb, kernfs_ino(kn));
		if (!inode)
			continue;

		name = (struct qstr)QSTR_INIT(kn->name, strlen(kn->name));
		parent = kernfs_get_parent(kn);
		if (parent) {
			p_inode = ilookup(info->sb, kernfs_ino(parent));
			if (p_inode) {
				fsnotify(FS_MODIFY | FS_EVENT_ON_CHILD,
					 inode, FSNOTIFY_EVENT_INODE,
					 p_inode, &name, inode, 0);
				iput(p_inode);
			}

			kernfs_put(parent);
		}

		if (!p_inode)
			fsnotify_inode(inode, FS_MODIFY);

		iput(inode);
	}

	up_write(&root->kernfs_rwsem);
	kernfs_put(kn);
	goto repeat;
}

/**
 * kernfs_notify - notify a kernfs file
 * @kn: file to notify
 *
 * Notify @kn such that poll(2) on @kn wakes up.  Maybe be called from any
 * context.
 */
void kernfs_notify(struct kernfs_node *kn)
{
	static DECLARE_WORK(kernfs_notify_work, kernfs_notify_workfn);
	unsigned long flags;
	struct kernfs_open_node *on;

	if (WARN_ON(kernfs_type(kn) != KERNFS_FILE))
		return;

	/* kick poll immediately */
	rcu_read_lock();
	on = rcu_dereference(kn->attr.open);
	if (on) {
		atomic_inc(&on->event);
		wake_up_interruptible(&on->poll);
	}
	rcu_read_unlock();

	/* schedule work to kick fsnotify */
	spin_lock_irqsave(&kernfs_notify_lock, flags);
	if (!kn->attr.notify_next) {
		kernfs_get(kn);
		kn->attr.notify_next = kernfs_notify_list;
		kernfs_notify_list = kn;
		schedule_work(&kernfs_notify_work);
	}
	spin_unlock_irqrestore(&kernfs_notify_lock, flags);
}
EXPORT_SYMBOL_GPL(kernfs_notify);

const struct file_operations kernfs_file_fops = {
	.read_iter	= kernfs_fop_read_iter,
	.write_iter	= kernfs_fop_write_iter,
	.llseek		= generic_file_llseek,
	.mmap		= kernfs_fop_mmap,
	.open		= kernfs_fop_open,
	.release	= kernfs_fop_release,
	.poll		= kernfs_fop_poll,
	.fsync		= noop_fsync,
	.splice_read	= generic_file_splice_read,
	.splice_write	= iter_file_splice_write,
};

/**
 * __kernfs_create_file - kernfs internal function to create a file
 * @parent: directory to create the file in
 * @name: name of the file
 * @mode: mode of the file
 * @uid: uid of the file
 * @gid: gid of the file
 * @size: size of the file
 * @ops: kernfs operations for the file
 * @priv: private data for the file
 * @ns: optional namespace tag of the file
 * @key: lockdep key for the file's active_ref, %NULL to disable lockdep
 *
 * Returns the created node on success, ERR_PTR() value on error.
 */
struct kernfs_node *__kernfs_create_file(struct kernfs_node *parent,
					 const char *name,
					 umode_t mode, kuid_t uid, kgid_t gid,
					 loff_t size,
					 const struct kernfs_ops *ops,
					 void *priv, const void *ns,
					 struct lock_class_key *key)
{
	struct kernfs_node *kn;
	unsigned flags;
	int rc;

	flags = KERNFS_FILE;

	kn = kernfs_new_node(parent, name, (mode & S_IALLUGO) | S_IFREG,
			     uid, gid, flags);
	if (!kn)
		return ERR_PTR(-ENOMEM);

	kn->attr.ops = ops;
	kn->attr.size = size;
	kn->ns = ns;
	kn->priv = priv;

#ifdef CONFIG_DEBUG_LOCK_ALLOC
	if (key) {
		lockdep_init_map(&kn->dep_map, "kn->active", key, 0);
		kn->flags |= KERNFS_LOCKDEP;
	}
#endif

	/*
	 * kn->attr.ops is accessible only while holding active ref.  We
	 * need to know whether some ops are implemented outside active
	 * ref.  Cache their existence in flags.
	 */
	if (ops->seq_show)
		kn->flags |= KERNFS_HAS_SEQ_SHOW;
	if (ops->mmap)
		kn->flags |= KERNFS_HAS_MMAP;
	if (ops->release)
		kn->flags |= KERNFS_HAS_RELEASE;

	rc = kernfs_add_one(kn);
	if (rc) {
		kernfs_put(kn);
		return ERR_PTR(rc);
	}
	return kn;
}<|MERGE_RESOLUTION|>--- conflicted
+++ resolved
@@ -59,33 +59,6 @@
 }
 
 /**
-<<<<<<< HEAD
- * kernfs_deref_open_node - Get kernfs_open_node corresponding to @kn.
- *
- * @of: associated kernfs_open_file instance.
- * @kn: target kernfs_node.
- *
- * Fetch and return ->attr.open of @kn if @of->list is non empty.
- * If @of->list is not empty we can safely assume that @of is on
- * @kn->attr.open->files list and this guarantees that @kn->attr.open
- * will not vanish i.e. dereferencing outside RCU read-side critical
- * section is safe here.
- *
- * The caller needs to make sure that @of->list is not empty.
- */
-static struct kernfs_open_node *
-kernfs_deref_open_node(struct kernfs_open_file *of, struct kernfs_node *kn)
-{
-	struct kernfs_open_node *on;
-
-	on = rcu_dereference_check(kn->attr.open, !list_empty(&of->list));
-
-	return on;
-}
-
-/**
- * kernfs_deref_open_node_protected - Get kernfs_open_node corresponding to @kn
-=======
  * of_on - Return the kernfs_open_node of the specified kernfs_open_file
  * @of: taret kernfs_open_file
  */
@@ -97,7 +70,6 @@
 
 /**
  * kernfs_deref_open_node_locked - Get kernfs_open_node corresponding to @kn
->>>>>>> 66283a8f
  *
  * @kn: target kernfs_node.
  *
@@ -112,11 +84,7 @@
  * The caller needs to make sure that kernfs_open_file_mutex is held.
  */
 static struct kernfs_open_node *
-<<<<<<< HEAD
-kernfs_deref_open_node_protected(struct kernfs_node *kn)
-=======
 kernfs_deref_open_node_locked(struct kernfs_node *kn)
->>>>>>> 66283a8f
 {
 	return rcu_dereference_protected(kn->attr.open,
 				lockdep_is_held(kernfs_open_file_mutex_ptr(kn)));
@@ -227,16 +195,8 @@
 static int kernfs_seq_show(struct seq_file *sf, void *v)
 {
 	struct kernfs_open_file *of = sf->private;
-	struct kernfs_open_node *on = kernfs_deref_open_node(of, of->kn);
-
-	if (!on)
-		return -EINVAL;
-
-<<<<<<< HEAD
-	of->event = atomic_read(&on->event);
-=======
+
 	of->event = atomic_read(&of_on(of)->event);
->>>>>>> 66283a8f
 
 	return of->kn->attr.ops->seq_show(sf, v);
 }
@@ -259,7 +219,6 @@
 	struct kernfs_open_file *of = kernfs_of(iocb->ki_filp);
 	ssize_t len = min_t(size_t, iov_iter_count(iter), PAGE_SIZE);
 	const struct kernfs_ops *ops;
-	struct kernfs_open_node *on;
 	char *buf;
 
 	buf = of->prealloc_buf;
@@ -281,18 +240,7 @@
 		goto out_free;
 	}
 
-<<<<<<< HEAD
-	on = kernfs_deref_open_node(of, of->kn);
-	if (!on) {
-		len = -EINVAL;
-		mutex_unlock(&of->mutex);
-		goto out_free;
-	}
-
-	of->event = atomic_read(&on->event);
-=======
 	of->event = atomic_read(&of_on(of)->event);
->>>>>>> 66283a8f
 
 	ops = kernfs_ops(of->kn);
 	if (ops->read)
@@ -609,30 +557,6 @@
 static int kernfs_get_open_node(struct kernfs_node *kn,
 				struct kernfs_open_file *of)
 {
-<<<<<<< HEAD
-	struct kernfs_open_node *on, *new_on = NULL;
-	struct mutex *mutex = NULL;
-
-	mutex = kernfs_open_file_mutex_lock(kn);
-	on = kernfs_deref_open_node_protected(kn);
-
-	if (on) {
-		list_add_tail(&of->list, &on->files);
-		mutex_unlock(mutex);
-		return 0;
-	} else {
-		/* not there, initialize a new one */
-		new_on = kmalloc(sizeof(*new_on), GFP_KERNEL);
-		if (!new_on) {
-			mutex_unlock(mutex);
-			return -ENOMEM;
-		}
-		atomic_set(&new_on->event, 1);
-		init_waitqueue_head(&new_on->poll);
-		INIT_LIST_HEAD(&new_on->files);
-		list_add_tail(&of->list, &new_on->files);
-		rcu_assign_pointer(kn->attr.open, new_on);
-=======
 	struct kernfs_open_node *on;
 	struct mutex *mutex;
 
@@ -650,18 +574,13 @@
 		init_waitqueue_head(&on->poll);
 		INIT_LIST_HEAD(&on->files);
 		rcu_assign_pointer(kn->attr.open, on);
->>>>>>> 66283a8f
-	}
-	mutex_unlock(mutex);
-
-<<<<<<< HEAD
-=======
+	}
+
 	list_add_tail(&of->list, &on->files);
 	if (kn->flags & KERNFS_HAS_RELEASE)
 		on->nr_to_release++;
 
 	mutex_unlock(mutex);
->>>>>>> 66283a8f
 	return 0;
 }
 
@@ -680,20 +599,6 @@
  *	None.
  */
 static void kernfs_unlink_open_file(struct kernfs_node *kn,
-<<<<<<< HEAD
-				 struct kernfs_open_file *of)
-{
-	struct kernfs_open_node *on;
-	struct mutex *mutex = NULL;
-
-	mutex = kernfs_open_file_mutex_lock(kn);
-
-	on = kernfs_deref_open_node_protected(kn);
-	if (!on) {
-		mutex_unlock(mutex);
-		return;
-	}
-=======
 				    struct kernfs_open_file *of,
 				    bool open_failed)
 {
@@ -701,7 +606,6 @@
 	struct mutex *mutex;
 
 	mutex = kernfs_open_file_mutex_lock(kn);
->>>>>>> 66283a8f
 
 	on = kernfs_deref_open_node_locked(kn);
 	if (!on) {
@@ -709,8 +613,6 @@
 		return;
 	}
 
-<<<<<<< HEAD
-=======
 	if (of) {
 		if (kn->flags & KERNFS_HAS_RELEASE) {
 			WARN_ON_ONCE(of->released == open_failed);
@@ -722,7 +624,6 @@
 		list_del(&of->list);
 	}
 
->>>>>>> 66283a8f
 	if (list_empty(&on->files)) {
 		rcu_assign_pointer(kn->attr.open, NULL);
 		kfree_rcu(on, rcu_head);
@@ -848,11 +749,7 @@
 	return 0;
 
 err_put_node:
-<<<<<<< HEAD
-	kernfs_unlink_open_file(kn, of);
-=======
 	kernfs_unlink_open_file(kn, of, true);
->>>>>>> 66283a8f
 err_seq_release:
 	seq_release(inode, file);
 err_free:
@@ -892,24 +789,16 @@
 {
 	struct kernfs_node *kn = inode->i_private;
 	struct kernfs_open_file *of = kernfs_of(filp);
-	struct mutex *mutex = NULL;
 
 	if (kn->flags & KERNFS_HAS_RELEASE) {
-<<<<<<< HEAD
-=======
 		struct mutex *mutex;
 
->>>>>>> 66283a8f
 		mutex = kernfs_open_file_mutex_lock(kn);
 		kernfs_release_file(kn, of);
 		mutex_unlock(mutex);
 	}
 
-<<<<<<< HEAD
-	kernfs_unlink_open_file(kn, of);
-=======
 	kernfs_unlink_open_file(kn, of, false);
->>>>>>> 66283a8f
 	seq_release(inode, filp);
 	kfree(of->prealloc_buf);
 	kfree(of);
@@ -940,29 +829,6 @@
 {
 	struct kernfs_open_node *on;
 	struct kernfs_open_file *of;
-<<<<<<< HEAD
-	struct mutex *mutex = NULL;
-
-	if (!(kn->flags & (KERNFS_HAS_MMAP | KERNFS_HAS_RELEASE)))
-		return;
-
-	/*
-	 * lockless opportunistic check is safe below because no one is adding to
-	 * ->attr.open at this point of time. This check allows early bail out
-	 * if ->attr.open is already NULL. kernfs_unlink_open_file makes
-	 * ->attr.open NULL only while holding kernfs_open_file_mutex so below
-	 * check under kernfs_open_file_mutex_ptr(kn) will ensure bailing out if
-	 * ->attr.open became NULL while waiting for the mutex.
-	 */
-	if (!rcu_access_pointer(kn->attr.open))
-		return;
-
-	mutex = kernfs_open_file_mutex_lock(kn);
-	on = kernfs_deref_open_node_protected(kn);
-	if (!on) {
-		mutex_unlock(mutex);
-		return;
-=======
 	struct mutex *mutex;
 
 	mutex = kernfs_open_file_mutex_lock(kn);
@@ -970,7 +836,6 @@
 	if (!on) {
 		mutex_unlock(mutex);
 		return;
->>>>>>> 66283a8f
 	}
 
 	list_for_each_entry(of, &on->files, list) {
@@ -986,10 +851,7 @@
 			kernfs_release_file(kn, of);
 	}
 
-<<<<<<< HEAD
-=======
 	WARN_ON_ONCE(on->nr_mmapped || on->nr_to_release);
->>>>>>> 66283a8f
 	mutex_unlock(mutex);
 }
 
@@ -1009,15 +871,7 @@
  */
 __poll_t kernfs_generic_poll(struct kernfs_open_file *of, poll_table *wait)
 {
-<<<<<<< HEAD
-	struct kernfs_node *kn = kernfs_dentry_node(of->file->f_path.dentry);
-	struct kernfs_open_node *on = kernfs_deref_open_node(of, kn);
-
-	if (!on)
-		return EPOLLERR;
-=======
 	struct kernfs_open_node *on = of_on(of);
->>>>>>> 66283a8f
 
 	poll_wait(of->file, &on->poll, wait);
 
