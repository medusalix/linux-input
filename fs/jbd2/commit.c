--- conflicted
+++ resolved
@@ -155,14 +155,7 @@
 
 	if (journal->j_flags & JBD2_BARRIER &&
 	    !jbd2_has_feature_async_commit(journal))
-<<<<<<< HEAD
-		ret = submit_bh(REQ_OP_WRITE | REQ_SYNC | REQ_PREFLUSH |
-				REQ_FUA, bh);
-	else
-		ret = submit_bh(REQ_OP_WRITE | REQ_SYNC, bh);
-=======
 		write_flags |= REQ_PREFLUSH | REQ_FUA;
->>>>>>> 66283a8f
 
 	submit_bh(write_flags, bh);
 	*cbh = bh;
