--- conflicted
+++ resolved
@@ -44,11 +44,7 @@
 	       !strncmp(name, XATTR_SECURITY_PREFIX, XATTR_SECURITY_PREFIX_LEN);
 }
 
-<<<<<<< HEAD
-int ovl_copy_xattr(struct super_block *sb, struct path *oldpath, struct dentry *new)
-=======
 int ovl_copy_xattr(struct super_block *sb, const struct path *oldpath, struct dentry *new)
->>>>>>> 66283a8f
 {
 	struct dentry *old = oldpath->dentry;
 	ssize_t list_size, size, value_size = 0;
@@ -876,11 +872,7 @@
 	return true;
 }
 
-<<<<<<< HEAD
-static ssize_t ovl_getxattr_value(struct path *path, char *name, char **value)
-=======
 static ssize_t ovl_getxattr_value(const struct path *path, char *name, char **value)
->>>>>>> 66283a8f
 {
 	ssize_t res;
 	char *buf;
