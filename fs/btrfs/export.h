/* SPDX-License-Identifier: GPL-2.0 */

#ifndef BTRFS_EXPORT_H
#define BTRFS_EXPORT_H

#include <linux/exportfs.h>

extern const struct export_operations btrfs_export_ops;

struct btrfs_fid {
	u64 objectid;
	u64 root_objectid;
	u32 gen;

	u64 parent_objectid;
	u32 parent_gen;

	u64 parent_root_objectid;
} __attribute__ ((packed));

struct dentry *btrfs_get_dentry(struct super_block *sb, u64 objectid,
<<<<<<< HEAD
				u64 root_objectid, u64 generation,
				int check_generation);
=======
				u64 root_objectid, u64 generation);
>>>>>>> 93cff42f
struct dentry *btrfs_get_parent(struct dentry *child);

#endif<|MERGE_RESOLUTION|>--- conflicted
+++ resolved
@@ -19,12 +19,7 @@
 } __attribute__ ((packed));
 
 struct dentry *btrfs_get_dentry(struct super_block *sb, u64 objectid,
-<<<<<<< HEAD
-				u64 root_objectid, u64 generation,
-				int check_generation);
-=======
 				u64 root_objectid, u64 generation);
->>>>>>> 93cff42f
 struct dentry *btrfs_get_parent(struct dentry *child);
 
 #endif