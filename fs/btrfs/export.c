--- conflicted
+++ resolved
@@ -72,12 +72,7 @@
  * generation does not match return ESTALE.
  */
 struct dentry *btrfs_get_dentry(struct super_block *sb, u64 objectid,
-<<<<<<< HEAD
-				u64 root_objectid, u64 generation,
-				int check_generation)
-=======
 				u64 root_objectid, u64 generation)
->>>>>>> 93cff42f
 {
 	struct btrfs_fs_info *fs_info = btrfs_sb(sb);
 	struct btrfs_root *root;
