--- conflicted
+++ resolved
@@ -821,13 +821,7 @@
 
 ifdef CONFIG_CC_OPTIMIZE_FOR_PERFORMANCE
 KBUILD_CFLAGS += -O2
-<<<<<<< HEAD
-=======
 KBUILD_RUSTFLAGS += -Copt-level=2
-else ifdef CONFIG_CC_OPTIMIZE_FOR_PERFORMANCE_O3
-KBUILD_CFLAGS += -O3
-KBUILD_RUSTFLAGS += -Copt-level=3
->>>>>>> 07a3263c
 else ifdef CONFIG_CC_OPTIMIZE_FOR_SIZE
 KBUILD_CFLAGS += -Os
 KBUILD_RUSTFLAGS += -Copt-level=s
@@ -1186,12 +1180,6 @@
 export MODULES_NSDEPS := $(extmod_prefix)modules.nsdeps
 
 ifeq ($(KBUILD_EXTMOD),)
-<<<<<<< HEAD
-=======
-core-y			+= kernel/ certs/ mm/ fs/ ipc/ security/ crypto/
-core-$(CONFIG_BLOCK)	+= block/
-core-$(CONFIG_RUST)	+= rust/
->>>>>>> 07a3263c
 
 vmlinux-dirs	:= . $(patsubst %/,%,$(filter %/, $(libs-y) $(libs-m)))
 
@@ -1601,11 +1589,8 @@
 # Directories & files removed with 'make clean'
 CLEAN_FILES += include/ksym vmlinux.symvers modules-only.symvers \
 	       modules.builtin modules.builtin.modinfo modules.nsdeps \
-<<<<<<< HEAD
-	       compile_commands.json .thinlto-cache .vmlinux.objs
-=======
-	       compile_commands.json .thinlto-cache rust/test rust/doc
->>>>>>> 07a3263c
+	       compile_commands.json .thinlto-cache .vmlinux.objs \
+	       rust/test rust/doc
 
 # Directories & files removed with 'make mrproper'
 MRPROPER_FILES += include/config include/generated          \
